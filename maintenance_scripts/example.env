--- conflicted
+++ resolved
@@ -10,19 +10,11 @@
 export SPYGLASS_MAX_LOG=1000 # number of lines to keep in log
 # For checking disk space
 export TZ=America/Los_Angeles # see `tzselect`
-<<<<<<< HEAD
-export SPACE_PERCENT_LIMIT=90
-=======
 export SPACE_LIMIT=10T # iec fmt, 10T for 10 terabytes or 1G for gigabyte
->>>>>>> 03876326
 export SPACE_CHECK_DRIVES="/drive1 /drive2" # may err or drive with space
 export SPACE_LOG=$SPYGLASS_LOG
 export SPACE_EMAIL_SRC=$SPYGLASS_EMAIL_SRC
 export SPACE_EMAIL_PASS=$SPYGLASS_EMAIL_PASS
-<<<<<<< HEAD
-export SPACE_EMAIL_RECIPIENTS="your@email.com other@email.com" # space separated
-=======
 export SPACE_EMAIL_RECIPIENTS="your@email.com other@email.com" # space separated
 export SLACK_TOKEN="xoxb-not-a-real-token-this-will-not-work" # optional, slack token
-export SLACK_CHANNEL="B056AQM5VFZ" # optional, slack channel
->>>>>>> 03876326
+export SLACK_CHANNEL="B056AQM5VFZ" # optional, slack channel