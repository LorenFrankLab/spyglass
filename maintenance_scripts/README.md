# Frank Lab Maintenance Scripts

Scripts in this directory are used to maintain the database, set to run
regularly as cron jobs.

## Scripts

- `alter_table.py`
    - This script is used to alter all tables according to the latest Spyglass
        definitions.
    - If the lab follows instructions in release notes, this is unnecessary.
- `cleanup.py`
    - This script performs various cleanup operations on the database, including
        removing orphans, unreferenced files, and old temp files.
    - The function for cleaning up temp files requires that this directory be
        called either `temp` or `tmp`.
- `populate.py` - This script provides an example of how to run computations as
    part of cron jobs. This is not currently in use.
- `run_jobs.sh` - This script ...
    - Reads from the `.env` file in the same directory.
    - Updates the spyglass repository, fetching from the master branch.
    - Runs a database connection check (relying on a valid datajoint config).
    - Runs the `cleanup.py` script.
- `check_disk_space.sh` - This script ...
    - Reads from the same `.env` file as `run_jobs.sh`.
    - Checks the disk space of each drive in `SPACE_CHECK_DRIVES`
    - Calculate the percent available relative to `SPACE_PERCENT_LIMIT`.
    - If above, sends an email for each drive to each recipient listed in
        `SPACE_EMAIL_RECIPENTS`.
    - If provided with `SLACK_TOKEN` and `SLACK_CHANNEL`, posts a message to
        slack.

## Setup

1. Clone the repository to the desired location.
2. Set up a config file by copying `dj_local_conf_example.json` to
    `dj_local_conf.json` and filling in the necessary information.
3. Copy the `example.env` file to `.env` in the `maintenance_scripts` directory
    and fill in the necessary information, including...
<<<<<<< HEAD
4. Set up a cron job to run `run_jobs.sh` at the desired interval by running
    - Items for running cleanup jobs:
        - `SPYGLASS_CONDA_PATH`: Path to conda initialization script. To find the
            root directory, run `which conda` and follow the relative path in
            `example.env`
=======
    - Items for running cleanup jobs:
>>>>>>> c9b51a7e
        - `SPYGLASS_CONDA_ENV`: the name of the conda environment with Spyglass and
            DataJoint installed.
        - `SPYGLASS_REPO_PATH`: the path to the Spyglass repository.
        - `SPYGLASS_LOG`: the path to the log file.
        - Optional email settings. If not set, email notifications will not be
            sent.
            - `SPYGLASS_EMAIL_SRC`: The email address from which to send
                notifications.
            - `SPYGLASS_EMAIL_PASS`: the password for the email address.
            - `SPYGLASS_EMAIL_DEST`: the email address to which to send
                notifications.
    - Items for checking disk space:
        - `TZ`: the timezone to use reporting local times.
        - `SPACE_PERCENT_LIMIT`: the percentage of disk space below which to send
            notifications.
        - `SPACE_CHECK_DRIVES`: a space-separated list of drives to check.
        - `SPACE_LOG`: the path to the log file.
        - `SPACE_EMAIL_SRC`/`SPACE_EMAIL_PASS`: email sender settings for disk
            space notifications.
        - `SPACE_EMAIL_RECIPENTS`: a space-separated list of email addresses to
            receive disk space notifications.
    - Items for posting to slack:
        - `SLACK_TOKEN`: the token for the slack app.
        - `SLACK_CHANNEL`: the channel to post to.
<<<<<<< HEAD
5. Set up a cron job to run each shell script at the desired interval by running
=======
4. Set up a cron job to run each shell script at the desired interval by running
>>>>>>> c9b51a7e
    `crontab -e` and adding the script.

Note that the log file will automatically be truncated to `SPYGLASS_MAX_LOG`
lines on each run. 1000 lines should be sufficient.

To enable slack notifications, you will need to create a slack app and generate
a token following the instructions
[here](https://api.slack.com/tutorials/tracks/posting-messages-with-curl).
For posting to a private channel, you will need to invite the app to the
relevant channel before attempting to post.

### Example Cron Jobs

In the following example, the cleanup script is set to run every Monday at 4:00
AM, and the disk space check is set to run every day at 8:00 AM.

```text
0 4 * * 1 /path/to/run_jobs.sh
0 8 * * * /path/to/check_disk_space.sh
```

### Email Service

The script uses `curl` to send email notifications on failure. While this can
work with
[many email services](https://everything.curl.dev/usingcurl/smtp.html), Gmail is
a common choice. To use Gmail, you will need to ...

1. Turn on [2-step verification](https://myaccount.google.com/security-checkup)
2. Turn on [less secure apps](https://myaccount.google.com/lesssecureapps)
3. Create an [app password](https://myaccount.google.com/apppasswords)

`curl` will not work with your master Gmail password, so you will need to use
the app password instead.<|MERGE_RESOLUTION|>--- conflicted
+++ resolved
@@ -37,15 +37,11 @@
     `dj_local_conf.json` and filling in the necessary information.
 3. Copy the `example.env` file to `.env` in the `maintenance_scripts` directory
     and fill in the necessary information, including...
-<<<<<<< HEAD
 4. Set up a cron job to run `run_jobs.sh` at the desired interval by running
     - Items for running cleanup jobs:
         - `SPYGLASS_CONDA_PATH`: Path to conda initialization script. To find the
             root directory, run `which conda` and follow the relative path in
             `example.env`
-=======
-    - Items for running cleanup jobs:
->>>>>>> c9b51a7e
         - `SPYGLASS_CONDA_ENV`: the name of the conda environment with Spyglass and
             DataJoint installed.
         - `SPYGLASS_REPO_PATH`: the path to the Spyglass repository.
@@ -70,11 +66,7 @@
     - Items for posting to slack:
         - `SLACK_TOKEN`: the token for the slack app.
         - `SLACK_CHANNEL`: the channel to post to.
-<<<<<<< HEAD
 5. Set up a cron job to run each shell script at the desired interval by running
-=======
-4. Set up a cron job to run each shell script at the desired interval by running
->>>>>>> c9b51a7e
     `crontab -e` and adding the script.
 
 Note that the log file will automatically be truncated to `SPYGLASS_MAX_LOG`
@@ -82,9 +74,9 @@
 
 To enable slack notifications, you will need to create a slack app and generate
 a token following the instructions
-[here](https://api.slack.com/tutorials/tracks/posting-messages-with-curl).
-For posting to a private channel, you will need to invite the app to the
-relevant channel before attempting to post.
+[here](https://api.slack.com/tutorials/tracks/posting-messages-with-curl). For
+posting to a private channel, you will need to invite the app to the relevant
+channel before attempting to post.
 
 ### Example Cron Jobs
 
