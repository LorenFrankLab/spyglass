--- conflicted
+++ resolved
@@ -11,10 +11,6 @@
 2. Set up and activate a conda environment from `environment.yml`:
    ```bash
    conda env create -f environment.yml
-<<<<<<< HEAD
-   cd ..
-=======
->>>>>>> ebdf364c
    conda activate nwb_datajoint
    ```
 3. Install this repository:
