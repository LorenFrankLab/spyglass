--- conflicted
+++ resolved
@@ -209,24 +209,12 @@
         ) as io:
             nwbf = io.read()
             units = nwbf.units.to_dataframe()
-<<<<<<< HEAD
 
         if as_dataframe:
             return units
 
         recording = cls.get_recording(key)
         sampling_frequency = recording.get_sampling_frequency()
-
-        units_dict_list = [
-            {
-                unit_id: np.searchsorted(recording.get_times(), spike_times)
-                for unit_id, spike_times in zip(
-                    units.index, units["spike_times"]
-                )
-            }
-        ]
-=======
->>>>>>> a31600cf
 
         recording_times = recording.get_times()
         units_dict = {
