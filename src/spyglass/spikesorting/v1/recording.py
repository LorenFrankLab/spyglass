import uuid
from pathlib import Path
from typing import Iterable, List, Optional, Tuple, Union

import datajoint as dj
import hdmf
import numpy as np
import probeinterface as pi
import pynwb
import spikeinterface as si
import spikeinterface.extractors as se
from h5py import File as H5File
from hdmf.data_utils import GenericDataChunkIterator
from tqdm import tqdm

from spyglass.common import Session  # noqa: F401
from spyglass.common.common_device import Probe
from spyglass.common.common_ephys import Electrode, Raw  # noqa: F401
from spyglass.common.common_interval import (
    IntervalList,
    interval_list_intersect,
)
from spyglass.common.common_lab import LabTeam
from spyglass.common.common_nwbfile import AnalysisNwbfile, Nwbfile
from spyglass.settings import analysis_dir, test_mode
from spyglass.spikesorting.utils import (
    _get_recording_timestamps,
    get_group_by_shank,
)
from spyglass.utils import SpyglassMixin, logger
from spyglass.utils.nwb_hash import NwbfileHasher

schema = dj.schema("spikesorting_v1_recording")


@schema
class SortGroup(SpyglassMixin, dj.Manual):
    definition = """
    # Set of electrodes to spike sort together
    -> Session
    sort_group_id: int
    ---
    sort_reference_electrode_id = -1: int  # the electrode to use for referencing
                                           # -1: no reference, -2: common median
    """

    class SortGroupElectrode(SpyglassMixin, dj.Part):
        definition = """
        -> SortGroup
        -> Electrode
        """

    @classmethod
    def set_group_by_shank(
        cls,
        nwb_file_name: str,
        references: dict = None,
        omit_ref_electrode_group=False,
        omit_unitrode=True,
    ):
        """Divides electrodes into groups based on their shank position.

        * Electrodes from probes with 1 shank (e.g. tetrodes) are placed in a
          single group
        * Electrodes from probes with multiple shanks (e.g. polymer probes) are
          placed in one group per shank
        * Bad channels are omitted

        Parameters
        ----------
        nwb_file_name : str
            the name of the NWB file whose electrodes should be put into
            sorting groups
        references : dict, optional
            If passed, used to set references. Otherwise, references set using
            original reference electrodes from config. Keys: electrode groups.
            Values: reference electrode.
        omit_ref_electrode_group : bool
            Optional. If True, no sort group is defined for electrode group of
            reference.
        omit_unitrode : bool
            Optional. If True, no sort groups are defined for unitrodes.
        """
        existing_entries = SortGroup & {"nwb_file_name": nwb_file_name}
        if existing_entries and test_mode:
            return
        elif existing_entries:
            # delete any current groups
            (SortGroup & {"nwb_file_name": nwb_file_name}).delete()

        sg_keys, sge_keys = get_group_by_shank(
            nwb_file_name=nwb_file_name,
            references=references,
            omit_ref_electrode_group=omit_ref_electrode_group,
            omit_unitrode=omit_unitrode,
        )
        cls.insert(sg_keys, skip_duplicates=True)
        cls.SortGroupElectrode().insert(sge_keys, skip_duplicates=True)


@schema
class SpikeSortingPreprocessingParameters(SpyglassMixin, dj.Lookup):
    """Parameters for preprocessing a recording prior to spike sorting.

    Parameters
    ----------
    preproc_param_name : str
        Name of the preprocessing parameters
    preproc_params : dict
        Dictionary of preprocessing parameters
        frequency_min: float
            High pass filter value in Hz
        frequency_max: float
            Low pass filter value in Hz
        margin_ms: float
            Margin in ms on border to avoid border effect
        seed: int
            Random seed for whitening
        min_segment_length: float
            Minimum segment length in seconds
    """

    definition = """
    # Parameters for denoising a recording prior to spike sorting.
    preproc_param_name: varchar(200)
    ---
    preproc_params: blob
    """

    contents = [
        [
            "default",
            {
                "frequency_min": 300,  # high pass filter value
                "frequency_max": 6000,  # low pass filter value
                "margin_ms": 5,  # margin in ms on border to avoid border effect
                "seed": 0,  # random seed for whitening
                "min_segment_length": 1,  # minimum segment length in seconds
            },
        ]
    ]

    @classmethod
    def insert_default(cls):
        """Insert default parameters."""
        cls.insert(cls.contents, skip_duplicates=True)


@schema
class SpikeSortingRecordingSelection(SpyglassMixin, dj.Manual):
    definition = """
    # Raw voltage traces and parameters. Use `insert_selection` method to insert rows.
    recording_id: uuid
    ---
    -> Raw
    -> SortGroup
    -> IntervalList
    -> SpikeSortingPreprocessingParameters
    -> LabTeam
    """

    _parallel_make = True

    @classmethod
    def insert_selection(cls, key: dict):
        """Insert a row into SpikeSortingRecordingSelection with an
        automatically generated unique recording ID as the sole primary key.

        Parameters
        ----------
        key : dict
            primary key of Raw, SortGroup, IntervalList,
            SpikeSortingPreprocessingParameters, LabTeam tables

        Returns
        -------
            primary key of SpikeSortingRecordingSelection table
        """
        query = cls & key
        if query:
            logger.warning("Similar row(s) already inserted.")
            return query.fetch(as_dict=True)
        key["recording_id"] = uuid.uuid4()
        cls.insert1(key, skip_duplicates=True)
        return key


@schema
class SpikeSortingRecording(SpyglassMixin, dj.Computed):
    definition = """
    # Processed recording.
    -> SpikeSortingRecordingSelection
    ---
    -> AnalysisNwbfile
    object_id: varchar(40) # Object ID for the processed recording in NWB file
    electrodes_id=null: varchar(40) # Object ID for the processed electrodes
    hash=null: varchar(32) # Hash of the NWB file
    """

    def make(self, key):
        """Populate SpikeSortingRecording.

        1. Get valid times for sort interval from IntervalList
        2. Use spikeinterface to preprocess recording
        3. Write processed recording to NWB file
        4. Insert resulting ...
            - Interval to IntervalList
            - NWB file to AnalysisNwbfile
            - Recording ids to SpikeSortingRecording
        """
        nwb_file_name = (SpikeSortingRecordingSelection & key).fetch1(
            "nwb_file_name"
        )

        key.update(self._make_file(key))

        # INSERT:
        # - valid times into IntervalList
        # - analysis NWB file holding processed recording into AnalysisNwbfile
        # - entry into SpikeSortingRecording
        IntervalList.insert1(
            {
                "nwb_file_name": nwb_file_name,
                "interval_list_name": key["recording_id"],
                "valid_times": self._get_sort_interval_valid_times(key),
                "pipeline": "spikesorting_recording_v1",
            },
            skip_duplicates=True,  # for recompute
        )
        AnalysisNwbfile().add(nwb_file_name, key["analysis_file_name"])

        self.insert1(key)
        self._record_environment(key)

    def _record_environment(self, key):
        """Record environment details for this recording."""
        from spyglass.spikesorting.v1 import recompute as rcp

        rcp.RecordingRecomputeSelection().insert(key, at_creation=True)

    @classmethod
    def _make_file(
        cls,
        key: dict = None,
        recompute_file_name: str = None,
        save_to: Union[str, Path] = None,
        rounding: int = 4,
    ):
        """Preprocess recording and write to NWB file.

        All `_make_file` methods should exit early if the file already exists.

        - Get valid times for sort interval from IntervalList
        - Preprocess recording
        - Write processed recording to NWB file

        Parameters
        ----------
        key : dict
            primary key of SpikeSortingRecordingSelection table
        recompute_file_name : str, Optional
            If specified, recompute this file. Use as resulting file name.
            If none, generate a new file name. Used for recomputation after
            typical deletion.
        save_to : Union[str,Path], Optional
            Default None, save to analysis directory. If provided, save to
            specified path. Used for recomputation prior to deletion.
        """
        if not key and not recompute_file_name:
            raise ValueError(
                "Either key or recompute_file_name must be specified."
            )
        if isinstance(key, dict):
            key = {k: v for k, v in key.items() if k in cls.primary_key}

        hash = None
        recompute = recompute_file_name and not key and not save_to

        if recompute or save_to:  # if we expect file to exist
            file_path = AnalysisNwbfile.get_abs_path(
                recompute_file_name, from_schema=True
            )
        if recompute:  # If recompute, check if file exists
            if Path(file_path).exists():  # No need to recompute
                return
            logger.info(f"Recomputing {recompute_file_name}.")
            query = cls & {"analysis_file_name": recompute_file_name}
            # Use deleted file's ids and hash for recompute
            key, recompute_object_id, recompute_electrodes_id = query.fetch1(
                "KEY", "object_id", "electrodes_id"
            )
        elif save_to:  # recompute prior to deletion, save copy to temp_dir
            elect_id = cls._validate_file(file_path)
            obj_id = (cls & key).fetch1("object_id")
            recompute_object_id, recompute_electrodes_id = obj_id, elect_id
        else:
            recompute_object_id, recompute_electrodes_id = None, None

        parent = SpikeSortingRecordingSelection & key
        (recording_nwb_file_name, recording_object_id, electrodes_id) = (
            _write_recording_to_nwb(
                **cls()._get_preprocessed_recording(key),
                nwb_file_name=parent.fetch1("nwb_file_name"),
                recompute_file_name=recompute_file_name,
                recompute_object_id=recompute_object_id,
                recompute_electrodes_id=recompute_electrodes_id,
                save_to=save_to,
            )
        )

        hash = AnalysisNwbfile().get_hash(
            recording_nwb_file_name,
            from_schema=True,
            precision_lookup=rounding,
            return_hasher=bool(save_to),
        )

        if recompute:
            AnalysisNwbfile()._update_external(recompute_file_name, hash)

        return dict(
            analysis_file_name=recording_nwb_file_name,
            object_id=recording_object_id,
            electrodes_id=electrodes_id,
            hash=hash,
        )

    @classmethod
    def _validate_file(self, file_path: str) -> str:
        """Validate the NWB file exists and contains required upstream data.

        Parameters
        ----------
        file_path : str
            path to the NWB file to validate

        Returns
        -------
        elect_id : str
            ProcessedElectricalSeries/electrodes object ID

        Raises
        ------
        FileNotFoundError
            If the file does not exist
        KeyError
            If the file does not contain electrodes or upstream objects
        """
        elect_attr = "acquisition/ProcessedElectricalSeries/electrodes"
        if not Path(file_path).exists():
            raise FileNotFoundError(f"File {file_path} not found.")

        # ensure partial objects are present in existing file
        with H5File(file_path, "r") as f:
            elect_parts = elect_attr.split("/")
            for i in range(len(elect_parts)):
                mid_path = "/".join(elect_parts[: i + 1])
                if mid_path in f.keys():
                    continue
                raise KeyError(f"H5 object missing, {mid_path}: {file_path}")
            elect_id = f[elect_attr].attrs["object_id"]

        return elect_id

    @classmethod
    def get_recording(cls, key: dict) -> si.BaseRecording:
        """Get recording related to this curation as spikeinterface BaseRecording

        Parameters
        ----------
        key : dict
            primary key of SpikeSorting table
        """
        analysis_file_name = (cls & key).fetch1("analysis_file_name")
        analysis_file_abs_path = AnalysisNwbfile.get_abs_path(
            analysis_file_name
        )

        if not Path(analysis_file_abs_path).exists():
            cls._make_file(key, recompute_file_name=analysis_file_name)

        recording = se.read_nwb_recording(
            analysis_file_abs_path, load_time_vector=True
        )

        return recording

    @staticmethod
    def _get_recording_timestamps(recording):
        return _get_recording_timestamps(recording)

    def _get_sort_interval_valid_times(self, key: dict):
        """Identifies the intersection between sort interval specified by the user
        and the valid times (times for which neural data exist, excluding e.g. dropped packets).

        Parameters
        ----------
        key: dict
            primary key of SpikeSortingRecordingSelection table

        Returns
        -------
        sort_interval_valid_times: ndarray of tuples
            (start, end) times for valid intervals in the sort interval

        """
        # FETCH: - sort interval - valid times - preprocessing parameters
        nwb_file_name, sort_interval_name, params = (
            SpikeSortingPreprocessingParameters * SpikeSortingRecordingSelection
            & key
        ).fetch1("nwb_file_name", "interval_list_name", "preproc_params")

        sort_interval = (
            IntervalList
            & {
                "nwb_file_name": nwb_file_name,
                "interval_list_name": sort_interval_name,
            }
        ).fetch1("valid_times")

        valid_interval_times = (
            IntervalList
            & {
                "nwb_file_name": nwb_file_name,
                "interval_list_name": "raw data valid times",
            }
        ).fetch1("valid_times")

        # DO: - take intersection between sort interval and valid times
        return interval_list_intersect(
            sort_interval,
            valid_interval_times,
            min_length=params["min_segment_length"],
        )

    def _get_preprocessed_recording(self, key: dict):
        """Filters and references a recording.

        - Loads the NWB file created during insertion as a spikeinterface Recording
        - Slices recording in time (interval) and space (channels);
          recording chunks from disjoint intervals are concatenated
        - Applies referencing and bandpass filtering

        Parameters
        ----------
        key: dict
            primary key of SpikeSortingRecordingSelection table

        Returns
        -------
        recording: si.Recording
        """
        # FETCH:
        # - full path to NWB file
        # - channels to be included in the sort
        # - the reference channel
        # - probe type
        # - filter parameters

        # TODO: Reduce number of fetches
        nwb_file_name = (SpikeSortingRecordingSelection & key).fetch1(
            "nwb_file_name"
        )
        sort_group_id = (SpikeSortingRecordingSelection & key).fetch1(
            "sort_group_id"
        )
        nwb_file_abs_path = Nwbfile().get_abs_path(nwb_file_name)
        channel_ids = (
            SortGroup.SortGroupElectrode
            & {
                "nwb_file_name": nwb_file_name,
                "sort_group_id": sort_group_id,
            }
        ).fetch("electrode_id")
        ref_channel_id = (
            SortGroup
            & {
                "nwb_file_name": nwb_file_name,
                "sort_group_id": sort_group_id,
            }
        ).fetch1("sort_reference_electrode_id")
        recording_channel_ids = np.setdiff1d(channel_ids, ref_channel_id)
        all_channel_ids = np.unique(np.append(channel_ids, ref_channel_id))

        # Electrode's fk to probe is nullable, so we need to check if present
        query = Electrode * Probe & {"nwb_file_name": nwb_file_name}
        if len(query) == 0:
            raise ValueError(f"No probe info found for {nwb_file_name}.")

        probe_type_by_channel = []
        electrode_group_by_channel = []
        for channel_id in channel_ids:
            # TODO: limit to one unique fetch. use set
            c_query = query & {"electrode_id": channel_id}
            probe_type_by_channel.append(c_query.fetch1("probe_type"))
            electrode_group_by_channel.append(
                c_query.fetch1("electrode_group_name")
            )

        probe_type = np.unique(probe_type_by_channel)
        filter_params = (
            SpikeSortingPreprocessingParameters * SpikeSortingRecordingSelection
            & key
        ).fetch1("preproc_params")

        # DO:
        # - load NWB file as a spikeinterface Recording
        # - slice the recording object in time and channels
        # - apply referencing depending on the option chosen by the user
        # - apply bandpass filter
        # - set probe to recording
        recording = se.read_nwb_recording(
            nwb_file_abs_path, load_time_vector=True
        )
        all_timestamps = recording.get_times()

<<<<<<< HEAD
        # TODO: verify for recordings that don't have explicit timestamps
=======
        # TODO: check works for recordings w/o explicit timestamps
>>>>>>> fd2d06f0
        valid_sort_times = self._get_sort_interval_valid_times(key)
        valid_sort_times_indices = _consolidate_intervals(
            valid_sort_times, all_timestamps
        )

        # slice in time; concatenate disjoint sort intervals
        if len(valid_sort_times_indices) > 1:
            recordings_list = []
            timestamps = []
            for interval_indices in valid_sort_times_indices:
                recording_single = recording.frame_slice(
                    start_frame=interval_indices[0],
                    end_frame=interval_indices[1],
                )
                recordings_list.append(recording_single)
                timestamps.extend(
                    all_timestamps[interval_indices[0] : interval_indices[1]]
                )
            recording = si.concatenate_recordings(recordings_list)
        else:
            recording = recording.frame_slice(
                start_frame=valid_sort_times_indices[0][0],
                end_frame=valid_sort_times_indices[0][1],
            )
            timestamps = all_timestamps[
                valid_sort_times_indices[0][0] : valid_sort_times_indices[0][1]
            ]

        # slice in channels; include ref channel in first slice, then exclude it in second slice
        if ref_channel_id >= 0:
            recording = recording.channel_slice(channel_ids=all_channel_ids)
            recording = si.preprocessing.common_reference(
                recording,
                reference="single",
                ref_channel_ids=ref_channel_id,
                dtype=np.float64,
            )
            recording = recording.channel_slice(
                channel_ids=recording_channel_ids
            )
        elif ref_channel_id == -2:
            recording = recording.channel_slice(
                channel_ids=recording_channel_ids
            )
            recording = si.preprocessing.common_reference(
                recording,
                reference="global",
                operator="median",
                dtype=np.float64,
            )
        elif ref_channel_id == -1:
            recording = recording.channel_slice(
                channel_ids=recording_channel_ids
            )
        else:
            raise ValueError(
                "Invalid reference channel ID. Use -1 to skip referencing. Use "
                + "-2 to reference via global median. Use positive integer to "
                + "reference to a specific channel."
            )

        recording = si.preprocessing.bandpass_filter(
            recording,
            freq_min=filter_params["frequency_min"],
            freq_max=filter_params["frequency_max"],
            dtype=np.float64,
        )

        # if the sort group is a tetrode, change the channel location
        # (necessary because the channel location for tetrodes are not set properly)
        if (
            len(probe_type) == 1
            and probe_type[0] == "tetrode_12.5"
            and len(recording_channel_ids) == 4
            and len(np.unique(electrode_group_by_channel)) == 1
        ):
            tetrode = pi.Probe(ndim=2)
            position = [[0, 0], [0, 12.5], [12.5, 0], [12.5, 12.5]]
            tetrode.set_contacts(
                position, shapes="circle", shape_params={"radius": 6.25}
            )
            tetrode.set_contact_ids(channel_ids)
            tetrode.set_device_channel_indices(np.arange(4))
            recording = recording.set_probe(tetrode, in_place=True)

        return dict(recording=recording, timestamps=np.asarray(timestamps))

    def update_ids(self):
        """Update electrodes_id, and hash in SpikeSortingRecording table.

        Only used for transitioning to recompute NWB files, see #1093.
        """
        elect_attr = "acquisition/ProcessedElectricalSeries/electrodes"
        needs_update = self & ["electrodes_id=''", "hash=''"]

        for key in tqdm(needs_update):
            analysis_file_path = AnalysisNwbfile.get_abs_path(
                key["analysis_file_name"]
            )
            with H5File(analysis_file_path, "r") as f:
                elect_id = f[elect_attr].attrs["object_id"]

            updated = dict(
                key,
                electrodes_id=elect_id,
                hash=NwbfileHasher(analysis_file_path).hash,
            )

            self.update1(updated)

    def recompute(self, key: dict):
        """Recompute the processed recording.

        Parameters
        ----------
        key : dict
            primary key of SpikeSortingRecording table
        """
        raise NotImplementedError("Recompute not implemented.")


def _consolidate_intervals(intervals, timestamps):
    """Convert a list of intervals (start_time, stop_time)
    to a list of intervals (start_index, stop_index) by comparing to a list of timestamps;
    then consolidates overlapping or adjacent intervals

    Parameters
    ----------
    intervals : iterable of tuples
    timestamps : numpy.ndarray

    """
    # Convert intervals to a numpy array if it's not
    intervals = np.array(intervals)
    if intervals.ndim == 1:
        intervals = intervals.reshape(-1, 2)
    if intervals.shape[1] != 2:
        raise ValueError(
            "Input array must have shape (N, 2) where N is the number of intervals."
        )
    # Check if intervals are sorted. If not, sort them.
    if not np.all(intervals[:-1] <= intervals[1:]):
        intervals = np.sort(intervals, axis=0)

    # Initialize an empty list to store the consolidated intervals
    consolidated = []

    # Convert start and stop times to indices
    start_indices = np.searchsorted(timestamps, intervals[:, 0], side="left")
    stop_indices = (
        np.searchsorted(timestamps, intervals[:, 1], side="right") - 1
    )

    # Start with the first interval
    start, stop = start_indices[0], stop_indices[0]

    # Loop through the rest of the intervals to join them if needed
    for next_start, next_stop in zip(start_indices, stop_indices):
        # If the stop time of the current interval is equal to or greater than the next start time minus 1
        if stop >= next_start - 1:
            stop = max(
                stop, next_stop
            )  # Extend the current interval to include the next one
        else:
            # Add the current interval to the consolidated list
            consolidated.append((start, stop))
            start, stop = next_start, next_stop  # Start a new interval

    # Add the last interval to the consolidated list
    consolidated.append((start, stop))

    # Convert the consolidated list to a NumPy array and return
    return np.array(consolidated)


def _write_recording_to_nwb(
    recording: si.BaseRecording,
    timestamps: Iterable,
    nwb_file_name: str,
    recompute_file_name: Optional[str] = None,
    recompute_object_id: Optional[str] = None,
    recompute_electrodes_id: Optional[str] = None,
    save_to: Union[str, Path] = None,
):
    """Write a recording in NWB format

    Parameters
    ----------
    recording : si.Recording
    timestamps : iterable
    nwb_file_name : str
        name of NWB file the recording originates
    recompute_file_name : str, optional
        name of the NWB file to recompute
    recompute_object_id : str, optional
        object ID for recomputed processed electrical series object,
        acquisition/ProcessedElectricalSeries.
    recompute_electrodes_id : str, optional
        object ID for recomputed electrodes sub-object,
        acquisition/ProcessedElectricalSeries/electrodes.
    save_to : Union[str, Path], optional
        Default None, save to analysis directory. If provided, save to specified
        path. For use in recompute prior to deletion.

    Returns
    -------
    analysis_nwb_file : str
        name of analysis NWB file containing the preprocessed recording
    """

    recompute_args = (
        recompute_file_name,
        recompute_object_id,
        recompute_electrodes_id,
    )
    recompute = any(recompute_args)
    if recompute and not all(recompute_args):
        raise ValueError(
            "If recomputing, must specify all of recompute_file_name, "
            "recompute_object_id, and recompute_electrodes_id."
        )

    series_name = "ProcessedElectricalSeries"
    series_attr = "acquisition/" + series_name
    elect_attr = series_attr + "/electrodes"

    analysis_nwb_file = AnalysisNwbfile().create(
        nwb_file_name=nwb_file_name,
        recompute_file_name=recompute_file_name,
        alternate_dir=save_to,
    )
    analysis_nwb_file_abs_path = AnalysisNwbfile.get_abs_path(
        analysis_nwb_file,
        from_schema=recompute,
    )

    abs_obj = Path(analysis_nwb_file_abs_path)
    if save_to and abs_obj.is_relative_to(analysis_dir):
        relative = abs_obj.relative_to(analysis_dir)
        analysis_nwb_file_abs_path = Path(save_to) / relative

    with pynwb.NWBHDF5IO(
        path=analysis_nwb_file_abs_path,
        mode="a",
        load_namespaces=True,
    ) as io:
        nwbfile = io.read()
        table_region = nwbfile.create_electrode_table_region(
            region=[i for i in recording.get_channel_ids()],
            description="Sort group",
        )
        data_iterator = SpikeInterfaceRecordingDataChunkIterator(
            recording=recording, return_scaled=False, buffer_gb=5
        )
        timestamps_iterator = TimestampsDataChunkIterator(
            recording=TimestampsExtractor(timestamps), buffer_gb=5
        )
        processed_electrical_series = pynwb.ecephys.ElectricalSeries(
            name="ProcessedElectricalSeries",
            data=data_iterator,
            electrodes=table_region,
            timestamps=timestamps_iterator,
            filtering="Bandpass filtered for spike band",
            description="Referenced and filtered recording from "
            + f"{nwb_file_name} for spike sorting",
            conversion=np.unique(recording.get_channel_gains())[0] * 1e-6,
        )

        nwbfile.add_acquisition(processed_electrical_series)

        recording_object_id = nwbfile.acquisition[series_name].object_id
        electrodes_id = nwbfile.acquisition[series_name].electrodes.object_id

        io.write(nwbfile)

    if recompute_object_id:
        # logger.info(f"Recomputed {recompute_file_name}, fixing object IDs.")
        with H5File(analysis_nwb_file_abs_path, "a") as f:
            f[series_attr].attrs["object_id"] = recompute_object_id
            f[elect_attr].attrs["object_id"] = recompute_electrodes_id
        recording_object_id = recompute_object_id
        electrodes_id = recompute_electrodes_id
        analysis_nwb_file = recompute_file_name

    return analysis_nwb_file, recording_object_id, electrodes_id


# For writing recording to NWB file


class SpikeInterfaceRecordingDataChunkIterator(GenericDataChunkIterator):
    """DataChunkIterator specifically for use on RecordingExtractor objects."""

    def __init__(
        self,
        recording: si.BaseRecording,
        segment_index: int = 0,
        return_scaled: bool = False,
        buffer_gb: Optional[float] = None,
        buffer_shape: Optional[tuple] = None,
        chunk_mb: Optional[float] = None,
        chunk_shape: Optional[tuple] = None,
        display_progress: bool = False,
        progress_bar_options: Optional[dict] = None,
    ):
        """
        Initialize an Iterable object which returns DataChunks with data and their selections on each iteration.

        Parameters
        ----------
        recording : si.BaseRecording
            The SpikeInterfaceRecording object which handles the data access.
        segment_index : int, optional
            The recording segment to iterate on.
            Defaults to 0.
        return_scaled : bool, optional
            Whether to return the trace data in scaled units (uV, if True) or in the raw data type (if False).
            Defaults to False.
        buffer_gb : float, optional
            The upper bound on size in gigabytes (GB) of each selection from the iteration.
            The buffer_shape will be set implicitly by this argument.
            Cannot be set if `buffer_shape` is also specified.
            The default is 1GB.
        buffer_shape : tuple, optional
            Manual specification of buffer shape to return on each iteration.
            Must be a multiple of chunk_shape along each axis.
            Cannot be set if `buffer_gb` is also specified.
            The default is None.
        chunk_mb : float, optional
            The upper bound on size in megabytes (MB) of the internal chunk for the HDF5 dataset.
            The chunk_shape will be set implicitly by this argument.
            Cannot be set if `chunk_shape` is also specified.
            The default is 1MB, as recommended by the HDF5 group. For more details, see
            https://support.hdfgroup.org/HDF5/doc/TechNotes/TechNote-HDF5-ImprovingIOPerformanceCompressedDatasets.pdf
        chunk_shape : tuple, optional
            Manual specification of the internal chunk shape for the HDF5 dataset.
            Cannot be set if `chunk_mb` is also specified.
            The default is None.
        display_progress : bool, optional
            Display a progress bar with iteration rate and estimated completion time.
        progress_bar_options : dict, optional
            Dictionary of keyword arguments to be passed directly to tqdm.
            See https://github.com/tqdm/tqdm#parameters for options.
        """
        self.recording = recording
        self.segment_index = segment_index
        self.return_scaled = return_scaled
        self.channel_ids = recording.get_channel_ids()
        super().__init__(
            buffer_gb=buffer_gb,
            buffer_shape=buffer_shape,
            chunk_mb=chunk_mb,
            chunk_shape=chunk_shape,
            display_progress=display_progress,
            progress_bar_options=progress_bar_options,
        )

    def _get_data(self, selection: Tuple[slice]) -> Iterable:
        return self.recording.get_traces(
            segment_index=self.segment_index,
            channel_ids=self.channel_ids[selection[1]],
            start_frame=selection[0].start,
            end_frame=selection[0].stop,
            return_scaled=self.return_scaled,
        )

    def _get_dtype(self):
        return self.recording.get_dtype()

    def _get_maxshape(self):
        return (
            self.recording.get_num_samples(segment_index=self.segment_index),
            self.recording.get_num_channels(),
        )


class TimestampsExtractor(si.BaseRecording):
    def __init__(
        self,
        timestamps,
        sampling_frequency=30e3,
    ):
        si.BaseRecording.__init__(
            self, sampling_frequency, channel_ids=[0], dtype=np.float64
        )
        rec_segment = TimestampsSegment(
            timestamps=timestamps,
            sampling_frequency=sampling_frequency,
            t_start=None,
            dtype=np.float64,
        )
        self.add_recording_segment(rec_segment)


class TimestampsSegment(si.BaseRecordingSegment):
    def __init__(self, timestamps, sampling_frequency, t_start, dtype):
        si.BaseRecordingSegment.__init__(
            self, sampling_frequency=sampling_frequency, t_start=t_start
        )
        self._timeseries = timestamps

    def get_num_samples(self) -> int:
        """Return the number of samples in the segment."""
        return self._timeseries.shape[0]

    def get_traces(
        self,
        start_frame: Union[int, None] = None,
        end_frame: Union[int, None] = None,
        channel_indices: Union[List, None] = None,
    ) -> np.ndarray:
        """Return the traces for the segment for given start/end frames."""
        return np.squeeze(self._timeseries[start_frame:end_frame])


class TimestampsDataChunkIterator(GenericDataChunkIterator):
    """DataChunkIterator specifically for use on RecordingExtractor objects."""

    def __init__(
        self,
        recording: si.BaseRecording,
        segment_index: int = 0,
        return_scaled: bool = False,
        buffer_gb: Optional[float] = None,
        buffer_shape: Optional[tuple] = None,
        chunk_mb: Optional[float] = None,
        chunk_shape: Optional[tuple] = None,
        display_progress: bool = False,
        progress_bar_options: Optional[dict] = None,
    ):
        """
        Initialize an Iterable object which returns DataChunks with data and their selections on each iteration.

        Parameters
        ----------
        recording : SpikeInterfaceRecording
            The SpikeInterfaceRecording object (RecordingExtractor or BaseRecording) which handles the data access.
        segment_index : int, optional
            The recording segment to iterate on.
            Defaults to 0.
        return_scaled : bool, optional
            Whether to return the trace data in scaled units (uV, if True) or in the raw data type (if False).
            Defaults to False.
        buffer_gb : float, optional
            The upper bound on size in gigabytes (GB) of each selection from the iteration.
            The buffer_shape will be set implicitly by this argument.
            Cannot be set if `buffer_shape` is also specified.
            The default is 1GB.
        buffer_shape : tuple, optional
            Manual specification of buffer shape to return on each iteration.
            Must be a multiple of chunk_shape along each axis.
            Cannot be set if `buffer_gb` is also specified.
            The default is None.
        chunk_mb : float, optional
            The upper bound on size in megabytes (MB) of the internal chunk for the HDF5 dataset.
            The chunk_shape will be set implicitly by this argument.
            Cannot be set if `chunk_shape` is also specified.
            The default is 1MB, as recommended by the HDF5 group. For more details, see
            https://support.hdfgroup.org/HDF5/doc/TechNotes/TechNote-HDF5-ImprovingIOPerformanceCompressedDatasets.pdf
        chunk_shape : tuple, optional
            Manual specification of the internal chunk shape for the HDF5 dataset.
            Cannot be set if `chunk_mb` is also specified.
            The default is None.
        display_progress : bool, optional
            Display a progress bar with iteration rate and estimated completion time.
        progress_bar_options : dict, optional
            Dictionary of keyword arguments to be passed directly to tqdm.
            See https://github.com/tqdm/tqdm#parameters for options.
        """
        self.recording = recording
        self.segment_index = segment_index
        self.return_scaled = return_scaled
        self.channel_ids = recording.get_channel_ids()
        super().__init__(
            buffer_gb=buffer_gb,
            buffer_shape=buffer_shape,
            chunk_mb=chunk_mb,
            chunk_shape=chunk_shape,
            display_progress=display_progress,
            progress_bar_options=progress_bar_options,
        )

    # change channel id to always be first channel
    def _get_data(self, selection: Tuple[slice]) -> Iterable:
        return self.recording.get_traces(
            segment_index=self.segment_index,
            channel_ids=[0],
            start_frame=selection[0].start,
            end_frame=selection[0].stop,
            return_scaled=self.return_scaled,
        )

    def _get_dtype(self):
        return self.recording.get_dtype()

    # remove the last dim for the timestamps since it is always just a 1D vector
    def _get_maxshape(self):
        return (
            self.recording.get_num_samples(segment_index=self.segment_index),
        )<|MERGE_RESOLUTION|>--- conflicted
+++ resolved
@@ -514,11 +514,7 @@
         )
         all_timestamps = recording.get_times()
 
-<<<<<<< HEAD
-        # TODO: verify for recordings that don't have explicit timestamps
-=======
         # TODO: check works for recordings w/o explicit timestamps
->>>>>>> fd2d06f0
         valid_sort_times = self._get_sort_interval_valid_times(key)
         valid_sort_times_indices = _consolidate_intervals(
             valid_sort_times, all_timestamps
