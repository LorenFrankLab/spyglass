import os
import uuid
from typing import Any, Dict, List, Union

import datajoint as dj
import numpy as np
import pynwb
import spikeinterface as si
import spikeinterface.preprocessing as sp
import spikeinterface.qualitymetrics as sq

from spyglass.common.common_nwbfile import AnalysisNwbfile
from spyglass.settings import temp_dir
from spyglass.spikesorting.v1.curation import (
    CurationV1,
    _list_to_merge_dict,
    _merge_dict_to_list,
)
from spyglass.spikesorting.v1.metric_utils import (
    compute_isi_violation_fractions,
    get_num_spikes,
    get_peak_channel,
    get_peak_offset,
)
from spyglass.spikesorting.v1.sorting import SpikeSortingSelection
from spyglass.utils import SpyglassMixin, logger

schema = dj.schema("spikesorting_v1_metric_curation")


_metric_name_to_func = {
    "snr": sq.compute_snrs,
    "isi_violation": compute_isi_violation_fractions,
    "nn_isolation": sq.nearest_neighbors_isolation,
    "nn_noise_overlap": sq.nearest_neighbors_noise_overlap,
    "peak_offset": get_peak_offset,
    "peak_channel": get_peak_channel,
    "num_spikes": get_num_spikes,
}

_comparison_to_function = {
    "<": np.less,
    "<=": np.less_equal,
    ">": np.greater,
    ">=": np.greater_equal,
    "==": np.equal,
}


@schema
class WaveformParameters(SpyglassMixin, dj.Lookup):
    definition = """
    # Parameters for extracting waveforms from the recording based on the sorting.
    waveform_param_name: varchar(80) # name of waveform extraction parameters
    ---
    waveform_params: blob # a dict of waveform extraction parameters
    """

    contents = [
        [
            "default_not_whitened",
            {
                "ms_before": 0.5,
                "ms_after": 0.5,
                "max_spikes_per_unit": 5000,
                "n_jobs": 5,
                "total_memory": "5G",
                "whiten": False,
            },
        ],
        [
            "default_whitened",
            {
                "ms_before": 0.5,
                "ms_after": 0.5,
                "max_spikes_per_unit": 5000,
                "n_jobs": 5,
                "total_memory": "5G",
                "whiten": True,
            },
        ],
    ]

    @classmethod
    def insert_default(cls):
        cls.insert(cls.contents, skip_duplicates=True)


@schema
class MetricParameters(SpyglassMixin, dj.Lookup):
    definition = """
    # Parameters for computing quality metrics of sorted units.
    metric_param_name: varchar(200)
    ---
    metric_params: blob
    """
    metric_default_param_name = "franklab_default"
    metric_default_param = {
        "snr": {
            "peak_sign": "neg",
            "random_chunk_kwargs_dict": {
                "num_chunks_per_segment": 20,
                "chunk_size": 10000,
                "seed": 0,
            },
        },
        "isi_violation": {"isi_threshold_ms": 1.5, "min_isi_ms": 0.0},
        "nn_isolation": {
            "max_spikes": 1000,
            "min_spikes": 10,
            "n_neighbors": 5,
            "n_components": 7,
            "radius_um": 100,
            "seed": 0,
        },
        "nn_noise_overlap": {
            "max_spikes": 1000,
            "min_spikes": 10,
            "n_neighbors": 5,
            "n_components": 7,
            "radius_um": 100,
            "seed": 0,
        },
        "peak_channel": {"peak_sign": "neg"},
        "num_spikes": {},
    }
    contents = [[metric_default_param_name, metric_default_param]]

    @classmethod
    def insert_default(cls):
        cls.insert(cls.contents, skip_duplicates=True)

    @classmethod
    def show_available_metrics(self):
        for metric in _metric_name_to_func:
            metric_doc = _metric_name_to_func[metric].__doc__.split("\n")[0]
            logger.info(f"{metric} : {metric_doc}\n")


@schema
class MetricCurationParameters(SpyglassMixin, dj.Lookup):
    definition = """
    # Parameters for curating a spike sorting based on the metrics.
    metric_curation_param_name: varchar(200)
    ---
    label_params: blob   # dict of param to label units
    merge_params: blob   # dict of param to merge units
    """

    contents = [
        ["default", {"nn_noise_overlap": [">", 0.1, ["noise", "reject"]]}, {}],
        ["none", {}, {}],
    ]

    @classmethod
    def insert_default(cls):
        cls.insert(cls.contents, skip_duplicates=True)


@schema
class MetricCurationSelection(SpyglassMixin, dj.Manual):
    definition = """
    # Spike sorting and parameters for metric curation. Use `insert_selection` to insert a row into this table.
    metric_curation_id: uuid
    ---
    -> CurationV1
    -> WaveformParameters
    -> MetricParameters
    -> MetricCurationParameters
    """

    @classmethod
    def insert_selection(cls, key: dict):
        """Insert a row into MetricCurationSelection with an
        automatically generated unique metric curation ID as the sole primary key.

        Parameters
        ----------
        key : dict
            primary key of CurationV1, WaveformParameters, MetricParameters MetricCurationParameters

        Returns
        -------
        key : dict
            key for the inserted row
        """
        if cls & key:
            logger.warn("This row has already been inserted.")
            return (cls & key).fetch1()
        key["metric_curation_id"] = uuid.uuid4()
        cls.insert1(key, skip_duplicates=True)
        return key


@schema
class MetricCuration(SpyglassMixin, dj.Computed):
    definition = """
    # Results of applying curation based on quality metrics. To do additional curation, insert another row in `CurationV1`
    -> MetricCurationSelection
    ---
    -> AnalysisNwbfile
    object_id: varchar(40) # Object ID for the metrics in NWB file
    """

    def make(self, key):
        # FETCH
        nwb_file_name = (
            SpikeSortingSelection * MetricCurationSelection & key
        ).fetch1("nwb_file_name")

        waveform_params = (
            WaveformParameters * MetricCurationSelection & key
        ).fetch1("waveform_params")
        metric_params = (
            MetricParameters * MetricCurationSelection & key
        ).fetch1("metric_params")
        label_params, merge_params = (
            MetricCurationParameters * MetricCurationSelection & key
        ).fetch1("label_params", "merge_params")
        sorting_id, curation_id = (MetricCurationSelection & key).fetch1(
            "sorting_id", "curation_id"
        )
        # DO
        # load recording and sorting
        recording = CurationV1.get_recording(
            {"sorting_id": sorting_id, "curation_id": curation_id}
        )
        sorting = CurationV1.get_sorting(
            {"sorting_id": sorting_id, "curation_id": curation_id}
        )
        # extract waveforms
        if "whiten" in waveform_params:
            if waveform_params.pop("whiten"):
                recording = sp.whiten(recording, dtype=np.float64)

        waveforms_dir = temp_dir + "/" + str(key["metric_curation_id"])
<<<<<<< HEAD
        os.makedirs(waveforms_dir, exist_ok=True)

        print("Extracting waveforms...")
=======
        try:
            os.mkdir(waveforms_dir)
        except FileExistsError:
            pass
        logger.info("Extracting waveforms...")
>>>>>>> daf671ec
        waveforms = si.extract_waveforms(
            recording=recording,
            sorting=sorting,
            folder=waveforms_dir,
            overwrite=True,
            **waveform_params,
        )
        # compute metrics
        logger.info("Computing metrics...")
        metrics = {}
        for metric_name, metric_param_dict in metric_params.items():
            metrics[metric_name] = self._compute_metric(
                waveforms, metric_name, **metric_param_dict
            )
        if metrics["nn_isolation"]:
            metrics["nn_isolation"] = {
                unit_id: value[0]
                for unit_id, value in metrics["nn_isolation"].items()
            }

        logger.info("Applying curation...")
        labels = self._compute_labels(metrics, label_params)
        merge_groups = self._compute_merge_groups(metrics, merge_params)

        logger.info("Saving to NWB...")
        (
            key["analysis_file_name"],
            key["object_id"],
        ) = _write_metric_curation_to_nwb(
            nwb_file_name, waveforms, metrics, labels, merge_groups
        )

        # INSERT
        AnalysisNwbfile().add(
            nwb_file_name,
            key["analysis_file_name"],
        )
        self.insert1(key)

    @classmethod
    def get_waveforms(cls):
        return NotImplementedError

    @classmethod
    def get_metrics(cls, key: dict):
        """Returns metrics identified by metric curation

        Parameters
        ----------
        key : dict
            primary key to MetricCuration
        """
        analysis_file_name, object_id, metric_param_name, metric_params = (
            cls * MetricCurationSelection * MetricParameters & key
        ).fetch1(
            "analysis_file_name",
            "object_id",
            "metric_param_name",
            "metric_params",
        )
        analysis_file_abs_path = AnalysisNwbfile.get_abs_path(
            analysis_file_name
        )
        with pynwb.NWBHDF5IO(
            path=analysis_file_abs_path,
            mode="r",
            load_namespaces=True,
        ) as io:
            nwbf = io.read()
            units = nwbf.objects[object_id].to_dataframe()
        return {
            name: dict(zip(units.index, units[name])) for name in metric_params
        }

    @classmethod
    def get_labels(cls, key: dict):
        """Returns curation labels identified by metric curation

        Parameters
        ----------
        key : dict
            primary key to MetricCuration
        """
        analysis_file_name, object_id = (cls & key).fetch1(
            "analysis_file_name", "object_id"
        )
        analysis_file_abs_path = AnalysisNwbfile.get_abs_path(
            analysis_file_name
        )
        with pynwb.NWBHDF5IO(
            path=analysis_file_abs_path,
            mode="r",
            load_namespaces=True,
        ) as io:
            nwbf = io.read()
            units = nwbf.objects[object_id].to_dataframe()
        return dict(zip(units.index, units["curation_label"]))

    @classmethod
    def get_merge_groups(cls, key: dict):
        """Returns merge groups identified by metric curation

        Parameters
        ----------
        key : dict
            primary key to MetricCuration
        """
        analysis_file_name, object_id = (cls & key).fetch1(
            "analysis_file_name", "object_id"
        )
        analysis_file_abs_path = AnalysisNwbfile.get_abs_path(
            analysis_file_name
        )
        with pynwb.NWBHDF5IO(
            path=analysis_file_abs_path,
            mode="r",
            load_namespaces=True,
        ) as io:
            nwbf = io.read()
            units = nwbf.objects[object_id].to_dataframe()
        merge_group_dict = dict(zip(units.index, units["merge_groups"]))

        return _merge_dict_to_list(merge_group_dict)

    @staticmethod
    def _compute_metric(waveform_extractor, metric_name, **metric_params):
        metric_func = _metric_name_to_func[metric_name]

        peak_sign_metrics = ["snr", "peak_offset", "peak_channel"]
        if metric_name in peak_sign_metrics:
            if "peak_sign" not in metric_params:
                raise Exception(
                    f"{peak_sign_metrics} metrics require peak_sign",
                    "to be defined in the metric parameters",
                )
            return metric_func(
                waveform_extractor,
                peak_sign=metric_params.pop("peak_sign"),
                **metric_params,
            )

        return {
            unit_id: metric_func(waveform_extractor, this_unit_id=unit_id)
            for unit_id in waveform_extractor.sorting.get_unit_ids()
        }

    @staticmethod
    def _compute_labels(
        metrics: Dict[str, Dict[str, Union[float, List[float]]]],
        label_params: Dict[str, List[Any]],
    ) -> Dict[str, List[str]]:
        """Computes the labels based on the metric and label parameters.

        Parameters
        ----------
        quality_metrics : dict
            Example: {"snr" : {"1" : 2, "2" : 0.1, "3" : 2.3}}
            This indicates that the values of the "snr" quality metric
            for the units "1", "2", "3" are 2, 0.1, and 2.3, respectively.

        label_params : dict
            Example: {
                        "snr" : [(">", 1, ["good", "mua"]),
                                 ("<", 1, ["noise"])]
                     }
            This indicates that units with values of the "snr" quality metric
            greater than 1 should be given the labels "good" and "mua" and values
            less than 1 should be given the label "noise".

        Returns
        -------
        labels : dict
            Example: {"1" : ["good", "mua"], "2" : ["noise"], "3" : ["good", "mua"]}

        """
        if not label_params:
            return {}

        unit_ids = [
            unit_id for unit_id in metrics[list(metrics.keys())[0]].keys()
        ]
        labels = {unit_id: [] for unit_id in unit_ids}

        for metric in label_params:
            if metric not in metrics:
                Warning(f"{metric} not found in quality metrics; skipping")
                continue

            condition = label_params[metric]
            if not len(condition) == 3:
                raise ValueError(f"Condition {condition} must be of length 3")

            compare = _comparison_to_function[condition[0]]
            for unit_id in unit_ids:
                if compare(
                    metrics[metric][unit_id],
                    condition[1],
                ):
                    labels[unit_id].extend(label_params[metric][2])
        return labels

    @staticmethod
    def _compute_merge_groups(
        metrics: Dict[str, Dict[str, Union[float, List[float]]]],
        merge_params: Dict[str, List[Any]],
    ) -> Dict[str, List[str]]:
        """Identifies units to be merged based on the metrics and merge parameters.

        Parameters
        ---------
        quality_metrics : dict
            Example: {"cosine_similarity" : {
                                             "1" : {"1" : 1.00, "2" : 0.10, "3": 0.95},
                                             "2" : {"1" : 0.10, "2" : 1.00, "3": 0.70},
                                             "3" : {"1" : 0.95, "2" : 0.70, "3": 1.00}
                                            }}
            This shows the pairwise values of the "cosine_similarity" quality metric
            for the units "1", "2", "3" as a nested dict.

        merge_params : dict
            Example: {"cosine_similarity" : [">", 0.9]}
            This indicates that units with values of the "cosine_similarity" quality metric
            greater than 0.9 should be placed in the same merge group.


        Returns
        -------
        merge_groups : dict
            Example: {"1" : ["3"], "2" : [], "3" : ["1"]}

        """

        if not merge_params:
            return []

        unit_ids = list(metrics[list(metrics.keys())[0]].keys())
        merge_groups = {unit_id: [] for unit_id in unit_ids}
        for metric in merge_params:
            if metric not in metrics:
                Warning(f"{metric} not found in quality metrics; skipping")
                continue
            compare = _comparison_to_function[merge_params[metric][0]]
            for unit_id in unit_ids:
                other_unit_ids = [
                    other_unit_id
                    for other_unit_id in unit_ids
                    if other_unit_id != unit_id
                ]
                for other_unit_id in other_unit_ids:
                    if compare(
                        metrics[metric][unit_id][other_unit_id],
                        merge_params[metric][1],
                    ):
                        merge_groups[unit_id].extend(other_unit_id)
        return merge_groups


def _write_metric_curation_to_nwb(
    nwb_file_name: str,
    waveforms: si.WaveformExtractor,
    metrics: Union[None, Dict[str, Dict[str, float]]] = None,
    labels: Union[None, Dict[str, List[str]]] = None,
    merge_groups: Union[None, List[List[str]]] = None,
):
    """Save waveforms, metrics, labels, and merge groups to NWB in the units table.

    Parameters
    ----------
    sorting_id : str
        key for the sorting
    labels : dict or None, optional
        curation labels (e.g. good, noise, mua)
    merge_groups : list or None, optional
        groups of unit IDs to be merged
    metrics : dict or None, optional
        Computed quality metrics, one for each cell
    apply_merge : bool, optional
        whether to apply the merge groups to the sorting before saving, by default False

    Returns
    -------
    analysis_nwb_file : str
        name of analysis NWB file containing the sorting and curation information
    object_id : str
        object_id of the units table in the analysis NWB file
    """

    unit_ids = [int(i) for i in waveforms.sorting.get_unit_ids()]

    # create new analysis nwb file
    analysis_nwb_file = AnalysisNwbfile().create(nwb_file_name)
    analysis_nwb_file_abs_path = AnalysisNwbfile.get_abs_path(analysis_nwb_file)
    with pynwb.NWBHDF5IO(
        path=analysis_nwb_file_abs_path,
        mode="a",
        load_namespaces=True,
    ) as io:
        nwbf = io.read()
        # Write waveforms to the nwb file
        for unit_id in unit_ids:
            nwbf.add_unit(
                spike_times=waveforms.sorting.get_unit_spike_train(unit_id),
                id=unit_id,
                electrodes=waveforms.recording.get_channel_ids(),
                waveforms=waveforms.get_waveforms(unit_id),
                waveform_mean=waveforms.get_template(unit_id),
            )

        # add labels, merge groups, metrics
        if labels is not None:
            label_values = []
            for unit_id in unit_ids:
                if unit_id not in labels:
                    label_values.append([])
                else:
                    label_values.append(labels[unit_id])
            nwbf.add_unit_column(
                name="curation_label",
                description="curation label",
                data=label_values,
                index=True,
            )
        if merge_groups is not None:
            merge_groups_dict = _list_to_merge_dict(merge_groups, unit_ids)
            merge_groups_list = [
                [""] for i in merge_groups_dict.values() if i == []
            ]
            nwbf.add_unit_column(
                name="merge_groups",
                description="merge groups",
                data=merge_groups_list,
                index=True,
            )
        if metrics is not None:
            for metric, metric_dict in metrics.items():
                metric_values = [
                    metric_dict[unit_id] if unit_id in metric_dict else []
                    for unit_id in unit_ids
                ]
                nwbf.add_unit_column(
                    name=metric,
                    description=metric,
                    data=metric_values,
                )

        units_object_id = nwbf.units.object_id
        io.write(nwbf)
    return analysis_nwb_file, units_object_id<|MERGE_RESOLUTION|>--- conflicted
+++ resolved
@@ -234,17 +234,9 @@
                 recording = sp.whiten(recording, dtype=np.float64)
 
         waveforms_dir = temp_dir + "/" + str(key["metric_curation_id"])
-<<<<<<< HEAD
         os.makedirs(waveforms_dir, exist_ok=True)
 
         print("Extracting waveforms...")
-=======
-        try:
-            os.mkdir(waveforms_dir)
-        except FileExistsError:
-            pass
-        logger.info("Extracting waveforms...")
->>>>>>> daf671ec
         waveforms = si.extract_waveforms(
             recording=recording,
             sorting=sorting,
