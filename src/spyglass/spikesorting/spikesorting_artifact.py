import warnings
from functools import reduce

import datajoint as dj
import numpy as np
import scipy.stats as stats
import spikeinterface as si

from ..common.common_interval import IntervalList
from ..common.nwb_helper_fn import get_valid_intervals
from .spikesorting_recording import SpikeSortingRecording

schema = dj.schema('spikesorting_artifact')


@schema
class ArtifactDetectionParameters(dj.Manual):
    definition = """
    # Parameters for detecting artifact times within a sort group.
    artifact_params_name: varchar(200)
    ---
    artifact_params: blob  # dictionary of parameters
    """

    def insert_default(self):
        """Insert the default artifact parameters with an appropriate parameter dict.
        """
        artifact_params = {}
        artifact_params['zscore_thresh'] = None  # must be None or >= 0
        artifact_params['amplitude_thresh'] = 3000  # must be None or >= 0
        # all electrodes of sort group
        artifact_params['proportion_above_thresh'] = 1.0
        artifact_params['removal_window_ms'] = 1.0  # in milliseconds
        self.insert1(['default', artifact_params], skip_duplicates=True)

        artifact_params_none = {}
        artifact_params_none['zscore_thresh'] = None
        artifact_params_none['amplitude_thresh'] = None
        self.insert1(['none', artifact_params_none], skip_duplicates=True)


@schema
class ArtifactDetectionSelection(dj.Manual):
    definition = """
    # Specifies artifact detection parameters to apply to a sort group's recording.
    -> SpikeSortingRecording
    -> ArtifactDetectionParameters
    ---
    custom_artifact_detection=0 : tinyint
    """


@schema
class ArtifactDetection(dj.Computed):
    definition = """
    # Stores artifact times and valid no-artifact times as intervals.
    -> ArtifactDetectionSelection
    ---
    artifact_times: longblob # np array of artifact intervals
    artifact_removed_valid_times: longblob # np array of valid no-artifact intervals
    artifact_removed_interval_list_name: varchar(200) # name of the array of no-artifact valid time intervals
    """

    def make(self, key):
        if not (ArtifactDetectionSelection & key).fetch1("custom_artifact_detection"):
            # get the dict of artifact params associated with this artifact_params_name
            artifact_params = (ArtifactDetectionParameters &
                               key).fetch1("artifact_params")

            recording_path = (SpikeSortingRecording & key).fetch1('recording_path')
            recording_name = SpikeSortingRecording._get_recording_name(key)
            recording = si.load_extractor(recording_path)

            artifact_removed_valid_times, artifact_times = _get_artifact_times(
                recording, **artifact_params)

            # NOTE: decided not to do this but to just create a single long segment; keep for now
            # get artifact times by segment
            # if AppendSegmentRecording, get artifact times for each segment
            # if isinstance(recording, AppendSegmentRecording):
            #     artifact_removed_valid_times = []
            #     artifact_times = []
            #     for rec in recording.recording_list:
            #         rec_valid_times, rec_artifact_times = _get_artifact_times(rec, **artifact_params)
            #         for valid_times in rec_valid_times:
            #             artifact_removed_valid_times.append(valid_times)
            #         for artifact_times in rec_artifact_times:
            #             artifact_times.append(artifact_times)
            #     artifact_removed_valid_times = np.asarray(artifact_removed_valid_times)
            #     artifact_times = np.asarray(artifact_times)
            # else:
            #     artifact_removed_valid_times, artifact_times = _get_artifact_times(recording, **artifact_params)

            key['artifact_times'] = artifact_times
            key['artifact_removed_valid_times'] = artifact_removed_valid_times

            # set up a name for no-artifact times using recording id
            key['artifact_removed_interval_list_name'] = recording_name + \
                '_' + key['artifact_params_name'] + '_artifact_removed_valid_times'

            ArtifactRemovedIntervalList.insert1(key, replace=True)

            # # insert artifact times and valid times into ArtifactRemovedIntervalList with an appropriate name
            # tmp_key = (ArtifactDetectionSelection & key).proj().fetch1()
            # tmp_key['artifact_removed_interval_list_name'] = key['artifact_removed_interval_list_name']
            # tmp_key['artifact_removed_valid_times'] = key['artifact_removed_valid_times']
            # tmp_key['artifact_times'] = key['artifact_times']
            # ArtifactRemovedIntervalList.insert1(tmp_key, skip_duplicates = True)

            # also insert into IntervalList
            tmp_key = {}
            tmp_key['nwb_file_name'] = key['nwb_file_name']
            tmp_key['interval_list_name'] = key['artifact_removed_interval_list_name']
            tmp_key['valid_times'] = key['artifact_removed_valid_times']
            IntervalList.insert1(tmp_key, replace=True)

            # insert into computed table
            self.insert1(key)


@schema
class ArtifactRemovedIntervalList(dj.Manual):
    definition = """
    # Stores intervals without detected artifacts.
    # Note that entries can come from either ArtifactDetection() or alternative artifact removal analyses.
    artifact_removed_interval_list_name: varchar(200)
    ---
    -> ArtifactDetectionSelection
    artifact_removed_valid_times: longblob
    artifact_times: longblob # np array of artifact intervals
    """


def _get_artifact_times(recording, zscore_thresh=None, amplitude_thresh=None,
                        proportion_above_thresh=1.0, removal_window_ms=1.0):
    """Detects times during which artifacts do and do not occur.
    Artifacts are defined as periods where the absolute value of the recording signal exceeds one
    OR both specified amplitude or zscore thresholds on the proportion of channels specified,
    with the period extended by the removal_window_ms/2 on each side. Z-score and amplitude
    threshold values of None are ignored.

    Parameters
    ----------
    recording : si.Recording
    zscore_thresh : float, optional
        Stdev threshold for exclusion, should be >=0, defaults to None
    amplitude_thresh : float, optional
        Amplitude threshold for exclusion, should be >=0, defaults to None
    proportion_above_thresh : float, optional, should be>0 and <=1
        Proportion of electrodes that need to have threshold crossings, defaults to 1
    removal_window_ms : float, optional
        Width of the window in milliseconds to mask out per artifact
        (window/2 removed on each side of threshold crossing), defaults to 1 ms

    Returns
    ------_
    artifact_intervals : np.ndarray
        Intervals in which artifacts are detected (including removal windows), unit: seconds
    artifact_removed_valid_times : np.ndarray
        Intervals of valid times where artifacts were not detected, unit: seconds
    """

    valid_timestamps = SpikeSortingRecording._get_recording_timestamps(
        recording)
<<<<<<< HEAD
    if recording.get_num_segments() > 1:
        recording = si.concatenate_recordings(recording._recording_segments)

=======
    if recording.get_num_segments() > 1 and isinstance(recording, si.AppendSegmentRecording):
        recording = si.concatenate_recordings(recording.recording_list)
    elif recording.get_num_segments() > 1 and isinstance(recording, si.BinaryRecordingExtractor):
        recording = si.concatenate_recordings([recording])
        
>>>>>>> 4b9cdf7e
    # if both thresholds are None, we essentially skip artifract detection and
    # return an array with the times of the first and last samples of the recording
    if (amplitude_thresh is None) and (zscore_thresh is None):
        recording_interval = np.asarray(
            [valid_timestamps[0], valid_timestamps[-1]])
        artifact_times_empty = np.asarray([])
        print("Amplitude and zscore thresholds are both None, skipping artifact detection")
        return recording_interval, artifact_times_empty

    # verify threshold parameters
    amplitude_thresh, zscore_thresh, proportion_above_thresh = _check_artifact_thresholds(
        amplitude_thresh, zscore_thresh, proportion_above_thresh)

    # turn ms to remove total into s to remove from either side of each detected artifact
    half_removal_window_s = removal_window_ms * (1 / 1000) * (1 / 2)

    # TODO: load by chunk to avoid memory problems
    data = recording.get_traces()

    # compute the number of electrodes that have to be above threshold
    nelect_above = np.ceil(proportion_above_thresh *
                           len(recording.get_channel_ids()))

    # find the artifact occurrences using one or both thresholds, across channels
    if ((amplitude_thresh is not None) and (zscore_thresh is None)):
        above_a = np.abs(data) > amplitude_thresh
        above_thresh = np.ravel(np.argwhere(
            np.sum(above_a, axis=0) >= nelect_above))
    elif ((amplitude_thresh is None) and (zscore_thresh is not None)):
        dataz = np.abs(stats.zscore(data, axis=1))
        above_z = dataz > zscore_thresh
        above_thresh = np.ravel(np.argwhere(
            np.sum(above_z, axis=0) >= nelect_above))
    else:
        above_a = np.abs(data) > amplitude_thresh
        dataz = np.abs(stats.zscore(data, axis=1))
        above_z = dataz > zscore_thresh
        above_thresh = np.ravel(np.argwhere(
            np.sum(np.logical_or(above_z, above_a), axis=0) >= nelect_above))

    if len(above_thresh) == 0:
        recording_interval = np.asarray(
            [[valid_timestamps[0], valid_timestamps[-1]]])
        artifact_times_empty = np.asarray([])
        print("No artifacts detected.")
        return recording_interval, artifact_times_empty

    # find timestamps of initial artifact threshold crossings
    above_thresh_times = valid_timestamps[above_thresh]

    # keep track of all the artifact timestamps within each artifact removal window and the indices of those timestamps
    artifact_times = []
    artifact_indices = []
    for a in above_thresh_times:
        a_times = np.copy(valid_timestamps[(valid_timestamps > (
            a - half_removal_window_s)) & (valid_timestamps <= (a + half_removal_window_s))])
        a_indices = np.argwhere((valid_timestamps > (
            a - half_removal_window_s)) & (valid_timestamps <= (a + half_removal_window_s)))
        artifact_times.append(a_times)
        artifact_indices.append(a_indices)
    all_artifact_times = reduce(np.union1d, artifact_times)
    all_artifact_indices = reduce(np.union1d, artifact_indices)
    # turn artifact detected times into intervals
    # should be faster than diffing and comparing to zero
    if not np.all(all_artifact_times[:-1] <= all_artifact_times[1:]):
        warnings.warn(
            "Warning: sorting artifact timestamps; all_artifact_times was not strictly increasing")
        all_artifact_times = np.sort(all_artifact_times)
    artifact_intervals = get_valid_intervals(
        all_artifact_times, recording.get_sampling_frequency(), 1.5, .000001)

    artifact_percent_of_times = 100 * \
        len(all_artifact_times) / len(valid_timestamps)
    print(f"{len(artifact_intervals)} artifact intervals detected;\
          {artifact_percent_of_times} % of the recording's valid_timestamps removed as artifact")

    # turn all artifact detected times into -1 to easily find non-artifact intervals
    valid_timestamps[all_artifact_indices] = -1
    artifact_removed_valid_times = get_valid_intervals(valid_timestamps[valid_timestamps != -1],
                                                       recording.get_sampling_frequency(), 1.5, 0.000001)

    return artifact_removed_valid_times, artifact_intervals


def _check_artifact_thresholds(amplitude_thresh, zscore_thresh, proportion_above_thresh):
    """Alerts user to likely unintended parameters. Not an exhaustive verification.

    Parameters
    ----------
    zscore_thresh: float
    amplitude_thresh: float
    proportion_above_thresh: float

    Return
    ------
    zscore_thresh: float
    amplitude_thresh: float
    proportion_above_thresh: float

    Raise
    ------
    ValueError: if signal thresholds are negative
    """
    # amplitude or zscore thresholds should be negative, as they are applied to an absolute signal
    signal_thresholds = [t for t in [
        amplitude_thresh, zscore_thresh] if t is not None]
    for t in signal_thresholds:
        if t < 0:
            raise ValueError(
                "Amplitude and Z-Score thresholds must be >= 0, or None")

    # proportion_above_threshold should be in [0:1] inclusive
    if proportion_above_thresh < 0:
        warnings.warn(
            "Warning: proportion_above_thresh must be a proportion >0 and <=1."
            f" Using proportion_above_thresh = 0.01 instead of {str(proportion_above_thresh)}")
        proportion_above_thresh = 0.01
    elif proportion_above_thresh > 1:
        warnings.warn(
            "Warning: proportion_above_thresh must be a proportion >0 and <=1. "
            f"Using proportion_above_thresh = 1 instead of {str(proportion_above_thresh)}")
        proportion_above_thresh = 1
    return amplitude_thresh, zscore_thresh, proportion_above_thresh<|MERGE_RESOLUTION|>--- conflicted
+++ resolved
@@ -162,17 +162,11 @@
 
     valid_timestamps = SpikeSortingRecording._get_recording_timestamps(
         recording)
-<<<<<<< HEAD
-    if recording.get_num_segments() > 1:
-        recording = si.concatenate_recordings(recording._recording_segments)
-
-=======
     if recording.get_num_segments() > 1 and isinstance(recording, si.AppendSegmentRecording):
         recording = si.concatenate_recordings(recording.recording_list)
     elif recording.get_num_segments() > 1 and isinstance(recording, si.BinaryRecordingExtractor):
         recording = si.concatenate_recordings([recording])
         
->>>>>>> 4b9cdf7e
     # if both thresholds are None, we essentially skip artifract detection and
     # return an array with the times of the first and last samples of the recording
     if (amplitude_thresh is None) and (zscore_thresh is None):
