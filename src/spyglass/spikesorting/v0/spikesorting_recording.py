--- conflicted
+++ resolved
@@ -7,10 +7,7 @@
 import probeinterface as pi
 import spikeinterface as si
 import spikeinterface.extractors as se
-<<<<<<< HEAD
 from spikeinterface import preprocessing as si_preprocessing
-=======
->>>>>>> 9768b833
 from tqdm import tqdm
 
 from spyglass.common.common_device import Probe, ProbeType  # noqa: F401
