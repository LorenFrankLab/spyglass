"""This schema is used to track recompute capabilities for existing files.

Tables
------
UserEnvironment (upstream): Table to track the current environment.
RecordingRecomputeVersions: Computed table to track versions of spikeinterface
    and probeinterface used to generate existing files.
RecordingRecomputeSelection: Plan a recompute attempt for a given key.
RecordingRecompute: Computed table to track recompute success.
    Runs `SpikeSortingRecording()._make_file` to recompute files, saving the
    resulting folder to `temp_dir/{this database}/{env_id}`. If the new
    directory matches the old, the new directory is deleted.
"""

import json
import re
from functools import cached_property
from pathlib import Path
from shutil import rmtree as shutil_rmtree
from subprocess import run as sub_run
from typing import Any, List, Optional, Tuple, Union

import datajoint as dj
from packaging.version import parse as version_parse
from probeinterface import __version__ as pi_version
from spikeinterface import __version__ as si_version
from tqdm import tqdm

from spyglass.common.common_user import UserEnvironment  # noqa F401
from spyglass.settings import recording_dir, temp_dir
from spyglass.spikesorting.v0.spikesorting_recording import (
    SpikeSortingRecording,
)  # noqa F401
from spyglass.utils import SpyglassMixin, logger
from spyglass.utils.dj_helper_fn import bytes_to_human_readable
from spyglass.utils.h5_helper_fn import H5pyComparator, sort_dict
from spyglass.utils.nwb_hash import DirectoryHasher

schema = dj.schema("spikesorting_recompute_v0")


@schema
class RecordingRecomputeVersions(SpyglassMixin, dj.Computed):
    definition = """
    -> SpikeSortingRecording
    ---
    spikeinterface: varchar(16)
    probeinterface: varchar(16)
    """

    _version_cache = dict()

    # --- Gatekeep recompute attempts ---

    def _fetch_versions(self, package: str) -> list:
        if cached := self._version_cache.get(package):
            return cached
        run_kwargs = dict(capture_output=True, text=True)
        result = sub_run(["pip", "index", "versions", package], **run_kwargs)
        if result.returncode != 0:
            raise ValueError(f"Failed to fetch index: {result.stderr}")
        ret = result.stdout.splitlines()[1].split(": ")[1].split(", ")
        self._version_cache["package"] = sorted(ret, key=version_parse)
        return self._version_cache["package"]

    @cached_property
    def this_env(self) -> dj.expression.QueryExpression:
        """Return restricted version of self for the current environment."""
        return (
            self & self._package_restr("spikeinterface", si_version)
        ) & self._package_restr("probeinterface", pi_version)

    def _has_matching_env(
        self, key: dict, show_err: Optional[bool] = False
    ) -> bool:
        """Check current env for matching pynwb dependency versions."""
        key_pk = self.dict_to_pk(key)
        if not self & key:
            self.make(key)
        ret = bool(self.this_env & key_pk)
        if not ret and show_err:
            this_entry = (self & key_pk).fetch(  # pragma: no cover
                "spikeinterface", "probeinterface", as_dict=True
            )[0]
            need = sort_dict(this_entry)  # pragma: no cover
            have = sort_dict(  # pragma: no cover
                dict(spikeinterface=si_version, probeinterface=pi_version)
            )
            logger.error(f"Versions mismatch: {need} != {have}")

        return ret

    def _package_restr(self, package: str, version: str) -> str:
        """Return a restriction string for a package and version.

        Restricts to versions matching the most recent official release
        (e.g., 0.1.0dev1 and 0.1.0 -> 0.1.0). For dev releases, also includes
        the next official release (e.g., 0.1.0dev1 -> 0.1.1). For official
        releases, also includes the previous release (e.g., 0.1.0 -> 0.9.3).
        """
        base = re.match(r"(\d+\.\d+\.\d+)", version)
        if not base:
            return f"{package} LIKE '{version}%'"
        base = base.group(1)
        avail = self._fetch_versions(package)
        if base not in avail:
            raise ValueError(f"Version {version} not found in {package}")

        if "dev" in version:  # if dev release, look at next
            next_index = min(avail.index(base) + 1, len(avail) - 1)
        else:  # if official release, look at prev dev release
            next_index = max(avail.index(base) - 1, 0)

        next_avail = avail[next_index]

        return f"{package} like '{base}%' OR {package} like '{next_avail}%'"

    # --- Inventory versions ---

    def _extract_version(self, obj: Any) -> set:
        """Extract version numbers from a nested dictionary.

        Developed to be recursive to handle provenance.json files, which could
        theoretically contain different versions for different processing steps.
        """
        if isinstance(obj, (list, set, tuple)):
            obj_sets = set()
            for o in obj:
                obj_sets.update(self._extract_version(o))
            return obj_sets
        if (
            isinstance(obj, (str, Path))
            and Path(obj).exists()
            and Path(obj).suffix == ".json"
        ):
            with open(obj, "r") as file:
                data = json.load(file)
            return self._extract_version(data)
        elif not isinstance(obj, dict):
            return {None}

        versions = set([obj.get("version")])
        for val in obj.values():
            versions.update(self._extract_version(val))

        return versions

    def make(self, key: dict) -> None:
        """Inventory the namespaces present in an analysis file."""
        query = SpikeSortingRecording() & key
        rec_path = Path(query.fetch1("recording_path"))

        missing_dir = not rec_path.exists() or not rec_path.is_dir()
        empty_dir = rec_path.is_dir() and not any(rec_path.iterdir())

        if missing_dir or empty_dir:
            logger.warning(f"Problem with recording path: {rec_path}")
            return  # pragma: no cover

        si_version = self._extract_version(
            [
                rec_path / f"{fname}.json"
                for fname in ["binary", "si_folder", "provenance"]
            ]
        )
        si_version.discard(None)
        n_versions = len(si_version)
        if n_versions != 1:
            logger.warning(f"{n_versions} si versions found: {si_version}")
            return  # pragma: no cover

        probe_path = rec_path / "probe.json"
        if not probe_path.exists():
            logger.warning(f"Probe file not found for {key['nwb_file_name']}")
            return  # pragma: no cover

        with open(rec_path / "probe.json", "r") as file:
            pi_version = json.load(file).get("version", None)

        self.insert1(
            dict(
                self.dict_to_pk(key),
                probeinterface=pi_version,
                spikeinterface=next(iter(si_version)),
            ),
            allow_direct_insert=True,
            skip_duplicates=True,
        )


# Initializing table to prevent recompute of cached properties
REC_VER_TBL = RecordingRecomputeVersions()


@schema
class RecordingRecomputeSelection(SpyglassMixin, dj.Manual):
    definition = """
    -> RecordingRecomputeVersions
    -> UserEnvironment
    ---
    logged_at_creation=0: bool
    """

    @cached_property
    def env_dict(self) -> dict:
        logger.info("Initializing UserEnvironment")
        return UserEnvironment().insert_current_env()

    def insert(
        self,
        rows: List[dict],
        at_creation: Optional[bool] = False,
        force_attempt=False,
        **kwargs,
    ) -> None:
        """Custom insert to ensure dependencies are added to each row."""

        if not rows:
            return
        if not isinstance(rows, (list, tuple)):
            rows = [rows]
        if not isinstance(rows[0], dict):
            raise ValueError("Rows must be a list of dicts")

        for row in rows:
            if not RecordingRecomputeVersions & row:
                RecordingRecomputeVersions().make(row)
        if not self.env_dict.get("env_id"):  # likely not using conda
            logger.warning("Cannot log for recompute without UserEnvironment.")
            return

        editable_env = (UserEnvironment & self.env_dict).fetch1("has_editable")
        if at_creation and editable_env:  # no assume pass if gen w/editable env
            at_creation = False  # pragma: no cover

        inserts = []
        for row in rows:
            key_pk = self.dict_to_pk(row)
            if not force_attempt and not REC_VER_TBL._has_matching_env(key_pk):
                continue
            key_pk.update(self.env_dict)
            key_pk.setdefault("logged_at_creation", at_creation)
            inserts.append(key_pk)
        super().insert(inserts, **kwargs)

        if not inserts:
            logger.warning("No rows inserted.")  # pragma: no cover

    def attempt_all(
        self,
        restr: Optional[dict] = True,
        limit: Optional[int] = None,
        **kwargs,
    ) -> None:
        """Insert all files into the recompute table.

        Parameters
        ----------
        restr : dict, optional
            Key or restriction of SpikeSortingRecording. If None, all files
            are inserted.
        limit : int, optional
            Maximum number of rows to insert, randomly selected. For
            retrospective recompute attempts, randomly selecting potential
            recompute attaempts can be useful for trying a diverse set of
            files.
        """
        source = REC_VER_TBL.this_env & restr
        kwargs["skip_duplicates"] = True

        if limit:
            source &= dj.condition.Top(limit=limit, order_by="RAND()")

        inserts = [
            {
                **key,
                "logged_at_creation": False,
            }
            for key in source.fetch("KEY", as_dict=True)
            if len(RecordingRecompute & key) == 0
        ]
        self.insert(inserts, at_creation=False, **kwargs)

    # --- Gatekeep recompute attempts ---

    @cached_property
    def this_env(self) -> dj.expression.QueryExpression:
        """Restricted table matching pynwb env and pip env."""
        return self & self.env_dict


@schema
class RecordingRecompute(SpyglassMixin, dj.Computed):
    definition = """
    -> RecordingRecomputeSelection
    ---
    matched:bool
    err_msg=null: varchar(255)
    """

    _hasher_cache = dict()

    class Name(dj.Part):
        definition = """ # File names missing from old or new versions
        -> master
        name: varchar(255)
        missing_from: enum('old', 'new')
        """

    class Hash(dj.Part):
        definition = """ # File hashes that differ between old and new versions
        -> master
        name : varchar(255)
        """

        def get_objs(
            self, key: dict, name: Optional[str] = None
        ) -> Tuple[str, str]:
            old, new = RecordingRecompute()._get_paths(key, as_str=True)

            old_hasher = RecordingRecompute()._hash_one(old)
            new_hasher = RecordingRecompute()._hash_one(new)

            name = name or key["name"]
            old_obj = old_hasher.cache.get(name)
            new_obj = new_hasher.cache.get(name)

            return old_obj, new_obj

        def compare(
            self, key: Optional[Union[dict, list, tuple]] = None
        ) -> Optional[H5pyComparator]:
            """Compare embedded objects as available.

            If key is a list or tuple, compare all entries. If no key, compare
            all entries in self (likely restricted). If key specifies a name,
            use key to find paths to files and compare the objects.
            """
            if isinstance(key, (list, tuple)) or not key:
                rows = key or self
                return [self.compare(row) for row in rows]

            if not key.get("name"):
                self.compare(key=(self & key).fetch(as_dict=True))
                return

            old, new = RecordingRecompute()._get_paths(key)

            this_file = key.get("name")

            if this_file.endswith("raw"):
                print(f"Cannot compare raw files: {this_file}")
                return
            print(f"Comparing {this_file}")
            return H5pyComparator(old / this_file, new / this_file)

    def _parent_key(self, key: dict) -> dict:
        ret = (
            SpikeSortingRecording
            * RecordingRecomputeVersions
            * RecordingRecomputeSelection
            & key
        )
        if len(ret) != 1:
            raise ValueError(f"Query returned {len(ret)} entries: {ret}")
        return ret.fetch(as_dict=True)[0]

    def _hash_one(self, path: Union[str, Path]) -> DirectoryHasher:
        str_path = str(path)
        if str_path in self._hasher_cache:
            return self._hasher_cache[str_path]
        hasher = DirectoryHasher(directory_path=path, keep_obj_hash=True)
        self._hasher_cache[str_path] = hasher
        return hasher

    def _get_temp_dir(self, key: dict) -> Path:
        return Path(temp_dir) / self.database / key["env_id"]

    def _get_paths(
        self, key: dict, as_str: Optional[bool] = False
    ) -> Tuple[Path, Path]:
        """Return the old and new file paths."""
        rec_name = SpikeSortingRecording()._get_recording_name(key)

        old = Path(recording_dir) / rec_name
        new = self._get_temp_dir(key) / rec_name

        return (str(old), str(new)) if as_str else (old, new)

    def _hash_both(
        self, key: dict, strict: bool = False
    ) -> Union[Tuple[DirectoryHasher, DirectoryHasher], Tuple[None, str]]:
        """Return the old and new file hashers."""
<<<<<<< HEAD
        self._parent_key(key)
=======
>>>>>>> be9314f5
        old, new = self._get_paths(key)

        try:
            new_hasher = (
                self._hash_one(new)
                if new.exists()
                else SpikeSortingRecording()._make_file(
                    key, base_dir=self._get_temp_dir(key), return_hasher=True
                )["hash"]
            )
        except ValueError as err:  # pragma: no cover
            # Some spikeinterface version can't handle small batches
            e_info = err.args[0]  # pragma: no cover
            if not strict and "greater than padlen" in e_info:
                logger.error(f"Failed to recompute {new.name}: {e_info}")
                return None, e_info[:255]  # pragma: no cover
            raise  # pragma: no cover

        if not new_hasher.hash:
            return None, None

        old_hasher = self._hash_one(old)

        if (
            old_hasher.hash == new_hasher.hash
            and "tmp" in str(new)
            and new.exists()
        ):
            shutil_rmtree(new, ignore_errors=True)

        return old_hasher, new_hasher

    def recheck(self, key: dict) -> bool:
        """Recheck if a given key matches without recomputing."""
        old_hasher, new_hasher = self._hash_both(key, strict=True)

        new_path = self._get_paths(key, as_str=True)[1]

        if not new_hasher.hash:
            logger.error(f"V0 Recheck failed: {new_path}")
            return None

        if old_hasher.hash == new_hasher.hash:
            new_path = new_hasher.dir_path
            if "tmp" in str(new_path) and new_path.exists():
                shutil_rmtree(new_path, ignore_errors=True)
            return True

        logger.error(f"V0 Recheck mismat: {new_path}")
        return False

    def make(self, key: dict) -> None:
        rec_key = {k: v for k, v in key.items() if k != "env_id"}
        if self & rec_key & "matched=1":
            logger.info(f"Already matched {rec_key['nwb_file_name']}")
            (RecordingRecomputeSelection & key).delete(safemode=False)
            return  # pragma: no cover

        # Skip recompute for files logged at creation
        parent = self._parent_key(key)
        log_key = key.get("nwb_file_name", key)
        if parent.get("logged_at_creation", True):
            logger.info(f"Skipping logged_at_creation {log_key}")
            self.insert1({**key, "matched": True})
            return

        old_hasher, new_hasher = self._hash_both(key, strict=True)

        if isinstance(new_hasher, str):  # pragma: no cover
            self.insert1({**key, "matched": False, "err_msg": new_hasher})
            return  # pragma: no cover

        if old_hasher.hash == new_hasher.hash:
            self.insert1({**key, "matched": True})
            return

        # only show file name if available
        logger.info(f"Failed to match {log_key}")

        names, hashes = [], []
        for file in set(new_hasher.cache) | set(old_hasher.cache):
            if file not in old_hasher.cache:
                names.append(dict(key, name=file, missing_from="old"))
                continue
            if file not in new_hasher.cache:
                names.append(dict(key, name=file, missing_from="new"))
                continue
            if old_hasher.cache[file] != new_hasher.cache[file]:
                hashes.append(dict(key, name=file))

        self.insert1(dict(key, matched=False))
        self.Name().insert(names)
        self.Hash().insert(hashes)

    def get_disk_space(self, which="new", restr: dict = None) -> Path:
        """Return the new file(s) disk space for a given key or restriction.

        Parameters
        ----------
        which : str
            Which file to check disk space for, 'old' or 'new'. Default 'new'.
        restr : dict, optional
            Restriction for RecordingRecompute. Default is "matched=0".
        """
        restr = restr or "matched=0"
        total_size = 0
        for key in tqdm(self & restr, desc="Calculating disk space"):
            old, new = self._get_paths(key)
            this = old if which == "old" else new
            if this.exists():
                total_size += sum(
                    f.stat().st_size for f in this.glob("**/*") if f.is_file()
                )
        return f"Total: {bytes_to_human_readable(total_size)}"

    def delete_files(
        self,
        restriction: Optional[Union[str, dict]] = True,
        dry_run: Optional[bool] = True,
    ) -> None:
        """If successfully recomputed, delete files for a given restriction."""
        query = self & "matched=1" & restriction
        file_names = query.fetch("nwb_file_name")
        prefix = "DRY RUN: " if dry_run else ""
        msg = f"{prefix}Delete {len(file_names)} files?\n\t" + "\n\t".join(
            file_names
        )

        if dry_run:
            logger.info(msg)
            return

        if dj.utils.user_choice(msg).lower() not in ["yes", "y"]:
            return

        for key in query.proj():
            old, new = self._get_paths(key)
            logger.info(f"Deleting old: {old}, new: {new}")
            shutil_rmtree(old, ignore_errors=True)
            shutil_rmtree(new, ignore_errors=True)

    def delete(self, *args, **kwargs) -> None:
        """Delete recompute attempts when deleting rows."""
        attempt_dirs = []
        for key in self:
            _, new = self._get_paths(key)
            attempt_dirs.append(new)

        msg = "Delete attempt files?\n\t" + "\n\t".join(attempt_dirs)
        if dj.utils.user_choice(msg).lower() in ["yes", "y"]:
            for dir in attempt_dirs:
                shutil_rmtree(dir, ignore_errors=True)

        super().delete(*args, **kwargs)<|MERGE_RESOLUTION|>--- conflicted
+++ resolved
@@ -391,10 +391,6 @@
         self, key: dict, strict: bool = False
     ) -> Union[Tuple[DirectoryHasher, DirectoryHasher], Tuple[None, str]]:
         """Return the old and new file hashers."""
-<<<<<<< HEAD
-        self._parent_key(key)
-=======
->>>>>>> be9314f5
         old, new = self._get_paths(key)
 
         try:
