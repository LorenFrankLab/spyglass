--- conflicted
+++ resolved
@@ -17,15 +17,11 @@
     "lfp",
     "linearization",
     "mua",
-<<<<<<< HEAD
-    "sharing",
-=======
     "position",
     "ripple",
     "sharing",
     "spikesorting",
     # EDIT: waveform not used as a spyglass schema prefix
->>>>>>> 9c122989
 ]
 GRANT_ALL = "GRANT ALL PRIVILEGES ON "
 GRANT_SEL = "GRANT SELECT ON "
