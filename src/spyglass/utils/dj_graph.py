--- conflicted
+++ resolved
@@ -250,13 +250,7 @@
 
     def _is_out(self, table, warn=True, keep_alias=False):
         """Check if table is outside of spyglass."""
-<<<<<<< HEAD
-        table = self._ensure_names(table)
-        if table.isnumeric() and keep_alias:
-            return False
-=======
         table = ensure_names(table)
->>>>>>> 012ea30f
         if self.graph.nodes.get(table):
             return False
         ret = table.split(".")[0].split("_")[0].strip("`") not in SHARED_MODULES
@@ -842,12 +836,10 @@
         super().__init__(seed_table=seed_table, verbose=verbose)
 
         self._ignore_peripheral(except_tables=[self.parent, self.child])
-<<<<<<< HEAD
         self._ignore_outside_spy(except_tables=[self.parent, self.child])
-        self.no_visit.update(self._ensure_names(banned_tables) or [])
-=======
+
         self.no_visit.update(ensure_names(banned_tables) or [])
->>>>>>> 012ea30f
+
         self.no_visit.difference_update(set([self.parent, self.child]))
 
         self.searched_tables = set()
