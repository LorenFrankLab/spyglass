"""DataJoint graph traversal and restriction application.

NOTE: read `ft` as FreeTable and `restr` as restriction.
"""

from abc import ABC, abstractmethod
from copy import deepcopy
from enum import Enum
from functools import cached_property
from hashlib import md5 as hash_md5
from itertools import chain as iter_chain
from pathlib import Path
from typing import Any, Dict, Iterable, List, Set, Tuple, Union

from datajoint import FreeTable, Table
<<<<<<< HEAD
from datajoint.condition import AndList, make_condition
=======
from datajoint import config as dj_config
from datajoint.condition import make_condition
>>>>>>> 9c122989
from datajoint.hash import key_hash
from datajoint.user_tables import TableMeta
from datajoint.utils import get_master, to_camel_case
from networkx import (
    DiGraph,
    NetworkXNoPath,
    NodeNotFound,
    all_simple_paths,
    shortest_path,
)
from tqdm import tqdm

from spyglass.utils import logger
from spyglass.utils.database_settings import SHARED_MODULES
from spyglass.utils.dj_helper_fn import (
    PERIPHERAL_TABLES,
    ensure_names,
    fuzzy_get,
    unique_dicts,
)


def dj_topo_sort(graph: DiGraph) -> List[str]:
    """Topologically sort graph.

    Uses datajoint's topo_sort if available, otherwise uses networkx's
    topological_sort, combined with datajoint's unite_master_parts.

    NOTE: This ordering will impact _hash_upstream, but usage should be
    consistent before/after a no-transaction populate.

    Parameters
    ----------
    graph : nx.DiGraph
        Directed graph to sort

    Returns
    -------
    List[str]
        List of table names in topological order
    """
    try:  # Datajoint 0.14.2+ uses topo_sort instead of unite_master_parts
        from datajoint.dependencies import topo_sort

        return topo_sort(graph)
    except ImportError:
        from datajoint.dependencies import unite_master_parts
        from networkx.algorithms.dag import topological_sort

        return unite_master_parts(list(topological_sort(graph)))


class Direction(Enum):
    """Cascade direction enum. Calling Up returns True. Inverting flips."""

    UP = "up"
    DOWN = "down"
    NONE = None

    def __str__(self):
        return self.value

    def __invert__(self) -> "Direction":
        """Invert the direction."""
        if self.value is None:
            logger.warning("Inverting NONE direction")
            return Direction.NONE
        return Direction.UP if self.value == "down" else Direction.DOWN

    def __bool__(self) -> bool:
        """Return True if direction is not None."""
        return self.value is not None


class AbstractGraph(ABC):
    """Abstract class for graph traversal and restriction application.

    Inherited by...
    - RestrGraph: Cascade restriction(s) through a graph
    - TableChain: Takes parent and child nodes, finds the shortest path,
        and applies a restriction across the path. If either parent or child
        is a merge table, use TableChains instead. If either parent or child
        are not provided, search_restr is required to find the path to the
        missing table.

    Methods
    -------
    cascade: Abstract method implemented by child classes
    cascade1: Cascade a restriction up/down the graph, recursively
    ft_from_list: Return non-empty FreeTable objects from list of table names

    Properties
    ----------
    all_ft: Get all FreeTables for visited nodes with restrictions applied.
    restr_ft: Get non-empty FreeTables for visited nodes with restrictions.
    as_dict: Get visited nodes as a list of dictionaries of
        {table_name: restriction}
    """

    def __init__(self, seed_table: Table, verbose: bool = False, **kwargs):
        """Initialize graph and connection.

        Parameters
        ----------
        seed_table : Table
            Table to use to establish connection and graph
        verbose : bool, optional
            Whether to print verbose output. Default False
        """
        self.seed_table = seed_table
        self.connection = seed_table.connection

        # Deepcopy graph to avoid seed `load()` resetting custom attributes
        seed_table.connection.dependencies.load()
        graph = seed_table.connection.dependencies
        orig_conn = graph._conn  # Cannot deepcopy connection
        graph._conn = None
        self.graph = deepcopy(graph)
        graph._conn = orig_conn

        # undirect not needed in all cases but need to do before adding ft nodes
        self.undirect_graph = self.graph.to_undirected()

        self.verbose = verbose
        self.leaves = set()
        self.visited = set()
        self.to_visit = set()
        self.no_visit = set()
        self.cascaded = False

    # --------------------------- Abstract Methods ---------------------------

    @abstractmethod
    def cascade(self):
        """Cascade restrictions through graph."""
        raise NotImplementedError("Child class mut implement `cascade` method")

    # --------------------------- Dunder Properties ---------------------------

    def __repr__(self):
        l_str = (
            ",\n\t".join(self._camel(self.leaves)) + "\n"
            if self.leaves
            else "Seed: " + self._camel(self.seed_table) + "\n"
        )
        casc_str = "Cascaded" if self.cascaded else "Uncascaded"
        return f"{casc_str} {self.__class__.__name__}(\n\t{l_str})"

    def __getitem__(self, index: Union[int, str]):
        names = [t.full_table_name for t in self.restr_ft]
        return fuzzy_get(index, names, self.restr_ft)

    def __len__(self):
        return len(self.restr_ft)

    # ---------------------------- Logging Helpers ----------------------------

    def _log_truncate(self, log_str: str, max_len: int = 80):
        """Truncate log lines to max_len and print if verbose."""
        if not self.verbose:
            return
        logger.info(
            log_str[:max_len] + "..." if len(log_str) > max_len else log_str
        )

    def _camel(self, table):
        """Convert table name(s) to camel case."""
        table = ensure_names(table)
        if isinstance(table, str):
            return to_camel_case(table.split(".")[-1].strip("`"))
        if isinstance(table, Iterable) and not isinstance(
            table, (Table, TableMeta)
        ):
            return [self._camel(t) for t in table]

    # ------------------------------ Graph Nodes ------------------------------

    def _get_node(self, table: Union[str, Table]):
        """Get node from graph."""
        table = ensure_names(table)
        if not (node := self.graph.nodes.get(table)):
            raise ValueError(
                f"Table {table} not found in graph."
                + "\n\tPlease import this table and rerun"
            )
        return node

    def _set_node(self, table, attr: str = "ft", value: Any = None):
        """Set attribute on node. General helper for various attributes."""
        table = ensure_names(table)
        _ = self._get_node(table)  # Ensure node exists
        self.graph.nodes[table][attr] = value

    def _get_edge(self, child: str, parent: str) -> Tuple[bool, Dict[str, str]]:
        """Get edge data between child and parent.

        Used as a fallback for _bridge_restr. Required for Maser/Part links to
        temporarily flip direction.

        Returns
        -------
        Tuple[bool, Dict[str, str]]
            Tuple of boolean indicating direction and edge data. True if child
            is child of parent.
        """
        child = ensure_names(child)
        parent = ensure_names(parent)

        if edge := self.graph.get_edge_data(parent, child):
            return False, edge
        elif edge := self.graph.get_edge_data(child, parent):
            return True, edge

        # Handle alias nodes. `shortest_path` doesn't work with aliases
        p1 = all_simple_paths(self.graph, child, parent)
        p2 = all_simple_paths(self.graph, parent, child)
        paths = [p for p in iter_chain(p1, p2)]  # list for error handling
        for path in paths:  # Ignore long and non-alias paths
            if len(path) > 3 or (len(path) > 2 and not path[1].isnumeric()):
                continue
            return self._get_edge(path[0], path[1])

        raise ValueError(f"{child} -> {parent} not direct path: {paths}")

    def _get_restr(self, table):
        """Get restriction from graph node."""
        return self._get_node(ensure_names(table)).get("restr")

    def _set_restr(self, table, restriction, replace=False):
        """Add restriction to graph node. If one exists, merge with new."""
        ft = self._get_ft(table)
        restriction = (  # Convert to condition if list or dict
            make_condition(ft, restriction, set())
            if not isinstance(restriction, str)
            else restriction
        )
        existing = self._get_restr(table)

        if not replace and existing:
            if restriction == existing:
                return
            join = ft & [existing, restriction]
            if len(join) == len(ft & existing):
                return  # restriction is a subset of existing
            restriction = make_condition(
                ft, unique_dicts(join.fetch("KEY", as_dict=True)), set()
            )

        # self._log_truncate(f"Set restr: {self._camel(table)}: {restriction}")
        self._set_node(table, "restr", restriction)

    def _get_ft(self, table, with_restr=False, warn=True):
        """Get FreeTable from graph node. If one doesn't exist, create it."""
        table = ensure_names(table)
        if with_restr:
            if not (restr := self._get_restr(table) or False):
                if warn:
                    self._log_truncate(f"No restr for {self._camel(table)}")
        else:
            restr = True

        if not (ft := self._get_node(table).get("ft")):
            ft = FreeTable(self.connection, table)
            self._set_node(table, "ft", ft)

        return ft & restr

    def _is_out(self, table, warn=True, keep_alias=False):
        """Check if table is outside of spyglass."""
        table = ensure_names(table)
        if self.graph.nodes.get(table):
            return False
        ret = table.split(".")[0].split("_")[0].strip("`") not in SHARED_MODULES
        if warn and ret:  # Log warning if outside
            logger.warning(f"Skipping unimported: {table}")
        return ret

    # ---------------------------- Graph Traversal -----------------------------

    def _bridge_restr(
        self,
        table1: str,
        table2: str,
        restr: str,
        direction: Direction = None,
        attr_map: dict = None,
        **kwargs,
    ):
        """Given two tables and a restriction, return restriction for table2.

        Similar to ((table1 & restr) * table2).fetch(*table2.primary_key)
        but with the ability to resolve aliases across tables. One table should
        be the parent of the other. If direction or attr_map are not provided,
        they will be inferred from the graph.

        Parameters
        ----------
        table1 : str
            Table name. Restriction always applied to this table.
        table2 : str
            Table name. Restriction pulled from this table.
        restr : str
            Restriction to apply to table1.
        direction : Direction, optional
            Direction to cascade. Default None.
        attr_map : dict, optional
            dictionary mapping aliases across tables, as pulled from
            DataJoint-assembled graph. Default None.


        Returns
        -------
        List[Dict[str, str]]
            List of dicts containing primary key fields for restricted table2.
        """
        if self._is_out(table2) or self._is_out(table1):  # 2 more likely
            return ["False"]  # Stop cascade if outside, see #1002

        if not all([direction, attr_map]):
            dir_bool, edge = self._get_edge(table1, table2)
            direction = "up" if dir_bool else "down"
            attr_map = edge.get("attr_map")

        # May return empty table if outside imported and outside spyglass
        ft1 = self._get_ft(table1) & restr
        ft2 = self._get_ft(table2)

        if len(ft1) == 0 or len(ft2) == 0:
            return ["False"]

        if bool(set(attr_map.values()) - set(ft1.heading.names)):
            attr_map = {v: k for k, v in attr_map.items()}  # reverse

        join = ft1.proj(**attr_map) * ft2
        ret = unique_dicts(join.fetch(*ft2.primary_key, as_dict=True))

        if self.verbose:  # For debugging. Not required for typical use.
            result = (
                "EMPTY"
                if len(ret) == 0
                else "FULL" if len(ft2) == len(ret) else "partial"
            )
            path = f"{self._camel(table1)} -> {self._camel(table2)}"
            self._log_truncate(f"Bridge Link: {result} {path}: {ret}")

        return ret

    def _get_next_tables(self, table: str, direction: Direction) -> Tuple:
        """Get next tables/func based on direction.

        Used in cascade1 and cascade1_search to add master and parts. Direction
        is intentionally omitted to force _get_edge to determine the edge for
        this gap before resuming desired direction. Nextfunc is used to get
        relevant parent/child tables after aliast node.

        Parameters
        ----------
        table : str
            Table name
        direction : Direction
            Direction to cascade

        Returns
        -------
        Tuple[Dict[str, Dict[str, str]], Callable
            Tuple of next tables and next function to get parent/child tables.
        """
        G = self.graph
        dir_dict = {"direction": direction}

        bonus = {}  # Add master and parts to next tables
        direction = Direction(direction)
        if direction == Direction.UP:
            next_func = G.parents
            table_ft = self._get_ft(table)
            for part in table_ft.parts():  # Assumes parts do not alias master
                bonus[part] = {
                    "attr_map": {k: k for k in table_ft.primary_key},
                    **dir_dict,
                }
        elif direction == Direction.DOWN:
            next_func = G.children
            if (master_name := get_master(table)) != "":
                bonus = {master_name: {}}
        else:
            raise ValueError(f"Invalid direction: {direction}")

        next_tables = {
            k: {**v, **dir_dict} for k, v in next_func(table).items()
        }
        next_tables.update(bonus)

        return next_tables, next_func

    def cascade1(
        self,
        table: str,
        restriction: str = None,
        direction: Direction = Direction.UP,
        replace=False,
        count=0,
        **kwargs,
    ):
        """Cascade a restriction up the graph, recursively on parents/children.

        Parameters
        ----------
        table : str
            Table name
        restriction : str
            Restriction to apply, optional. Default fetch existing restriction.
        direction : Direction, optional
            Direction to cascade. Default 'up'
        replace : bool, optional
            Replace existing restriction. Default False
        """
        if count > 100:
            raise RecursionError("Cascade1: Recursion limit reached.")
        if restriction is None:
            restriction = self._get_restr(table)
        else:
            self._set_restr(table, restriction, replace=replace)

        self.visited.add(table)

        next_tables, next_func = self._get_next_tables(table, direction)

        if next_list := next_tables.keys():
            self._log_truncate(
                f"Checking {count:>2}: {self._camel(table)}"
                + f" -> {self._camel(next_list)}"
            )

        for next_table, data in next_tables.items():
            if next_table.isnumeric():  # Skip alias nodes
                next_table, data = next_func(next_table).popitem()

            if (
                next_table in self.visited
                or next_table in self.no_visit  # Subclasses can set this
                or table == next_table
            ):
                reason = (
                    "Already saw"
                    if next_table in self.visited
                    else "Banned Tbl "
                )
                self._log_truncate(f"{reason}: {self._camel(next_table)}")
                continue

            next_restr = self._bridge_restr(
                table1=table,
                table2=next_table,
                restr=restriction,
                **data,
            )

            if next_restr == ["False"]:  # Stop cascade if empty restriction
                continue

            self.cascade1(
                table=next_table,
                restriction=next_restr,
                direction=direction,
                replace=replace,
                count=count + 1,
            )

    # ---------------------------- Graph Properties ----------------------------

    def _topo_sort(
        self, nodes: List[str], subgraph: bool = True, reverse: bool = False
    ) -> List[str]:
        """Return topologically sorted list of nodes.

        Parameters
        ----------
        nodes : List[str]
            List of table names
        subgraph : bool, optional
            Whether to use subgraph. Default True
        reverse : bool, optional
            Whether to reverse the order. Default False. If true, bottom-up.
            If None, return nodes as is.
        """
        if reverse is None:
            return nodes
        nodes = [
            node
            for node in ensure_names(nodes)
            if not self._is_out(node, warn=False)
        ]
        graph = self.graph.subgraph(nodes) if subgraph else self.graph
        ordered = dj_topo_sort(graph)
        if reverse:
            ordered.reverse()
        return [n for n in ordered if n in nodes]

    @property
    def all_ft(self):
        """Get restricted FreeTables from all visited nodes.

        Topological sort logic adopted from datajoint.diagram.
        """
        self.cascade(warn=False)
        nodes = [n for n in self.visited if not n.isnumeric()]
        return [
            self._get_ft(table, with_restr=True, warn=False)
            for table in self._topo_sort(nodes, subgraph=True, reverse=False)
        ]

    def print_restr(self):
        """Print restrictions for all visited nodes."""
        self.cascade(warn=False)
        for table in self._topo_sort(self.visited):
            logger.info(f"{self._camel(table)}: {self._get_restr(table)}")

    def _get_key(
        self, table: str, attr_map: dict = None, as_dict: bool = True
    ) -> dict:
        if not self._get_restr(table):
            raise ValueError(f"Table has no restriction: {table}")
        attr_map = attr_map or {}
        return (
            self._get_ft(table, with_restr=True)
            .proj(**attr_map)
            .proj()
            .fetch(as_dict=as_dict)
        )

    @property
    def restr_ft(self):
        """Get non-empty restricted FreeTables from all visited nodes."""
        return [ft for ft in self.all_ft if len(ft) > 0]

    def ft_from_list(
        self,
        tables: List[str],
        with_restr: bool = True,
        sort_reverse: bool = None,
        return_empty: bool = False,
    ) -> List[FreeTable]:
        """Return non-empty FreeTable objects from list of table names.

        Parameters
        ----------
        tables : List[str]
            List of table names
        with_restr : bool, optional
            Restrict FreeTable to restriction. Default True.
        sort_reverse : bool, optional
            Sort reverse topologically. Default True. If None, no sort.
        """

        self.cascade(warn=False)

        fts = [
            self._get_ft(table, with_restr=with_restr, warn=False)
            for table in self._topo_sort(
                tables, subgraph=False, reverse=sort_reverse
            )
        ]

        return fts if return_empty else [ft for ft in fts if len(ft) > 0]

    @property
    def as_dict(self) -> List[Dict[str, str]]:
        """Return as a list of dictionaries of table_name: restriction"""
        self.cascade()
        return [
            {"table_name": table, "restriction": self._get_restr(table)}
            for table in self.visited
            if self._get_restr(table)
        ]

    def non_alias(self, original_list: list = None) -> List[str]:
        """Return list of non-alias nodes.

        Parameters
        ----------
        original_list : list, optional
            List of table names. Default None, use visited nodes.
        """
        original_list = original_list or self.visited
        return [n for n in original_list if not n.isnumeric()]


class RestrGraph(AbstractGraph):
    def __init__(
        self,
        seed_table: Table,
        leaves: List[Dict[str, str]] = None,
        destinations: List[str] = None,
        direction: Direction = "up",
        include_files: bool = False,
        cascade: bool = False,
        verbose: bool = False,
        **kwargs,
    ):
        """Use graph to cascade restrictions up from leaves to all ancestors.

        'Leaves' are nodes with restrictions applied. Restrictions are cascaded
        up/down the graph to all ancestors/descendants. If cascade is desired
        in both direction, leaves/cascades should be added and run separately.
        Future development could allow for direction setting on a per-leaf
        basis.

        Parameters
        ----------
        seed_table : Table
            Table to use to establish connection and graph
        leaves : Dict[str, str], optional
            List of dictionaries with keys table_name and restriction. One
            entry per leaf node. Default None.
        destinations : List[str], optional
            List of endpoints of interest in the graph. Default None. Used to
            ignore nodes not in the path(s) to the destination(s).
        direction : Direction, optional
            Direction to cascade. Default 'up'
        include_files : bool, optional
            Default False. If True, add 'files' list to nodes in graph, add
            externals tables. For use in export, not database-state hashing, or
            long-distance restrictions.
        cascade : bool, optional
            Whether to cascade restrictions up the graph on initialization.
            Default False
        verbose : bool, optional
            Whether to print verbose output. Default False
        """
        super().__init__(seed_table, verbose=verbose)
        self.include_files = include_files

        self.add_leaves(leaves)

        dir_list = ["up", "down"] if direction == "both" else [direction]

        if cascade:
            for dir in dir_list:
                self._log_truncate(f"Start {dir:<4} : {self.leaves}")
                self.cascade(direction=dir)
                self.cascaded = False
                self.visited -= self.leaves
            self.cascaded = True
            self.visited |= self.leaves

    # ---------------------------- Public Properties --------------------------

    @property
    def leaf_ft(self):
        """Get restricted FreeTables from graph leaves."""
        return [self._get_ft(table, with_restr=True) for table in self.leaves]

    @property
    def hash(self):
        """Return hash of all visited nodes."""
        initial = hash_md5(b"")
        for table in self.all_ft:
            # for row in table.fetch(as_dict=True):
            for row in table:
                initial.update(key_hash(row).encode("utf-8"))
        return initial.hexdigest()

    # ------------------------------- Add Nodes -------------------------------

    def add_leaf(
        self, table_name=None, restriction=True, cascade=False, direction="up"
    ) -> None:
        """Add leaf to graph and cascade if requested.

        Parameters
        ----------
        table_name : str, optional
            table name of leaf. Default None, do nothing.
        restriction : str, optional
            restriction to apply to leaf. Default True, no restriction.
        cascade : bool, optional
            Whether to cascade the restrictions up the graph. Default False.
        """
        if not table_name:
            return

        self.cascaded = False

        new_visits = (
            set(self._get_ft(table_name).ancestors())
            if direction == "up"
            else set(self._get_ft(table_name).descendants())
        )

        self.to_visit |= new_visits  # Add to total ancestors
        self.visited -= new_visits  # Remove from visited to revisit

        self.leaves.add(table_name)
        self._set_restr(table_name, restriction)  # Redundant if cascaded

        if cascade:
            self.cascade1(table_name, restriction)
            self.cascade_files()
            self.cascaded = True

    def _process_leaves(self, leaves=None, default_restriction=True):
        """Process leaves to ensure they are unique and have required keys.

        Accepts ...
        - [str]: table names, use default_restriction
        - [{'table_name': str, 'restriction': str}]: used for export
        - [{table_name: restriction}]: used for distance restriction
        """
        if not leaves:
            return []
        if not isinstance(leaves, list):
            leaves = [leaves]
        if all(isinstance(leaf, str) for leaf in leaves):
            leaves = [
                {"table_name": leaf, "restriction": default_restriction}
                for leaf in leaves
            ]
        if all(isinstance(leaf, dict) for leaf in leaves):
            new_leaves = []
            for leaf in leaves:
                if "table_name" in leaf and "restriction" in leaf:
                    new_leaves.append(leaf)
                else:
                    for table, restr in leaf.items():
                        new_leaves.append(
                            {"table_name": table, "restriction": restr}
                        )
            leaves = new_leaves

        hashable = not any(
            isinstance(leaf.get("restriction"), (dict, AndList, set))
            for leaf in leaves
        )

        return unique_dicts(leaves) if hashable else leaves

    def add_leaves(
        self,
        leaves: Union[str, List, List[Dict[str, str]]] = None,
        default_restriction: str = None,
        cascade=False,
    ) -> None:
        """Add leaves to graph and cascade if requested.

        Parameters
        ----------
        leaves : Union[str, List, List[Dict[str, str]]], optional
            Table names of leaves, either as a list of strings or a list of
            dictionaries with keys table_name and restriction. One entry per
            leaf node. Default None, do nothing.
        default_restriction : str, optional
            Default restriction to apply to each leaf. Default True, no
            restriction. Only used if leaf missing restriction.
        cascade : bool, optional
            Whether to cascade the restrictions up the graph. Default False
        """
        leaves = self._process_leaves(
            leaves=leaves, default_restriction=default_restriction
        )
        for leaf in leaves:
            self.add_leaf(
                leaf.get("table_name"),
                leaf.get("restriction"),
                cascade=False,
            )
        if cascade:
            self.cascade()

    # ------------------------------ Graph Traversal --------------------------

    def cascade(self, show_progress=None, direction="up", warn=True) -> None:
        """Cascade all restrictions up the graph.

        Parameters
        ----------
        show_progress : bool, optional
            Show tqdm progress bar. Default to verbose setting.
        """
        if self.cascaded:
            if warn:
                self._log_truncate("Already cascaded")
            return

        to_visit = self.leaves - self.visited

        for table in tqdm(
            to_visit,
            desc="RestrGraph: cascading restrictions",
            total=len(to_visit),
            disable=not (show_progress or self.verbose),
        ):
            restr = self._get_restr(table)
            self._log_truncate(
                f"Start  {direction:<4}: {self._camel(table)}, {restr}"
            )
            self.cascade1(table, restr, direction=direction)

        self.cascaded = True  # Mark here so next step can use `restr_ft`
        self.cascade_files()  # Otherwise attempts to re-cascade, recursively

    # ----------------------------- File Handling -----------------------------

    @property
    def analysis_file_tbl(self) -> Table:
        """Return the analysis file table. Avoids circular import."""
        from spyglass.common import AnalysisNwbfile

        return AnalysisNwbfile()

    @property
    def file_externals(self):
        from spyglass.common.common_nwbfile import schema

        return schema.external

    def cascade_files(self):
        """Add file lists as to nodes in graph.

        1. For any table fk'ing AnalysisNwbfile, add files to node.
        2. For both raw and analysis files, add restrictions to externals tables
            Uses dj_config['stores'] to determine resolve roots present in the
            externals tables.
        """
        if not self.include_files:  # Skip if not needed
            return  # if _hash_upstream, may cause 'missing node' error

        analysis_pk = self.analysis_file_tbl.primary_key
        for ft in self.restr_ft:
            if not set(analysis_pk).issubset(ft.heading.names):
                continue
            files = list(ft.fetch(*analysis_pk))
            self._set_node(ft, "files", files)

        raw_ext = self.file_externals["raw"].full_table_name
        analysis_ext = self.file_externals["analysis"].full_table_name

        if not {raw_ext, analysis_ext}.issubset(self.graph.nodes):
            return  # Skip if externals not in graph

        stores = dj_config["stores"]

        def set_external(external, file_list=None):
            """Set restriction on external table."""
            if not file_list:
                return
            restr = (
                f"filepath in {tuple(file_list)}"
                if len(file_list) > 1
                else f"filepath = '{file_list[0]}'"
            )
            tbl = raw_ext if external == "raw" else analysis_ext
            self._set_restr(tbl, restr)

        analysis_abs_paths = self._get_ft(
            self.analysis_file_tbl.full_table_name, with_restr=True
        ).fetch("analysis_file_abs_path")
        analysis_paths = [
            str(Path(p).relative_to(stores["analysis"]["location"]))
            for p in analysis_abs_paths
        ]
        set_external("analysis", analysis_paths)

        raw_abs_paths = self._get_ft(
            "`common_nwbfile`.`nwbfile`", with_restr=True
        ).fetch("nwb_file_abs_path")
        raw_paths = [
            str(Path(p).relative_to(stores["raw"]["location"]))
            for p in raw_abs_paths
        ]
        set_external("raw", raw_paths)

    @property
    def file_dict(self) -> Dict[str, List[str]]:
        """Return dictionary of analysis files from all visited nodes.

        Included for debugging, to associate files with tables.
        """
        self.cascade(warn=False)
        return {t: self._get_node(t).get("files", []) for t in self.restr_ft}

    @property
    def file_paths(self) -> List[str]:
        """Return list of unique analysis files from all visited nodes.

        This covers intermediate analysis files that may not have been fetched
        directly by the user.
        """
        self.cascade()

        files = {
            file
            for table in self.visited
            for file in self._get_node(table).get("files", [])
        }

        return [self.analysis_file_tbl.get_abs_path(file) for file in files]


class TableChain(RestrGraph):
    """Class for representing a chain of tables.

    A chain is a sequence of tables from parent to child identified by
    networkx.shortest_path from parent to child. To avoid issues with merge
    tables, use the Merge table as the child, not the part table.

    Either the parent or child can be omitted if a search_restr is provided.
    The missing table will be found by searching for where the restriction
    can be applied.

    Attributes
    ----------
    parent : str
        Parent or origin of chain.
    child : str
        Child or destination of chain.
    has_link : bool
        Cached attribute to store whether parent is linked to child.
    path : List[str]
        Names of tables along the path from parent to child.

    Methods
    -------
    find_path(directed=True)
        Returns path OrderedDict of full table names in chain. If directed is
        True, uses directed graph. If False, uses undirected graph. Undirected
        excludes PERIPHERAL_TABLES like interval_list, nwbfile, etc. to maintain
        valid joins by default. If no path is found, another search is attempted
        with PERIPHERAL_TABLES included.
    cascade(restriction: str = None, direction: str = "up")
        Given a restriction at the beginning, return a restricted FreeTable
        object at the end of the chain. If direction is 'up', start at the child
        and move up to the parent. If direction is 'down', start at the parent.
    cascade_search()
        Search from the leaf node to find where a restriction can be applied.
    """

    def __init__(
        self,
        parent: Table = None,
        child: Table = None,
        direction: Direction = Direction.NONE,
        search_restr: str = None,
        cascade: bool = False,
        verbose: bool = False,
        banned_tables: List[str] = None,
        **kwargs,
    ):
        self.parent = ensure_names(parent)
        self.child = ensure_names(child)

        if not self.parent and not self.child:
            raise ValueError("Parent or child table required.")

        seed_table = parent if isinstance(parent, Table) else child
        super().__init__(seed_table=seed_table, verbose=verbose)

        self._ignore_peripheral(except_tables=[self.parent, self.child])
        self._ignore_outside_spy(except_tables=[self.parent, self.child])

        self.no_visit.update(ensure_names(banned_tables) or [])

        self.no_visit.difference_update(set([self.parent, self.child]))

        self.searched_tables = set()
        self.found_restr = False
        self.link_type = None
        self.searched_path = False
        self._link_symbol = " -> "

        self.search_restr = search_restr
        self.direction = Direction(direction)
        if self.parent and self.child and not self.direction:
            self.direction = Direction.DOWN

        self.leaf = None
        if search_restr and not self.parent:  # using `parent` fails on empty
            self.direction = Direction.UP
            self.leaf = self.child
        if search_restr and not self.child:
            self.direction = Direction.DOWN
            self.leaf = self.parent
        if self.leaf:
            self._set_find_restr(self.leaf, search_restr)
            self.add_leaf(self.leaf, True, cascade=False, direction=direction)

        if cascade and search_restr:
            self.cascade_search()  # only cascade if found or not looking
            if (search_restr and self.found_restr) or not search_restr:
                self.cascade(restriction=search_restr)
            self.cascaded = True

    # ------------------------------ Ignore Nodes ------------------------------

    def _ignore_peripheral(self, except_tables: List[str] = None):
        """Ignore peripheral tables in graph traversal."""
        except_tables = ensure_names(except_tables)
        ignore_tables = set(PERIPHERAL_TABLES) - set(except_tables or [])
        self.no_visit.update(ignore_tables)

    def _ignore_outside_spy(self, except_tables: List[str] = None):
        """Ignore tables not shared on shared prefixes."""
        except_tables = ensure_names(except_tables)
        ignore_tables = set(  # Ignore tables not in shared modules
            [
                t
                for t in self.undirect_graph.nodes
                if t not in except_tables
                and self._is_out(t, warn=False, keep_alias=True)
            ]
        )
        self.no_visit.update(ignore_tables)

    # --------------------------- Dunder Properties ---------------------------

    def __str__(self):
        """Return string representation of chain: parent -> child."""
        if not self.has_link:
            return "No link"
        return (
            self._camel(self.parent)
            + self._link_symbol
            + self._camel(self.child)
        )

    def __repr__(self):
        """Return full representation of chain: parent -> {links} -> child."""
        if not self.has_link:
            return "No link"
        return "Chain: " + self.path_str

    def __len__(self):
        """Return number of tables in chain."""
        if not self.has_link:
            return 0
        return len(self.path)

    # ---------------------------- Public Properties --------------------------

    @property
    def has_link(self) -> bool:
        """Return True if parent is linked to child.

        If not searched, search for path. If searched and no link is found,
        return False. If searched and link is found, return True.
        """
        if not self.searched_path:
            _ = self.path
        return self.link_type is not None

    @property
    def path_str(self) -> str:
        """Return string representation of path: parent -> {links} -> child."""
        if not self.path:
            return "No link"
        return self._link_symbol.join([self._camel(t) for t in self.path])

    @property
    def path_ft(self) -> List[FreeTable]:
        """Return FreeTables along the path."""
        path_with_ends = set([self.parent, self.child]) | set(self.path)
        return self.ft_from_list(path_with_ends, with_restr=True)

    # ------------------------------ Graph Nodes ------------------------------

    def _set_find_restr(self, table_name, restriction):
        """Set restr to look for from leaf node."""
        if isinstance(restriction, dict):
            restriction = [restriction]

        if isinstance(restriction, list) and all(
            [isinstance(r, dict) for r in restriction]
        ):
            restr_attrs = set(key for restr in restriction for key in restr)
            find_restr = restriction
        elif isinstance(restriction, str):
            restr_attrs = set()  # modified by make_condition
            table_ft = self._get_ft(table_name)
            find_restr = make_condition(table_ft, restriction, restr_attrs)
        else:
            raise ValueError(
                f"Invalid restriction type, use STR: {restriction}"
            )

        self._set_node(table_name, "restr_attrs", restr_attrs)
        self._set_node(table_name, "find_restr", find_restr)

    def _get_find_restr(self, table) -> Tuple[str, Set[str]]:
        """Get restr and restr_attrs from leaf node."""
        node = self._get_node(table)
        return node.get("find_restr", False), node.get("restr_attrs", set())

    # ---------------------------- Graph Traversal ----------------------------

    def cascade_search(self) -> None:
        """Cascade restriction through graph to search for applicable table."""
        if self.cascaded:
            return
        restriction, restr_attrs = self._get_find_restr(self.leaf)
        self.cascade1_search(
            table=self.leaf,
            restriction=restriction,
            restr_attrs=restr_attrs,
            replace=True,
        )
        if not self.found_restr:
            self.link_type = None
            searched = (
                "parents" if self.direction == Direction.UP else "children"
            )
            logger.warning(
                f"Restriction could not be applied to any {searched}.\n\t"
                + f"From: {self.leaves}\n\t"
                + f"Restr: {restriction}"
            )

    def _set_found_vars(self, table):
        """Set found_restr and searched_tables."""
        self._set_restr(table, self.search_restr, replace=True)
        self.found_restr = True

        and_parts = set([table])
        if master := get_master(table):
            and_parts.add(master)
        if parts := self._get_ft(table).parts():
            and_parts.update(parts)

        self.searched_tables.update(and_parts)

        if self.direction == Direction.UP:
            self.parent = table
        elif self.direction == Direction.DOWN:
            self.child = table

        self._log_truncate(f"FVars: {self._camel(table)}")

        self.direction = ~self.direction
        _ = self.path  # Reset path

    def cascade1_search(
        self,
        table: str = None,
        restriction: str = True,
        restr_attrs: Set[str] = None,
        replace: bool = True,
        limit: int = 100,
        **kwargs,
    ):
        """Search parents/children for a match of the provided restriction."""
        if (
            self.found_restr
            or not table
            or limit < 1
            or table in self.searched_tables
        ):
            return

        self.searched_tables.add(table)
        next_tables, next_func = self._get_next_tables(table, self.direction)

        for next_table, data in next_tables.items():
            if next_table.isnumeric():
                next_table, data = next_func(next_table).popitem()
            self._log_truncate(
                f"Search Link: {self._camel(table)} -> {self._camel(next_table)}"
            )

            if next_table in self.no_visit or table == next_table:
                reason = "Already Saw" if next_table == table else "Banned Tbl "
                self._log_truncate(f"{reason}: {self._camel(next_table)}")
                continue

            next_ft = self._get_ft(next_table)
            if restr_attrs.issubset(set(next_ft.heading.names)):
                self._log_truncate(f"Found: {self._camel(next_table)}")
                self._set_found_vars(next_table)
                return

            self.cascade1_search(
                table=next_table,
                restriction=restriction,
                restr_attrs=restr_attrs,
                replace=replace,
                limit=limit - 1,
                **data,
            )
            if self.found_restr:
                return

    # ------------------------------ Path Finding ------------------------------

    def find_path(self, directed=True) -> List[str]:
        """Return list of full table names in chain.

        Parameters
        ----------
        directed : bool, optional
            If True, use directed graph. If False, use undirected graph.
            Defaults to True. Undirected permits paths to traverse from merge
            part-parent -> merge part -> merge table. Undirected excludes
            PERIPHERAL_TABLES like interval_list, nwbfile, etc.

        Returns
        -------
        List[str]
            List of names in the path.
        """
        source, target = self.parent, self.child
        search_graph = (  # Copy to ensure orig not modified by no_visit
            self.graph.copy() if directed else self.undirect_graph.copy()
        )

        try:
            path = shortest_path(search_graph, source, target)
        except NetworkXNoPath:
            return None  # No path found, parent func may do undirected search
        except NodeNotFound:
            self.searched_path = True  # No path found, don't search again
            return None

        self._log_truncate(f"Path Found : {path}")

        ignore_nodes = self.graph.nodes - set(path)
        self.no_visit.update(ignore_nodes)

        return path

    @cached_property
    def path(self) -> list:
        """Return list of full table names in chain."""
        if self.searched_path and not self.has_link:
            return None

        path = None
        if path := self.find_path(directed=True):
            self.link_type = "directed"
        elif path := self.find_path(directed=False):
            self.link_type = "undirected"
        else:  # Search with peripheral
            self.no_visit.difference_update(PERIPHERAL_TABLES)
            if path := self.find_path(directed=True):
                self.link_type = "directed with peripheral"
            elif path := self.find_path(directed=False):
                self.link_type = "undirected with peripheral"
        self.searched_path = True

        return path

    def cascade(
        self,
        restriction: str = None,
        direction: Direction = None,
        null_on_fail: bool = True,
        **kwargs,
    ):
        if not self.has_link or self.cascaded:
            return

        _ = self.path

        direction = Direction(direction) or self.direction
        if direction == Direction.UP:
            start, end = self.child, self.parent
        elif direction == Direction.DOWN:
            start, end = self.parent, self.child
        else:
            raise ValueError(f"Invalid direction: {direction}")

        self.cascade1(
            table=start,
            restriction=restriction or self._get_restr(start) or True,
            direction=direction,
            replace=True,
        )

        # Cascade will stop if any restriction is empty, so set rest to None
        # This would cause issues if we want a table partway through the chain
        # but that's not a typical use case, were the start and end are desired
        if null_on_fail:
            non_numeric = [
                t
                for t in self.path
                if not t.isnumeric() and t != start and not self._is_out(t)
            ]
            if any(self._get_restr(t) is None for t in non_numeric):
                for table in non_numeric:
                    self._set_restr(table, False, replace=True)

        self.cascaded = True

        return self._get_ft(end, with_restr=True)

    def restrict_by(self, *args, **kwargs) -> None:
        """Cascade passthrough."""
        return self.cascade(*args, **kwargs)


import importlib
import inspect
from itertools import product as iter_product
from pathlib import Path

import datajoint as dj


class ImportedGraph(TableChain):
    def __init__(
        self,
        target: TableChain = None,
        class_map: dict = None,
        new_restr: str = None,
        banned_tables: list = None,
        *args,
        **kwargs,
    ):
        banned_tables = banned_tables or []
        banned_tables.extend(list(getattr(target, "no_visit", [])))

        super().__init__(banned_tables=banned_tables, *args, **kwargs)
        self._class_map = class_map
        self.target = target

        if new_restr:
            self.cascade(
                direction=Direction.DOWN,
                restriction=new_restr,
                null_on_fail=False,
            )

    def merged_list_of_dicts(self, *args):
        # TODO: accept list from multi-table fetches
        merged = []
        # merged = [{**a, **b} for a, b in iter_product(list1, list2)]
        for combo in iter_product(*args):
            new = dict()
            for this_dict in combo:
                new.update(this_dict)
            merged.append(new)
        return merged

    def cascade1_target(self, next_tbl: str = None):
        target = self.target
        if (
            not self.target  # Missing target
            or not self.has_link  # Cannot find path
            or not target._get_restr(self.child)  # Target not at end of chain
        ):
            self._log_truncate("No target or no link")
            return

        # Find next table to cascade to
        next_tbl = next_tbl or self.find_cascade_stop()
        next_class = self._get_class(next_tbl, with_restr=False)

        # Find that table's parents
        all_parents = set(self._get_ft(next_tbl).parents())
        filled_parents = all_parents & self.visited  # Already visited
        next_parents = all_parents - self.visited  # Need to check target

        self._log_truncate(f"Next   : {next_tbl}, {next_parents}")

        # Parent keys.
        # Use all combinations, assume want all given self.parent restriction
        # List[List[Dict[str, str]]] N_parents[N_keys] # Parent keys
        parent_keys = []
        for parent in filled_parents:
            attr_map = self._get_edge(parent, next_tbl)[1]["attr_map"]
            parent_keys.append(self._get_key(parent, attr_map=attr_map))
        for parent in next_parents:
            attr_map = target._get_edge(parent, next_tbl)[1]["attr_map"]
            parent_keys.append(target._get_key(parent, attr_map=attr_map))
        next_inserts = self.merged_list_of_dicts(*parent_keys)

        # Populate or insert next table
        if isinstance(next_class, (dj.Imported, dj.Computed)):
            self._log_truncate(f"AutoPop: {next_tbl}")
            next_class.populate(next_inserts)
        else:  # Insert directly
            self._log_truncate(f"Insert : {next_tbl}")
            next_class.insert(next_inserts, skip_duplicates=True)

        # Cascade to next table
        self.cascade1(next(iter(filled_parents)), direction=Direction.DOWN)

        # TODO: gets hung up on selection table before a merge

    def cascade_target(self, limit=20):
        while limit > 0 and self.find_cascade_stop():
            self.cascade1_target()
            limit -= 1

    def find_cascade_stop(self):
        """Find the first table in the chain without a restriction."""
        for table in self.non_alias(self.path):
            if self._get_restr(table) is False:
                return table
        return None

    # -------------------- Map Package for Importing Class --------------------
    # This is needed to run populate on tables directly.
    # Dict[Class, Dict[Schema, Module]
    # TODO: use datajoint regex to only import Imported/Computed tables

    @cached_property
    def class_map(self):
        if not self._class_map:
            self._class_map = self._map_package()
        return self._class_map

    def _set_class(self, table_name: str, class_obj: Any) -> None:
        """Set class object for table name."""
        self._set_node(table_name, "class", class_obj)

    def _get_class(self, table_name: str, with_restr=True) -> Any:
        """Get class object for table name."""
        class_obj = self._get_node(table_name).get("class")
        if not class_obj:
            class_obj = self._import_class(table_name)
        if isinstance(class_obj, dj.user_tables.TableMeta):
            class_obj = class_obj()
        if not with_restr:
            return class_obj
        return class_obj & self._get_restr(table_name)

    def _map_package(self) -> dict:
        package_name = "spyglass"
        package = importlib.import_module("spyglass")
        package_path = Path(package.__file__).parent

        class_map = {}

        for py_file in package_path.rglob("*.py"):
            if py_file.stem.startswith("_"):
                continue

            # Convert file path to module path
            relative_path = py_file.relative_to(package_path)
            module_name = (
                f"{package_name}.{relative_path.with_suffix('')}".replace(
                    "/", "."
                ).replace("\\", ".")
            )

            try:
                module = importlib.import_module(module_name)

                # Check if the module has a `schema` object
                schema_obj = getattr(module, "schema", None)
                if not schema_obj:
                    self._log_truncate(f"Skipping: {module_name}")
                    continue
                schema_name = getattr(schema_obj, "database")
                entry = {schema_name: module_name}

                # Map class names to schema and module names
                self._log_truncate(f"Mapping : {module_name}")
                for name, obj in inspect.getmembers(module, inspect.isclass):
                    if "__" in name or "Mixin" in name:
                        continue
                    if "position_merge" in module_name:
                        self._log_truncate(f"Add merge: {name}")
                    if class_map.get(name):
                        class_map[name].update(entry)
                    else:
                        class_map[name] = entry

            except ImportError:
                continue

        return dict(class_map)

    def _decompose_name(self, name: str) -> Tuple[str, str, str]:
        """Decompose table name into schema and table name."""
        schema, table = self._ensure_names(name).strip("`").split(".")
        part = None
        if "__" in table and "`__" not in table:
            table, part = table.split("__")
        return schema, self._camel(table), self._camel(part)

    def _import_class(self, table_name: str) -> Any:
        schema_name, class_name, part_name = self._decompose_name(table_name)
        class_map = self.class_map
        module_name = class_map.get(class_name, {}).get(schema_name.strip("`"))

        if not module_name:
            raise ImportError(f"Class {class_name} not found in the package.")

        module = importlib.import_module(module_name)
        table_class = getattr(module, class_name)
        if part_name:
            table_class = getattr(table_class, part_name)
        return table_class<|MERGE_RESOLUTION|>--- conflicted
+++ resolved
@@ -9,16 +9,11 @@
 from functools import cached_property
 from hashlib import md5 as hash_md5
 from itertools import chain as iter_chain
-from pathlib import Path
 from typing import Any, Dict, Iterable, List, Set, Tuple, Union
 
 from datajoint import FreeTable, Table
-<<<<<<< HEAD
+from datajoint import config as dj_config
 from datajoint.condition import AndList, make_condition
-=======
-from datajoint import config as dj_config
-from datajoint.condition import make_condition
->>>>>>> 9c122989
 from datajoint.hash import key_hash
 from datajoint.user_tables import TableMeta
 from datajoint.utils import get_master, to_camel_case
