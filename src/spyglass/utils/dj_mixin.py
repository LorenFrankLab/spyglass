from atexit import register as exit_register
from atexit import unregister as exit_unregister
from collections import OrderedDict
from functools import cached_property
from inspect import stack as inspect_stack
from os import environ
from time import time
from typing import Dict, List, Union

import datajoint as dj
from datajoint.condition import make_condition
from datajoint.errors import DataJointError
from datajoint.expression import QueryExpression
from datajoint.logging import logger as dj_logger
from datajoint.table import Table
from datajoint.utils import get_master, to_camel_case, user_choice
from networkx import NetworkXError
from pymysql.err import DataError

from spyglass.utils.database_settings import SHARED_MODULES
from spyglass.utils.dj_helper_fn import fetch_nwb, get_nwb_table
from spyglass.utils.dj_merge_tables import RESERVED_PRIMARY_KEY as MERGE_PK
from spyglass.utils.dj_merge_tables import Merge, is_merge_table
from spyglass.utils.logging import logger

try:
    import pynapple  # noqa F401
except ImportError:
    pynapple = None

EXPORT_ENV_VAR = "SPYGLASS_EXPORT_ID"


class SpyglassMixin:
    """Mixin for Spyglass DataJoint tables.

    Provides methods for fetching NWBFile objects and checking user permission
    prior to deleting. As a mixin class, all Spyglass tables can inherit custom
    methods from a central location.

    Methods
    -------
    fetch_nwb(*attrs, **kwargs)
        Fetch NWBFile object from relevant table. Uses either a foreign key to
        a NWBFile table (including AnalysisNwbfile) or a _nwb_table attribute to
        determine which table to use.
    delte_downstream_merge(restriction=None, dry_run=True, reload_cache=False)
        Delete downstream merge table entries associated with restriction.
        Requires caching of merge tables and links, which is slow on first call.
        `restriction` can be set to a string to restrict the delete. `dry_run`
        can be set to False to commit the delete. `reload_cache` can be set to
        True to reload the merge cache.
    ddm(*args, **kwargs)
        Alias for delete_downstream_merge.
    cautious_delete(force_permission=False, *args, **kwargs)
        Check user permissions before deleting table rows. Permission is granted
        to users listed as admin in LabMember table or to users on a team with
        with the Session experimenter(s). If the table where the delete is
        executed cannot be linked to a Session, a warning is logged and the
        delete continues. If the Session has no experimenter, or if the user is
        not on a team with the Session experimenter(s), a PermissionError is
        raised. `force_permission` can be set to True to bypass permission check.
    cdel(*args, **kwargs)
        Alias for cautious_delete.
    """

    # _nwb_table = None # NWBFile table class, defined at the table level

    # pks for delete permission check, assumed to be one field for each
    _session_pk = None  # Session primary key. Mixin is ambivalent to Session pk
    _member_pk = None  # LabMember primary key. Mixin ambivalent table structure

    _banned_search_tables = set()  # Tables to avoid in restrict_by

    def __init__(self, *args, **kwargs):
        """Initialize SpyglassMixin.

        Checks that schema prefix is in SHARED_MODULES.
        """
        if self.is_declared:
            return
        if self.database and self.database.split("_")[0] not in [
            *SHARED_MODULES,
            dj.config["database.user"],
            "temp",
            "test",
        ]:
            logger.error(
                f"Schema prefix not in SHARED_MODULES: {self.database}"
            )
        if is_merge_table(self) and not isinstance(self, Merge):
            raise TypeError(
                "Table definition matches Merge but does not inherit class: "
                + self.full_table_name
            )

    # -------------------------- Misc helper methods --------------------------

    @property
    def camel_name(self):
        """Return table name in camel case."""
        return to_camel_case(self.table_name)

    def _auto_increment(self, key, pk, *args, **kwargs):
        """Auto-increment primary key."""
        if not key.get(pk):
            key[pk] = (dj.U().aggr(self, n=f"max({pk})").fetch1("n") or 0) + 1
        return key

    def file_like(self, name=None, **kwargs):
        """Convenience method for wildcard search on file name fields."""
        if not name:
            return self & True
        attr = None
        for field in self.heading.names:
            if "file" in field:
                attr = field
                break
        if not attr:
            logger.error(f"No file-like field found in {self.full_table_name}")
            return
        return self & f"{attr} LIKE '%{name}%'"

    # ------------------------------- fetch_nwb -------------------------------

    @cached_property
    def _nwb_table_tuple(self) -> tuple:
        """NWBFile table class.

        Used to determine fetch_nwb behavior. Also used in Merge.fetch_nwb.
        Implemented as a cached_property to avoid circular imports."""
        from spyglass.common.common_nwbfile import (
            AnalysisNwbfile,
            Nwbfile,
        )  # noqa F401

        table_dict = {
            AnalysisNwbfile: "analysis_file_abs_path",
            Nwbfile: "nwb_file_abs_path",
        }

        resolved = getattr(self, "_nwb_table", None) or (
            AnalysisNwbfile
            if "-> AnalysisNwbfile" in self.definition
            else Nwbfile if "-> Nwbfile" in self.definition else None
        )

        if not resolved:
            raise NotImplementedError(
                f"{self.__class__.__name__} does not have a "
                "(Analysis)Nwbfile foreign key or _nwb_table attribute."
            )

        return (
            resolved,
            table_dict[resolved],
        )

    def fetch_nwb(self, *attrs, **kwargs):
        """Fetch NWBFile object from relevant table.

        Implementing class must have a foreign key reference to Nwbfile or
        AnalysisNwbfile (i.e., "-> (Analysis)Nwbfile" in definition)
        or a _nwb_table attribute. If both are present, the attribute takes
        precedence.

        Additional logic support Export table logging.
        """
        table, tbl_attr = self._nwb_table_tuple

        if self.export_id and "analysis" in tbl_attr:
            tbl_pk = "analysis_file_name"
            fnames = (self * table).fetch(tbl_pk)
            logger.debug(
                f"Export {self.export_id}: fetch_nwb {self.table_name}, {fnames}"
            )
            self._export_table.File.insert(
                [
                    {"export_id": self.export_id, tbl_pk: fname}
                    for fname in fnames
                ],
                skip_duplicates=True,
            )
            self._export_table.Table.insert1(
                dict(
                    export_id=self.export_id,
                    table_name=self.full_table_name,
                    restriction=make_condition(self, self.restriction, set()),
                ),
                skip_duplicates=True,
            )

        return fetch_nwb(self, self._nwb_table_tuple, *attrs, **kwargs)

    def fetch_pynapple(self, *attrs, **kwargs):
        """Get a pynapple object from the given DataJoint query.

        Parameters
        ----------
        *attrs : list
            Attributes from normal DataJoint fetch call.
        **kwargs : dict
            Keyword arguments from normal DataJoint fetch call.

        Returns
        -------
        pynapple_objects : list of pynapple objects
            List of dicts containing pynapple objects.

        Raises
        ------
        ImportError
            If pynapple is not installed.

        """
        if pynapple is None:
            raise ImportError("Pynapple is not installed.")

        nwb_files, file_path_fn = get_nwb_table(
            self,
            self._nwb_table_tuple[0],
            self._nwb_table_tuple[1],
            *attrs,
            **kwargs,
        )

        return [
            pynapple.load_file(file_path_fn(file_name))
            for file_name in nwb_files
        ]

    # ------------------------ delete_downstream_merge ------------------------

    def _import_merge_tables(self):
        """Import all merge tables downstream of self."""
        from spyglass.decoding.decoding_merge import DecodingOutput  # noqa F401
        from spyglass.lfp.lfp_merge import LFPOutput  # noqa F401
        from spyglass.linearization.merge import (
            LinearizedPositionOutput,
        )  # noqa F401
        from spyglass.position.position_merge import PositionOutput  # noqa F401
        from spyglass.spikesorting.spikesorting_merge import (  # noqa F401
            SpikeSortingOutput,
        )

        _ = (
            DecodingOutput(),
            LFPOutput(),
            LinearizedPositionOutput(),
            PositionOutput(),
            SpikeSortingOutput(),
        )

    @cached_property
    def _merge_tables(self) -> Dict[str, dj.FreeTable]:
        """Dict of merge tables downstream of self: {full_table_name: FreeTable}.

        Cache of items in parents of self.descendants(as_objects=True). Both
        descendant and parent must have the reserved primary key 'merge_id'.
        """
        self.connection.dependencies.load()
        merge_tables = {}
        visited = set()

        def search_descendants(parent):
            for desc in parent.descendants(as_objects=True):
                if (
                    MERGE_PK not in desc.heading.names
                    or not (master_name := get_master(desc.full_table_name))
                    or master_name in merge_tables
                ):
                    continue
                master_ft = dj.FreeTable(self.connection, master_name)
                if is_merge_table(master_ft):
                    merge_tables[master_name] = master_ft
                if master_name not in visited:
                    visited.add(master_name)
                    search_descendants(master_ft)

        try:
            _ = search_descendants(self)
        except NetworkXError:
            try:  # Attempt to import missing table
                self._import_merge_tables()
                _ = search_descendants(self)
            except NetworkXError as e:
                table_name = "".join(e.args[0].split("`")[1:4])
                raise ValueError(f"Please import {table_name} and try again.")

        logger.info(
            f"Building merge cache for {self.camel_name}.\n\t"
            + f"Found {len(merge_tables)} downstream merge tables"
        )

        return merge_tables

    @cached_property
    def _merge_chains(self) -> OrderedDict[str, List[dj.FreeTable]]:
        """Dict of chains to merges downstream of self

        Format: {full_table_name: TableChains}.

        For each merge table found in _merge_tables, find the path from self to
        merge via merge parts. If the path is valid, add it to the dict. Cache
        prevents need to recompute whenever delete_downstream_merge is called
        with a new restriction. To recompute, add `reload_cache=True` to
        delete_downstream_merge call.
        """
        from spyglass.utils.dj_graph import TableChains  # noqa F401

        merge_chains = {}
        for name, merge_table in self._merge_tables.items():
            chains = TableChains(self, merge_table)
            if len(chains):
                merge_chains[name] = chains

        # This is ordered by max_len of chain from self to merge, which assumes
        # that the merge table with the longest chain is the most downstream.
        # A more sophisticated approach would order by length from self to
        # each merge part independently, but this is a good first approximation.

        return OrderedDict(
            sorted(
                merge_chains.items(), key=lambda x: x[1].max_len, reverse=True
            )
        )

    def _get_chain(self, substring):
        """Return chain from self to merge table with substring in name."""
        for name, chain in self._merge_chains.items():
            if substring.lower() in name:
                return chain
        raise ValueError(f"No chain found with '{substring}' in name.")

    def _commit_merge_deletes(
        self, merge_join_dict: Dict[str, List[QueryExpression]], **kwargs
    ) -> None:
        """Commit merge deletes.

        Parameters
        ----------
        merge_join_dict : Dict[str, List[QueryExpression]]
            Dictionary of merge tables and their joins. Uses 'merge_id' primary
            key to restrict delete.

        Extracted for use in cautious_delete and delete_downstream_merge."""
        for table_name, part_restr in merge_join_dict.items():
            table = self._merge_tables[table_name]
            keys = [part.fetch(MERGE_PK, as_dict=True) for part in part_restr]
            (table & keys).delete(**kwargs)

    def delete_downstream_merge(
        self,
        restriction: str = None,
        dry_run: bool = True,
        reload_cache: bool = False,
        disable_warning: bool = False,
        return_parts: bool = True,
        **kwargs,
    ) -> Union[List[QueryExpression], Dict[str, List[QueryExpression]]]:
        """Delete downstream merge table entries associated with restriction.

        Requires caching of merge tables and links, which is slow on first call.

        Parameters
        ----------
        restriction : str, optional
            Restriction to apply to merge tables. Default None. Will attempt to
            use table restriction if None.
        dry_run : bool, optional
            If True, return list of merge part entries to be deleted. Default
            True.
        reload_cache : bool, optional
            If True, reload merge cache. Default False.
        disable_warning : bool, optional
            If True, do not warn if no merge tables found. Default False.
        return_parts : bool, optional
            If True, return list of merge part entries to be deleted. Default
            True. If False, return dictionary of merge tables and their joins.
        **kwargs : Any
            Passed to datajoint.table.Table.delete.
        """
        if reload_cache:
            for attr in ["_merge_tables", "_merge_chains"]:
                _ = self.__dict__.pop(attr, None)

        restriction = restriction or self.restriction or True

        merge_join_dict = {}
        for name, chain in self._merge_chains.items():
            if join := chain.cascade(restriction, direction="down"):
                merge_join_dict[name] = join

        if not merge_join_dict and not disable_warning:
            logger.warning(
                f"No merge deletes found w/ {self.camel_name} & "
                + f"{restriction}.\n\tIf this is unexpected, try importing "
                + " Merge table(s) and running with `reload_cache`."
            )

        if dry_run:
            return merge_join_dict.values() if return_parts else merge_join_dict

        self._commit_merge_deletes(merge_join_dict, **kwargs)

    def ddm(
        self,
        restriction: str = None,
        dry_run: bool = True,
        reload_cache: bool = False,
        disable_warning: bool = False,
        return_parts: bool = True,
        *args,
        **kwargs,
    ) -> Union[List[QueryExpression], Dict[str, List[QueryExpression]]]:
        """Alias for delete_downstream_merge."""
        return self.delete_downstream_merge(
            restriction=restriction,
            dry_run=dry_run,
            reload_cache=reload_cache,
            disable_warning=disable_warning,
            return_parts=return_parts,
            *args,
            **kwargs,
        )

    # ---------------------------- cautious_delete ----------------------------

    @cached_property
    def _delete_deps(self) -> List[Table]:
        """List of tables required for delete permission check.

        LabMember, LabTeam, and Session are required for delete permission.

        Used to delay import of tables until needed, avoiding circular imports.
        Each of these tables inheits SpyglassMixin.
        """
        from spyglass.common import LabMember, LabTeam, Session  # noqa F401

        self._session_pk = Session.primary_key[0]
        self._member_pk = LabMember.primary_key[0]
        return [LabMember, LabTeam, Session]

    def _get_exp_summary(self):
        """Get summary of experimenters for session(s), including NULL.

        Parameters
        ----------
        sess_link : datajoint.expression.QueryExpression
            Join of table link with Session table.

        Returns
        -------
        str
            Summary of experimenters for session(s).
        """

        Session = self._delete_deps[-1]
        SesExp = Session.Experimenter

        # Not called in delete permission check, only bare _get_exp_summary
        if self._member_pk in self.heading.names:
            return self * SesExp

        empty_pk = {self._member_pk: "NULL"}
        format = dj.U(self._session_pk, self._member_pk)

        restr = self.restriction or True
        sess_link = self._session_connection.join(restr, reverse_order=True)

        exp_missing = format & (sess_link - SesExp).proj(**empty_pk)
        exp_present = format & (sess_link * SesExp - exp_missing).proj()

        return exp_missing + exp_present

    @cached_property
    def _session_connection(self):
        """Path from Session table to self. False if no connection found."""
        from spyglass.utils.dj_graph import TableChain  # noqa F401

        connection = TableChain(parent=self._delete_deps[-1], child=self)
        return connection if connection.has_link else False

    @cached_property
    def _test_mode(self) -> bool:
        """Return True if in test mode.

        Avoids circular import. Prevents prompt on delete."""
        from spyglass.settings import test_mode

        return test_mode

    def _check_delete_permission(self) -> None:
        """Check user name against lab team assoc. w/ self -> Session.

        Returns
        -------
        None
            Permission granted.

        Raises
        ------
        PermissionError
            Permission denied because (a) Session has no experimenter, or (b)
            user is not on a team with Session experimenter(s).
        """
        LabMember, LabTeam, Session = self._delete_deps

        dj_user = dj.config["database.user"]
        if dj_user in LabMember().admin:  # bypass permission check for admin
            return

        if (
            not self._session_connection  # Table has no session
            or self._member_pk in self.heading.names  # Table has experimenter
        ):
            logger.warn(  # Permit delete if no session connection
                "Could not find lab team associated with "
                + f"{self.__class__.__name__}."
                + "\nBe careful not to delete others' data."
            )
            return

        sess_summary = self._get_exp_summary()
        experimenters = sess_summary.fetch(self._member_pk)
        if None in experimenters:
            raise PermissionError(
                "Please ensure all Sessions have an experimenter in "
                + f"SessionExperimenter:\n{sess_summary}"
            )

        user_name = LabMember().get_djuser_name(dj_user)
        for experimenter in set(experimenters):
            # Check once with cache, if fails, reload and check again
            # On eval as set, reload will only be called once
            if user_name not in LabTeam().get_team_members(
                experimenter
            ) and user_name not in LabTeam().get_team_members(
                experimenter, reload=True
            ):
                sess_w_exp = sess_summary & {self._member_pk: experimenter}
                raise PermissionError(
                    f"User '{user_name}' is not on a team with '{experimenter}'"
                    + ", an experimenter for session(s):\n"
                    + f"{sess_w_exp}"
                )
        logger.info(f"Queueing delete for session(s):\n{sess_summary}")

    @cached_property
    def _usage_table(self):
        """Temporary inclusion for usage tracking."""
        from spyglass.common.common_usage import CautiousDelete

        return CautiousDelete()

    def _log_delete(self, start, merge_deletes=None, super_delete=False):
        """Log use of cautious_delete."""
        if isinstance(merge_deletes, QueryExpression):
            merge_deletes = merge_deletes.fetch(as_dict=True)
        safe_insert = dict(
            duration=time() - start,
            dj_user=dj.config["database.user"],
            origin=self.full_table_name,
        )
        restr_str = "Super delete: " if super_delete else ""
        restr_str += "".join(self.restriction) if self.restriction else "None"
        try:
            self._usage_table.insert1(
                dict(
                    **safe_insert,
                    restriction=restr_str[:255],
                    merge_deletes=merge_deletes,
                )
            )
        except (DataJointError, DataError):
            self._usage_table.insert1(
                dict(**safe_insert, restriction="Unknown")
            )

    # TODO: Intercept datajoint delete confirmation prompt for merge deletes
    def cautious_delete(self, force_permission: bool = False, *args, **kwargs):
        """Delete table rows after checking user permission.

        Permission is granted to users listed as admin in LabMember table or to
        users on a team with with the Session experimenter(s). If the table
        cannot be linked to Session, a warning is logged and the delete
        continues. If the Session has no experimenter, or if the user is not on
        a team with the Session experimenter(s), a PermissionError is raised.

        Parameters
        ----------
        force_permission : bool, optional
            Bypass permission check. Default False.
        *args, **kwargs : Any
            Passed to datajoint.table.Table.delete.
        """
        start = time()

        if not force_permission:
            self._check_delete_permission()

        merge_deletes = self.delete_downstream_merge(
            dry_run=True,
            disable_warning=True,
            return_parts=False,
        )

        safemode = (
            dj.config.get("safemode", True)
            if kwargs.get("safemode") is None
            else kwargs["safemode"]
        )

        if merge_deletes:
            for table, content in merge_deletes.items():
                count = sum([len(part) for part in content])
                dj_logger.info(f"Merge: Deleting {count} rows from {table}")
            if (
                not self._test_mode
                or not safemode
                or user_choice("Commit deletes?", default="no") == "yes"
            ):
                self._commit_merge_deletes(merge_deletes, **kwargs)
            else:
                logger.info("Delete aborted.")
                self._log_delete(start)
                return

        super().delete(*args, **kwargs)  # Additional confirm here

        self._log_delete(start=start, merge_deletes=merge_deletes)

    def cdel(self, force_permission=False, *args, **kwargs):
        """Alias for cautious_delete."""
        self.cautious_delete(force_permission=force_permission, *args, **kwargs)

    def delete(self, force_permission=False, *args, **kwargs):
        """Alias for cautious_delete, overwrites datajoint.table.Table.delete"""
        self.cautious_delete(force_permission=force_permission, *args, **kwargs)

    def super_delete(self, warn=True, *args, **kwargs):
        """Alias for datajoint.table.Table.delete."""
        if warn:
            logger.warning("!! Bypassing cautious_delete !!")
            self._log_delete(start=time(), super_delete=True)
        super().delete(*args, **kwargs)

    # ------------------------------- Export Log -------------------------------

    @cached_property
    def _spyglass_version(self):
        """Get Spyglass version from dj.config."""
        from spyglass import __version__ as sg_version

        return ".".join(sg_version.split(".")[:3])  # Major.Minor.Patch

    @cached_property
    def _export_table(self):
        """Lazy load export selection table."""
        from spyglass.common.common_usage import ExportSelection

        return ExportSelection()

    @property
    def export_id(self):
        """ID of export in progress.

        NOTE: User of an env variable to store export_id may not be thread safe.
        Exports must be run in sequence, not parallel.
        """

        return int(environ.get(EXPORT_ENV_VAR, 0))

    @export_id.setter
    def export_id(self, value):
        """Set ID of export using `table.export_id = X` notation."""
        if self.export_id != 0 and self.export_id != value:
            raise RuntimeError("Export already in progress.")
        environ[EXPORT_ENV_VAR] = str(value)
        exit_register(self._export_id_cleanup)  # End export on exit

    @export_id.deleter
    def export_id(self):
        """Delete ID of export using `del table.export_id` notation."""
        self._export_id_cleanup()

    def _export_id_cleanup(self):
        """Cleanup export ID."""
        if environ.get(EXPORT_ENV_VAR):
            del environ[EXPORT_ENV_VAR]
        exit_unregister(self._export_id_cleanup)  # Remove exit hook

    def _start_export(self, paper_id, analysis_id):
        """Start export process."""
        if self.export_id:
            logger.info(f"Export {self.export_id} in progress. Starting new.")
            self._stop_export(warn=False)

        self.export_id = self._export_table.insert1_return_pk(
            dict(
                paper_id=paper_id,
                analysis_id=analysis_id,
                spyglass_version=self._spyglass_version,
            )
        )

    def _stop_export(self, warn=True):
        """End export process."""
        if not self.export_id and warn:
            logger.warning("Export not in progress.")
        del self.export_id

    def _log_fetch(self, *args, **kwargs):
        """Log fetch for export."""
        if not self.export_id or self.database == "common_usage":
            return

        banned = [
            "head",  # Prevents on Table().head() call
            "tail",  # Prevents on Table().tail() call
            "preview",  # Prevents on Table() call
            "_repr_html_",  # Prevents on Table() call in notebook
            "cautious_delete",  # Prevents add on permission check during delete
            "get_abs_path",  # Assumes that fetch_nwb will catch file/table
        ]
        called = [i.function for i in inspect_stack()]
        if set(banned) & set(called):  # if called by any in banned, return
            return

        logger.debug(f"Export {self.export_id}: fetch()   {self.table_name}")

        restr = self.restriction or True
        limit = kwargs.get("limit")
        offset = kwargs.get("offset")
        if limit or offset:  # Use result as restr if limit/offset
            restr = self.restrict(restr).fetch(
                log_fetch=False, as_dict=True, limit=limit, offset=offset
            )

        restr_str = make_condition(self, restr, set())

        if isinstance(restr_str, str) and len(restr_str) > 2048:
            raise RuntimeError(
                "Export cannot handle restrictions > 2048.\n\t"
                + "If required, please open an issue on GitHub.\n\t"
                + f"Restriction: {restr_str}"
            )
        self._export_table.Table.insert1(
            dict(
                export_id=self.export_id,
                table_name=self.full_table_name,
                restriction=restr_str,
            ),
            skip_duplicates=True,
        )

    def fetch(self, *args, log_fetch=True, **kwargs):
        """Log fetch for export."""
        ret = super().fetch(*args, **kwargs)
        if log_fetch:
            self._log_fetch(*args, **kwargs)
        return ret

    def fetch1(self, *args, log_fetch=True, **kwargs):
        """Log fetch1 for export."""
        ret = super().fetch1(*args, **kwargs)
        if log_fetch:
            self._log_fetch(*args, **kwargs)
        return ret

    # ------------------------------ Restrict by ------------------------------

    def __lshift__(self, restriction) -> QueryExpression:
        """Restriction by upstream operator e.g. ``q1 << q2``.

<<<<<<< HEAD
        Returns
        -------
        QueryExpression
            A restricted copy of the query expression using the nearest upstream
            table for which the restriction is valid.
        """
        return self.restrict_by(restriction, direction="up")

    def __rshift__(self, restriction) -> QueryExpression:
        """Restriction by downstream operator e.g. ``q1 >> q2``.

        Returns
        -------
        QueryExpression
            A restricted copy of the query expression using the nearest upstream
            table for which the restriction is valid.
        """
        return self.restrict_by(restriction, direction="down")

    def _ensure_names(self, tables) -> List[str]:
        """Ensure table is a string in a list."""
        if not isinstance(tables, (list, tuple, set)):
            tables = [tables]
        for table in tables:
            return [getattr(table, "full_table_name", table) for t in tables]

    def ban_search_table(self, table):
        """Ban table from search in restrict_by."""
        self._banned_search_tables.update(self._ensure_names(table))

    def unban_search_table(self, table):
        """Unban table from search in restrict_by."""
        self._banned_search_tables.difference_update(self._ensure_names(table))

    def see_banned_tables(self):
        """Print banned tables."""
        logger.info(f"Banned tables: {self._banned_search_tables}")

    def restrict_by(
        self,
        restriction: str = True,
        direction: str = "up",
        return_graph: bool = False,
        verbose: bool = False,
        **kwargs,
    ) -> QueryExpression:
        """Restrict self based on up/downstream table.

        If fails to restrict table, the shortest path may not have been correct.
        If there's a different path that should be taken, ban unwanted tables.

        >>> my_table = MyTable() # must be instantced
        >>> my_table.ban_search_table(UnwantedTable1)
        >>> my_table.ban_search_table([UnwantedTable2, UnwantedTable3])
        >>> my_table.unban_search_table(UnwantedTable3)
        >>> my_table.see_banned_tables()
        >>>
        >>> my_table << my_restriction

        Parameters
        ----------
        restriction : str
            Restriction to apply to the some table up/downstream of self.
        direction : str, optional
            Direction to search for valid restriction. Default 'up'.
        return_graph : bool, optional
            If True, return FindKeyGraph object. Default False, returns
            restricted version of present table.
        verbose : bool, optional
            If True, print verbose output. Default False.

        Returns
        -------
        Union[QueryExpression, FindKeyGraph]
            Restricted version of present table or FindKeyGraph object. If
            return_graph, use all_ft attribute to see all tables in cascade.
        """
        from spyglass.utils.dj_graph import (
            TableChain,
            TableChains,
        )  # noqa: F401

        if restriction is True:
            return self
        try:
            ret = self.restrict(restriction)  # Save time trying first
            logger.warning("Restriction valid for this table. Using as is.")
            return ret
        except DataJointError:
            pass  # Could avoid try/except if assert_join_compatible return bool
            logger.debug("Restriction not valid. Attempting to cascade.")

        if direction == "up":
            parent, child = None, self
        elif direction == "down":
            parent, child = self, None
        else:
            raise ValueError("Direction must be 'up' or 'down'.")

        graph = TableChain(
            parent=parent,
            child=child,
            direction=direction,
            search_restr=restriction,
            banned_tables=self._banned_search_tables,
            allow_merge=True,
            cascade=True,
            verbose=verbose,
            **kwargs,
        )

        if return_graph:
            return graph

        ret = graph.leaf_ft[0]
        if len(ret) == len(self) or len(ret) == 0:
            logger.warning(
                f"Failed to restrict with path: {graph.path_str}\n\t"
                + "See `help(YourTable.restrict_by)`"
            )

        return ret
=======
    def file_like(self, name=None, **kwargs):
        """Convenience method for wildcard search on file name fields."""
        if not name:
            return self & True
        attr = None
        for field in self.heading.names:
            if "file" in field:
                attr = field
                break
        if not attr:
            logger.error(f"No file-like field found in {self.full_table_name}")
            return
        return self & f"{attr} LIKE '%{name}%'"


class SpyglassMixinPart(SpyglassMixin, dj.Part):
    """
    A part table for Spyglass Group tables. Assists in propagating
    delete calls from upstreeam tables to downstream tables.
    """

    def delete(self, *args, **kwargs):
        """Delete master and part entries."""
        restriction = self.restriction or True  # for (tbl & restr).delete()
        (self.master & restriction).delete(*args, **kwargs)
>>>>>>> 435b0f36
<|MERGE_RESOLUTION|>--- conflicted
+++ resolved
@@ -773,7 +773,6 @@
     def __lshift__(self, restriction) -> QueryExpression:
         """Restriction by upstream operator e.g. ``q1 << q2``.
 
-<<<<<<< HEAD
         Returns
         -------
         QueryExpression
@@ -896,20 +895,6 @@
             )
 
         return ret
-=======
-    def file_like(self, name=None, **kwargs):
-        """Convenience method for wildcard search on file name fields."""
-        if not name:
-            return self & True
-        attr = None
-        for field in self.heading.names:
-            if "file" in field:
-                attr = field
-                break
-        if not attr:
-            logger.error(f"No file-like field found in {self.full_table_name}")
-            return
-        return self & f"{attr} LIKE '%{name}%'"
 
 
 class SpyglassMixinPart(SpyglassMixin, dj.Part):
@@ -921,5 +906,4 @@
     def delete(self, *args, **kwargs):
         """Delete master and part entries."""
         restriction = self.restriction or True  # for (tbl & restr).delete()
-        (self.master & restriction).delete(*args, **kwargs)
->>>>>>> 435b0f36
+        (self.master & restriction).delete(*args, **kwargs)