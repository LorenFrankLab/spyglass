from atexit import register as exit_register
from atexit import unregister as exit_unregister
from collections import OrderedDict
from functools import cached_property
from inspect import stack as inspect_stack
from os import environ
from time import time
from typing import Dict, List, Union

import datajoint as dj
from datajoint.condition import make_condition
from datajoint.errors import DataJointError
from datajoint.expression import QueryExpression
from datajoint.logging import logger as dj_logger
from datajoint.table import Table
from datajoint.utils import get_master, user_choice
from networkx import NetworkXError
from pymysql.err import DataError

from spyglass.utils.database_settings import SHARED_MODULES
from spyglass.utils.dj_chains import TableChain, TableChains
from spyglass.utils.dj_helper_fn import fetch_nwb, get_nwb_table
from spyglass.utils.dj_merge_tables import RESERVED_PRIMARY_KEY as MERGE_PK
from spyglass.utils.dj_merge_tables import Merge, is_merge_table
from spyglass.utils.logging import logger

try:
    import pynapple  # noqa F401
except ImportError:
    pynapple = None

EXPORT_ENV_VAR = "SPYGLASS_EXPORT_ID"


class SpyglassMixin:
    """Mixin for Spyglass DataJoint tables.

    Provides methods for fetching NWBFile objects and checking user permission
    prior to deleting. As a mixin class, all Spyglass tables can inherit custom
    methods from a central location.

    Methods
    -------
    fetch_nwb(*attrs, **kwargs)
        Fetch NWBFile object from relevant table. Uses either a foreign key to
        a NWBFile table (including AnalysisNwbfile) or a _nwb_table attribute to
        determine which table to use.
    delte_downstream_merge(restriction=None, dry_run=True, reload_cache=False)
        Delete downstream merge table entries associated with restriction.
        Requires caching of merge tables and links, which is slow on first call.
        `restriction` can be set to a string to restrict the delete. `dry_run`
        can be set to False to commit the delete. `reload_cache` can be set to
        True to reload the merge cache.
    ddm(*args, **kwargs)
        Alias for delete_downstream_merge.
    cautious_delete(force_permission=False, *args, **kwargs)
        Check user permissions before deleting table rows. Permission is granted
        to users listed as admin in LabMember table or to users on a team with
        with the Session experimenter(s). If the table where the delete is
        executed cannot be linked to a Session, a warning is logged and the
        delete continues. If the Session has no experimenter, or if the user is
        not on a team with the Session experimenter(s), a PermissionError is
        raised. `force_permission` can be set to True to bypass permission check.
    cdel(*args, **kwargs)
        Alias for cautious_delete.
    """

    # _nwb_table = None # NWBFile table class, defined at the table level

    # pks for delete permission check, assumed to be one field for each
    _session_pk = None  # Session primary key. Mixin is ambivalent to Session pk
    _member_pk = None  # LabMember primary key. Mixin ambivalent table structure

    def __init__(self, *args, **kwargs):
        """Initialize SpyglassMixin.

        Checks that schema prefix is in SHARED_MODULES.
        """
        if self.is_declared:
            return
        if self.database and self.database.split("_")[0] not in [
            *SHARED_MODULES,
            dj.config["database.user"],
            "temp",
            "test",
        ]:
            logger.error(
                f"Schema prefix not in SHARED_MODULES: {self.database}"
            )
        if is_merge_table(self) and not isinstance(self, Merge):
            raise TypeError(
                "Table definition matches Merge but does not inherit class: "
                + self.full_table_name
            )

    # ------------------------------- fetch_nwb -------------------------------

    @cached_property
    def _nwb_table_tuple(self) -> tuple:
        """NWBFile table class.

        Used to determine fetch_nwb behavior. Also used in Merge.fetch_nwb.
        Implemented as a cached_property to avoid circular imports."""
        from spyglass.common.common_nwbfile import (
            AnalysisNwbfile,
            Nwbfile,
        )  # noqa F401

        table_dict = {
            AnalysisNwbfile: "analysis_file_abs_path",
            Nwbfile: "nwb_file_abs_path",
        }

        resolved = getattr(self, "_nwb_table", None) or (
            AnalysisNwbfile
            if "-> AnalysisNwbfile" in self.definition
            else Nwbfile if "-> Nwbfile" in self.definition else None
        )

        if not resolved:
            raise NotImplementedError(
                f"{self.__class__.__name__} does not have a "
                "(Analysis)Nwbfile foreign key or _nwb_table attribute."
            )

        return (
            resolved,
            table_dict[resolved],
        )

    def fetch_nwb(self, *attrs, **kwargs):
        """Fetch NWBFile object from relevant table.

        Implementing class must have a foreign key reference to Nwbfile or
        AnalysisNwbfile (i.e., "-> (Analysis)Nwbfile" in definition)
        or a _nwb_table attribute. If both are present, the attribute takes
        precedence.

        Additional logic support Export table logging.
        """
        table, tbl_attr = self._nwb_table_tuple
        if self.export_id and "analysis" in tbl_attr:
            tbl_pk = "analysis_file_name"
            fnames = (self * table).fetch(tbl_pk)
            logger.debug(
                f"Export {self.export_id}: fetch_nwb {self.table_name}, {fnames}"
            )
            self._export_table.File.insert(
                [
                    {"export_id": self.export_id, tbl_pk: fname}
                    for fname in fnames
                ],
                skip_duplicates=True,
            )
            self._export_table.Table.insert1(
                dict(
                    export_id=self.export_id,
                    table_name=self.full_table_name,
                    restriction=make_condition(self, self.restriction, set()),
                ),
                skip_duplicates=True,
            )

        return fetch_nwb(self, self._nwb_table_tuple, *attrs, **kwargs)

    def fetch_pynapple(self, *attrs, **kwargs):
        """Get a pynapple object from the given DataJoint query.

        Parameters
        ----------
        *attrs : list
            Attributes from normal DataJoint fetch call.
        **kwargs : dict
            Keyword arguments from normal DataJoint fetch call.

        Returns
        -------
        pynapple_objects : list of pynapple objects
            List of dicts containing pynapple objects.

        Raises
        ------
        ImportError
            If pynapple is not installed.

        """
        if pynapple is None:
            raise ImportError("Pynapple is not installed.")

        nwb_files, file_path_fn = get_nwb_table(
            self,
            self._nwb_table_tuple[0],
            self._nwb_table_tuple[1],
            *attrs,
            **kwargs,
        )

        return [
            pynapple.load_file(file_path_fn(file_name))
            for file_name in nwb_files
        ]

    # ------------------------ delete_downstream_merge ------------------------

    @cached_property
    def _merge_tables(self) -> Dict[str, dj.FreeTable]:
        """Dict of merge tables downstream of self: {full_table_name: FreeTable}.

        Cache of items in parents of self.descendants(as_objects=True). Both
        descendant and parent must have the reserved primary key 'merge_id'.
        """
        self.connection.dependencies.load()
        merge_tables = {}
        visited = set()

        def search_descendants(parent):
            # TODO: Add check that parents are in the graph. If not, raise error
            #       asking user to import the table.
            # TODO: Make a `is_merge_table` helper, and check for false
            #       positives in the mixin init.
            for desc in parent.descendants(as_objects=True):
                if (
                    MERGE_PK not in desc.heading.names
                    or not (master_name := get_master(desc.full_table_name))
                    or master_name in merge_tables
                ):
                    continue
                master_ft = dj.FreeTable(self.connection, master_name)
                if is_merge_table(master_ft):
                    merge_tables[master_name] = master_ft
                if master_name not in visited:
                    visited.add(master_name)
                    search_descendants(master_ft)

        try:
            _ = search_descendants(self)
        except NetworkXError as e:
            table_name = "".join(e.args[0].split("`")[1:4])
            raise ValueError(f"Please import {table_name} and try again.")

        logger.info(
            f"Building merge cache for {self.table_name}.\n\t"
            + f"Found {len(merge_tables)} downstream merge tables"
        )

        return merge_tables

    @cached_property
    def _merge_chains(self) -> OrderedDict[str, List[dj.FreeTable]]:
        """Dict of chains to merges downstream of self

        Format: {full_table_name: TableChains}.

        For each merge table found in _merge_tables, find the path from self to
        merge via merge parts. If the path is valid, add it to the dict. Cache
        prevents need to recompute whenever delete_downstream_merge is called
        with a new restriction. To recompute, add `reload_cache=True` to
        delete_downstream_merge call.
        """
        merge_chains = {}
        for name, merge_table in self._merge_tables.items():
            chains = TableChains(self, merge_table, connection=self.connection)
            if len(chains):
                merge_chains[name] = chains

        # This is ordered by max_len of chain from self to merge, which assumes
        # that the merge table with the longest chain is the most downstream.
        # A more sophisticated approach would order by length from self to
        # each merge part independently, but this is a good first approximation.
        return OrderedDict(
            sorted(
                merge_chains.items(), key=lambda x: x[1].max_len, reverse=True
            )
        )

    def _get_chain(self, substring) -> TableChains:
        """Return chain from self to merge table with substring in name."""
        for name, chain in self._merge_chains.items():
            if substring.lower() in name:
                return chain
        raise ValueError(f"No chain found with '{substring}' in name.")

    def _commit_merge_deletes(
        self, merge_join_dict: Dict[str, List[QueryExpression]], **kwargs
    ) -> None:
        """Commit merge deletes.

        Parameters
        ----------
        merge_join_dict : Dict[str, List[QueryExpression]]
            Dictionary of merge tables and their joins. Uses 'merge_id' primary
            key to restrict delete.

        Extracted for use in cautious_delete and delete_downstream_merge."""
        for table_name, part_restr in merge_join_dict.items():
            table = self._merge_tables[table_name]
            keys = [part.fetch(MERGE_PK, as_dict=True) for part in part_restr]
            (table & keys).delete(**kwargs)

    def delete_downstream_merge(
        self,
        restriction: str = None,
        dry_run: bool = True,
        reload_cache: bool = False,
        disable_warning: bool = False,
        return_parts: bool = True,
        **kwargs,
    ) -> Union[List[QueryExpression], Dict[str, List[QueryExpression]]]:
        """Delete downstream merge table entries associated with restriction.

        Requires caching of merge tables and links, which is slow on first call.

        Parameters
        ----------
        restriction : str, optional
            Restriction to apply to merge tables. Default None. Will attempt to
            use table restriction if None.
        dry_run : bool, optional
            If True, return list of merge part entries to be deleted. Default
            True.
        reload_cache : bool, optional
            If True, reload merge cache. Default False.
        disable_warning : bool, optional
            If True, do not warn if no merge tables found. Default False.
        return_parts : bool, optional
            If True, return list of merge part entries to be deleted. Default
            True. If False, return dictionary of merge tables and their joins.
        **kwargs : Any
            Passed to datajoint.table.Table.delete.
        """
        if reload_cache:
            del self._merge_tables
            del self._merge_chains

        restriction = restriction or self.restriction or True

        merge_join_dict = {}
        for name, chain in self._merge_chains.items():
            join = chain.join(restriction)
            if join:
                merge_join_dict[name] = join

        if not merge_join_dict and not disable_warning:
            logger.warning(
                f"No merge deletes found w/ {self.table_name} & "
                + f"{restriction}.\n\tIf this is unexpected, try importing "
                + " Merge table(s) and running with `reload_cache`."
            )

        if dry_run:
            return merge_join_dict.values() if return_parts else merge_join_dict

        self._commit_merge_deletes(merge_join_dict, **kwargs)

    def ddm(
        self,
        restriction: str = None,
        dry_run: bool = True,
        reload_cache: bool = False,
        disable_warning: bool = False,
        return_parts: bool = True,
        *args,
        **kwargs,
    ) -> Union[List[QueryExpression], Dict[str, List[QueryExpression]]]:
        """Alias for delete_downstream_merge."""
        return self.delete_downstream_merge(
            restriction=restriction,
            dry_run=dry_run,
            reload_cache=reload_cache,
            disable_warning=disable_warning,
            return_parts=return_parts,
            *args,
            **kwargs,
        )

    # ---------------------------- cautious_delete ----------------------------

    @cached_property
    def _delete_deps(self) -> List[Table]:
        """List of tables required for delete permission check.

        LabMember, LabTeam, and Session are required for delete permission.

        Used to delay import of tables until needed, avoiding circular imports.
        Each of these tables inheits SpyglassMixin.
        """
        from spyglass.common import LabMember, LabTeam, Session  # noqa F401

        self._session_pk = Session.primary_key[0]
        self._member_pk = LabMember.primary_key[0]
        return [LabMember, LabTeam, Session]

    def _get_exp_summary(self):
        """Get summary of experimenters for session(s), including NULL.

        Parameters
        ----------
        sess_link : datajoint.expression.QueryExpression
            Join of table link with Session table.

        Returns
        -------
        str
            Summary of experimenters for session(s).
        """

        Session = self._delete_deps[-1]
        SesExp = Session.Experimenter

        # Not called in delete permission check, only bare _get_exp_summary
        if self._member_pk in self.heading.names:
            return self * SesExp

        empty_pk = {self._member_pk: "NULL"}
        format = dj.U(self._session_pk, self._member_pk)

        restr = self.restriction or True
        sess_link = self._session_connection.join(restr, reverse_order=True)

        exp_missing = format & (sess_link - SesExp).proj(**empty_pk)
        exp_present = format & (sess_link * SesExp - exp_missing).proj()

        return exp_missing + exp_present

    @cached_property
    def _session_connection(self) -> Union[TableChain, bool]:
        """Path from Session table to self. False if no connection found."""
        connection = TableChain(parent=self._delete_deps[-1], child=self)
        return connection if connection.has_link else False

    @cached_property
    def _test_mode(self) -> bool:
        """Return True if in test mode.

        Avoids circular import. Prevents prompt on delete."""
        from spyglass.settings import test_mode

        return test_mode

    def _check_delete_permission(self) -> None:
        """Check user name against lab team assoc. w/ self -> Session.

        Returns
        -------
        None
            Permission granted.

        Raises
        ------
        PermissionError
            Permission denied because (a) Session has no experimenter, or (b)
            user is not on a team with Session experimenter(s).
        """
        LabMember, LabTeam, Session = self._delete_deps

        dj_user = dj.config["database.user"]
        if dj_user in LabMember().admin:  # bypass permission check for admin
            return

        if (
            not self._session_connection  # Table has no session
            or self._member_pk in self.heading.names  # Table has experimenter
        ):
            logger.warn(  # Permit delete if no session connection
                "Could not find lab team associated with "
                + f"{self.__class__.__name__}."
                + "\nBe careful not to delete others' data."
            )
            return

        sess_summary = self._get_exp_summary()
        experimenters = sess_summary.fetch(self._member_pk)
        if None in experimenters:
            raise PermissionError(
                "Please ensure all Sessions have an experimenter in "
                + f"SessionExperimenter:\n{sess_summary}"
            )

        user_name = LabMember().get_djuser_name(dj_user)
        for experimenter in set(experimenters):
            # Check once with cache, if fails, reload and check again
            # On eval as set, reload will only be called once
            if user_name not in LabTeam().get_team_members(
                experimenter
            ) and user_name not in LabTeam().get_team_members(
                experimenter, reload=True
            ):
                sess_w_exp = sess_summary & {self._member_pk: experimenter}
                raise PermissionError(
                    f"User '{user_name}' is not on a team with '{experimenter}'"
                    + ", an experimenter for session(s):\n"
                    + f"{sess_w_exp}"
                )
        logger.info(f"Queueing delete for session(s):\n{sess_summary}")

    @cached_property
    def _usage_table(self):
        """Temporary inclusion for usage tracking."""
        from spyglass.common.common_usage import CautiousDelete

        return CautiousDelete()

    def _log_delete(self, start, merge_deletes=None, super_delete=False):
        """Log use of cautious_delete."""
        if isinstance(merge_deletes, QueryExpression):
            merge_deletes = merge_deletes.fetch(as_dict=True)
        safe_insert = dict(
            duration=time() - start,
            dj_user=dj.config["database.user"],
            origin=self.full_table_name,
        )
        restr_str = "Super delete: " if super_delete else ""
        restr_str += "".join(self.restriction) if self.restriction else "None"
        try:
            self._usage_table.insert1(
                dict(
                    **safe_insert,
                    restriction=restr_str[:255],
                    merge_deletes=merge_deletes,
                )
            )
        except (DataJointError, DataError):
            self._usage_table.insert1(
                dict(**safe_insert, restriction="Unknown")
            )

    # TODO: Intercept datajoint delete confirmation prompt for merge deletes
    def cautious_delete(self, force_permission: bool = False, *args, **kwargs):
        """Delete table rows after checking user permission.

        Permission is granted to users listed as admin in LabMember table or to
        users on a team with with the Session experimenter(s). If the table
        cannot be linked to Session, a warning is logged and the delete
        continues. If the Session has no experimenter, or if the user is not on
        a team with the Session experimenter(s), a PermissionError is raised.

        Parameters
        ----------
        force_permission : bool, optional
            Bypass permission check. Default False.
        *args, **kwargs : Any
            Passed to datajoint.table.Table.delete.
        """
        start = time()

        if not force_permission:
            self._check_delete_permission()

        merge_deletes = self.delete_downstream_merge(
            dry_run=True,
            disable_warning=True,
            return_parts=False,
        )

        safemode = (
            dj.config.get("safemode", True)
            if kwargs.get("safemode") is None
            else kwargs["safemode"]
        )

        if merge_deletes:
            for table, content in merge_deletes.items():
                count = sum([len(part) for part in content])
                dj_logger.info(f"Merge: Deleting {count} rows from {table}")
            if (
                not self._test_mode
                or not safemode
                or user_choice("Commit deletes?", default="no") == "yes"
            ):
                self._commit_merge_deletes(merge_deletes, **kwargs)
            else:
                logger.info("Delete aborted.")
                self._log_delete(start)
                return

        super().delete(*args, **kwargs)  # Additional confirm here

        self._log_delete(start=start, merge_deletes=merge_deletes)

    def cdel(self, force_permission=False, *args, **kwargs):
        """Alias for cautious_delete."""
        self.cautious_delete(force_permission=force_permission, *args, **kwargs)

    def delete(self, force_permission=False, *args, **kwargs):
        """Alias for cautious_delete, overwrites datajoint.table.Table.delete"""
        self.cautious_delete(force_permission=force_permission, *args, **kwargs)

    def super_delete(self, warn=True, *args, **kwargs):
        """Alias for datajoint.table.Table.delete."""
<<<<<<< HEAD
        logger.warning("!! Using super_delete. Bypassing cautious_delete !!")
        self._log_delete(start=time(), super_delete=True)
        super().delete(*args, **kwargs)
=======
        if warn:
            logger.warning("!! Bypassing cautious_delete !!")
            self._log_use(start=time(), super_delete=True)
        super().delete(*args, **kwargs)

    # ------------------------------- Export Log -------------------------------

    @cached_property
    def _spyglass_version(self):
        """Get Spyglass version from dj.config."""
        from spyglass import __version__ as sg_version

        return ".".join(sg_version.split(".")[:3])  # Major.Minor.Patch

    @cached_property
    def _export_table(self):
        """Lazy load export selection table."""
        from spyglass.common.common_usage import ExportSelection

        return ExportSelection()

    @property
    def export_id(self):
        """ID of export in progress.

        NOTE: User of an env variable to store export_id may not be thread safe.
        Exports must be run in sequence, not parallel.
        """

        return int(environ.get(EXPORT_ENV_VAR, 0))

    @export_id.setter
    def export_id(self, value):
        """Set ID of export using `table.export_id = X` notation."""
        if self.export_id != 0 and self.export_id != value:
            raise RuntimeError("Export already in progress.")
        environ[EXPORT_ENV_VAR] = str(value)
        exit_register(self._export_id_cleanup)  # End export on exit

    @export_id.deleter
    def export_id(self):
        """Delete ID of export using `del table.export_id` notation."""
        self._export_id_cleanup()

    def _export_id_cleanup(self):
        """Cleanup export ID."""
        if environ.get(EXPORT_ENV_VAR):
            del environ[EXPORT_ENV_VAR]
        exit_unregister(self._export_id_cleanup)  # Remove exit hook

    def _start_export(self, paper_id, analysis_id):
        """Start export process."""
        if self.export_id:
            logger.info(f"Export {self.export_id} in progress. Starting new.")
            self._stop_export(warn=False)

        self.export_id = self._export_table.insert1_return_pk(
            dict(
                paper_id=paper_id,
                analysis_id=analysis_id,
                spyglass_version=self._spyglass_version,
            )
        )

    def _stop_export(self, warn=True):
        """End export process."""
        if not self.export_id and warn:
            logger.warning("Export not in progress.")
        del self.export_id

    def _log_fetch(self, *args, **kwargs):
        """Log fetch for export."""
        if not self.export_id or self.database == "common_usage":
            return

        banned = [
            "head",  # Prevents on Table().head() call
            "tail",  # Prevents on Table().tail() call
            "preview",  # Prevents on Table() call
            "_repr_html_",  # Prevents on Table() call in notebook
            "cautious_delete",  # Prevents add on permission check during delete
            "get_abs_path",  # Assumes that fetch_nwb will catch file/table
        ]
        called = [i.function for i in inspect_stack()]
        if set(banned) & set(called):  # if called by any in banned, return
            return

        logger.debug(f"Export {self.export_id}: fetch()   {self.table_name}")

        restr = self.restriction or True
        limit = kwargs.get("limit")
        offset = kwargs.get("offset")
        if limit or offset:  # Use result as restr if limit/offset
            restr = self.restrict(restr).fetch(
                log_fetch=False, as_dict=True, limit=limit, offset=offset
            )

        restr_str = make_condition(self, restr, set())

        if isinstance(restr_str, str) and len(restr_str) > 2048:
            raise RuntimeError(
                "Export cannot handle restrictions > 2048.\n\t"
                + "If required, please open an issue on GitHub.\n\t"
                + f"Restriction: {restr_str}"
            )
        self._export_table.Table.insert1(
            dict(
                export_id=self.export_id,
                table_name=self.full_table_name,
                restriction=restr_str,
            ),
            skip_duplicates=True,
        )

    def fetch(self, *args, log_fetch=True, **kwargs):
        """Log fetch for export."""
        ret = super().fetch(*args, **kwargs)
        if log_fetch:
            self._log_fetch(*args, **kwargs)
        return ret

    def fetch1(self, *args, log_fetch=True, **kwargs):
        """Log fetch1 for export."""
        ret = super().fetch1(*args, **kwargs)
        if log_fetch:
            self._log_fetch(*args, **kwargs)
        return ret

    # ------------------------- Other helper methods -------------------------

    def _auto_increment(self, key, pk, *args, **kwargs):
        """Auto-increment primary key."""
        if not key.get(pk):
            key[pk] = (dj.U().aggr(self, n=f"max({pk})").fetch1("n") or 0) + 1
        return key

    def file_like(self, name=None, **kwargs):
        """Convenience method for wildcard search on file name fields."""
        if not name:
            return self & True
        attr = None
        for field in self.heading.names:
            if "file" in field:
                attr = field
                break
        if not attr:
            logger.error(f"No file-like field found in {self.full_table_name}")
            return
        return self & f"{attr} LIKE '%{name}%'"
>>>>>>> 6f1e9009
<|MERGE_RESOLUTION|>--- conflicted
+++ resolved
@@ -587,14 +587,9 @@
 
     def super_delete(self, warn=True, *args, **kwargs):
         """Alias for datajoint.table.Table.delete."""
-<<<<<<< HEAD
-        logger.warning("!! Using super_delete. Bypassing cautious_delete !!")
-        self._log_delete(start=time(), super_delete=True)
-        super().delete(*args, **kwargs)
-=======
         if warn:
             logger.warning("!! Bypassing cautious_delete !!")
-            self._log_use(start=time(), super_delete=True)
+            self._log_delete(start=time(), super_delete=True)
         super().delete(*args, **kwargs)
 
     # ------------------------------- Export Log -------------------------------
@@ -740,5 +735,4 @@
         if not attr:
             logger.error(f"No file-like field found in {self.full_table_name}")
             return
-        return self & f"{attr} LIKE '%{name}%'"
->>>>>>> 6f1e9009
+        return self & f"{attr} LIKE '%{name}%'"