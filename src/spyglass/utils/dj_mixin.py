import inspect
import os
import sys
from abc import abstractmethod
from contextlib import nullcontext
from functools import cached_property
from os import environ as os_environ
from time import time
from typing import Any, Callable, Dict, List, Optional, Type, TypeAlias, Union

import datajoint as dj
from datajoint.errors import DataJointError
from datajoint.expression import QueryExpression
from datajoint.table import Table
from datajoint.utils import to_camel_case
from packaging.version import parse as version_parse
from pandas import DataFrame
from pymysql.err import DataError
from pynwb import NWBHDF5IO, NWBFile

from spyglass.utils.database_settings import SHARED_MODULES
from spyglass.utils.dj_helper_fn import (
    NonDaemonPool,
    _quick_get_analysis_path,
    accept_divergence,
    bytes_to_human_readable,
    ensure_names,
    fetch_nwb,
    get_child_tables,
    get_nwb_table,
    populate_pass_function,
)
from spyglass.utils.dj_merge_tables import Merge, is_merge_table
from spyglass.utils.logging import logger
from spyglass.utils.mixins import (
    AnalysisMixin,
    CautiousDeleteMixin,
    ExportMixin,
    HelperMixin,
    PopulateMixin,
    RestrictByMixin,
)


class SpyglassMixin(
    CautiousDeleteMixin,
    ExportMixin,  # -> FetchMixin -> BaseMixin
    HelperMixin,
    PopulateMixin,
    RestrictByMixin,
):
    """Mixin for Spyglass DataJoint tables.

    Provides methods for fetching NWBFile objects and checking user permission
    prior to deleting. As a mixin class, all Spyglass tables can inherit custom
    methods from a central location.

    Methods
    -------
    fetch_nwb(*attrs, **kwargs)
        Fetch NWBFile object from relevant table. Uses either a foreign key to
        a NWBFile table (including AnalysisNwbfile) or a _nwb_table attribute to
        determine which table to use.
    cautious_delete(force_permission=False, *args, **kwargs)
        Check user permissions before deleting table rows. Permission is granted
        to users listed as admin in LabMember table or to users on a team with
        with the Session experimenter(s). If the table where the delete is
        executed cannot be linked to a Session, a warning is logged and the
        delete continues. If the Session has no experimenter, or if the user is
        not on a team with the Session experimenter(s), a PermissionError is
        raised. `force_permission` can be set to True to bypass permission check.
    """

    # Class-level set to track validated tables by full_table_name
    _fk_validated = set()

    def __init__(self, *args, **kwargs):
        """Initialize SpyglassMixin.

        Checks that schema prefix is in SHARED_MODULES.
        Validates that table doesn't have multiple AnalysisNwbfile foreign keys.
        """
        # Uncomment to force Spyglass version check. See #439
        # _ = self._has_updated_sg_version

        # Check for multiple AnalysisNwbfile FKs on first instantiation only
        # Cannot use parents check during table declaration
        # Use class-level set to ensure validation happens once per table
        if (
            self.is_declared
            and self.full_table_name not in SpyglassMixin._fk_validated
            and hasattr(self, "parents")
        ):
            self._validate_analysis_nwbfile_fks()

        if self.is_declared:
            return  # Skip further checks after declaration

        if self.database and self.database.split("_")[0] not in [
            *SHARED_MODULES,
            dj.config["database.user"],
            dj.config.get("custom", dict()).get("database.prefix"),
            "temp",
            "test",
        ]:
            logger.error(
                f"Schema prefix not in SHARED_MODULES: {self.database}"
            )
        if is_merge_table(self) and not isinstance(self, Merge):
            raise TypeError(
                "Table definition matches Merge but does not inherit class: "
                + self.full_table_name
            )

    def _validate_analysis_nwbfile_fks(self):
        """Ensure table doesn't reference multiple AnalysisNwbfile tables.

        Tables should only have one foreign key to an AnalysisNwbfile table
        (either the central common.AnalysisNwbfile or a custom one).
        Having multiple references creates ambiguity for fetch_nwb() and export.

        Raises
        ------
        ValueError
            If table has more than one AnalysisNwbfile foreign key reference.
        """
        # Find all parents that are AnalysisNwbfile tables, reserved suffix.
        analysis_fks = [
            p
            for p in self.parents()
            if p.endswith("_nwbfile`.`analysis_nwbfile`")
        ]

        if len(analysis_fks) > 1:
            raise ValueError(
                "Tables cannot have multiple AnalysisNwbfiles: "
                f"\n{self.full_table_name} - {analysis_fks}"
                "\nThis table must be dropped and re-created without one"
            )

        SpyglassMixin._fk_validated.add(self.full_table_name)

    def get_params_blob_from_key(self, key: dict, default="default") -> dict:
        """Get params blob from table using key, assuming 1 primary key.

        Defaults to 'default' if no entry is found.

        TODO: Split SpyglassMixin to SpyglassParamsMixin.
        """
        pk = self.primary_key[0]
        blob_fields = [
            k.name for k in self.heading.attributes.values() if k.is_blob
        ]
        if len(blob_fields) != 1:
            raise ValueError(
                f"Table must have only 1 blob field, found {len(blob_fields)}"
            )
        blob_attr = blob_fields[0]

        if isinstance(key, str):
            key = {pk: key}
        if not isinstance(key, dict):
            raise ValueError("key must be a dictionary")
        passed_key = key.get(pk, None)
        if not passed_key:
            logger.warning("No key passed, using default")
        return (self & {pk: passed_key or default}).fetch1(blob_attr)


class SpyglassMixinPart(SpyglassMixin, dj.Part):
    """
    A part table for Spyglass Group tables. Assists in propagating
    delete calls from upstream tables to downstream tables.
    """

    def delete(self, *args, **kwargs):
        """Delete master and part entries."""
        restriction = self.restriction or True  # for (tbl & restr).delete()

        try:  # try restriction on master
            restricted = self.master & restriction
        except DataJointError:  # if error, assume restr of self
            restricted = self & restriction

        restricted.delete(*args, **kwargs)


class SpyglassAnalysis(SpyglassMixin, AnalysisMixin):
    """Mixin for custom AnalysisNwbfile tables.

    Provides automatic definition enforcement, schema validation, and registry
    integration for team-specific AnalysisNwbfile tables. This mixin enables
    transaction lock isolation by allowing teams to create their own analysis
    file tables in separate schemas.

    Usage:
        Users should import the pre-configured table from custom_nwbfile.
        By default, it uses database.user as the prefix:

        from spyglass.common.custom_nwbfile import AnalysisNwbfile
        # Schema "{username}_nwbfile" is created automatically
        # Uses database.user as prefix (or custom database.prefix if set)

    See Also:
        spyglass.common.custom_nwbfile for the pre-configured table.
        docs/src/ForDevelopers/CustomAnalysisFiles.md for comprehensive guide.
    """

    def __init__(self, *args, **kwargs):
        """Initialize SpyglassAnalysis.

        Enforces ...
        - Database conforms to `{prefix}_nwbfile` naming convention, one '_'
        - Table conforms to AnalysisNwbfile class name
        - Exact definition match for common AnalysisNwbfile table
        - Not a part table (part tables cannot be AnalysisNwbfile)
        - Inserts into AnalysisRegistry on declaration
        """

        if self.is_declared:
            return

        user_prefix = dj.config.get("custom", dict()).get("database.prefix")

        if not self.database:
            raise ValueError("Database must be set for Analysis tables")

        if self.database.count("_") != 1:
            raise ValueError(
                f"Must be exactly 1 '_' in schema name, found: {self.database}"
            )

        prefix, suffix = self.database.split("_", 1)

        if prefix == "common":
            self._logger.debug(
                f"Skipping prefix check for common schema: {self.database}"
            )
        elif prefix != user_prefix:
            raise ValueError(
                f"Schema prefix {prefix} does not match "
                + f"configured prefix: {user_prefix}"
            )
<<<<<<< HEAD

        if use_transact is False:
            upstream_hash = self._hash_upstream(keys)
            if kwargs:  # Warn of ignoring populate kwargs, bc using `make`
                logger.warning(
                    "Ignoring kwargs when not using transaction protection."
                )

        if processes == 1 or not self._parallel_make:
            if use_transact:  # Pass single-process populate to super
                kwargs["processes"] = processes
                return super().populate(*restrictions, **kwargs)
            else:  # No transaction protection, use bare make
                for key in keys:
                    self.make(key)
                if upstream_hash != self._hash_upstream(keys):
                    (self & keys).delete(safemode=False)
                    logger.error(
                        "Upstream tables changed during non-transaction "
                        + "populate. Please try again."
                    )
                return

        # If parallel in both make and populate, use non-daemon processes
        # package the call list
        call_list = [(type(self), key, kwargs) for key in keys]

        # Create a pool of non-daemon processes to populate a single entry each
        pool = NonDaemonPool(processes=processes)
        try:
            pool.map(populate_pass_function, call_list)
        except Exception as e:
            raise e
        finally:
            pool.close()
            pool.terminate()

    # ------------------------------ Restrict by ------------------------------

    def __lshift__(self, restriction) -> QueryExpression:
        """Restriction by upstream operator e.g. ``q1 << q2``.

        Returns
        -------
        QueryExpression
            A restricted copy of the query expression using the nearest upstream
            table for which the restriction is valid.
        """
        return self.restrict_by(restriction, direction="up")

    def __rshift__(self, restriction) -> QueryExpression:
        """Restriction by downstream operator e.g. ``q1 >> q2``.

        Returns
        -------
        QueryExpression
            A restricted copy of the query expression using the nearest upstream
            table for which the restriction is valid.
        """
        return self.restrict_by(restriction, direction="down")

    def ban_search_table(self, table):
        """Ban table from search in restrict_by."""
        self._banned_search_tables.update(ensure_names(table, force_list=True))

    def unban_search_table(self, table):
        """Unban table from search in restrict_by."""
        self._banned_search_tables.difference_update(
            ensure_names(table, force_list=True)
        )

    def see_banned_tables(self):
        """Print banned tables."""
        logger.info(f"Banned tables: {self._banned_search_tables}")

    def restrict_by(
        self,
        restriction: str = True,
        direction: str = "up",
        return_graph: bool = False,
        verbose: bool = False,
        **kwargs,
    ) -> QueryExpression:
        """Restrict self based on up/downstream table.

        If fails to restrict table, the shortest path may not have been correct.
        If there's a different path that should be taken, ban unwanted tables.

        >>> my_table = MyTable() # must be instantced
        >>> my_table.ban_search_table(UnwantedTable1)
        >>> my_table.ban_search_table([UnwantedTable2, UnwantedTable3])
        >>> my_table.unban_search_table(UnwantedTable3)
        >>> my_table.see_banned_tables()
        >>>
        >>> my_table << my_restriction

        Parameters
        ----------
        restriction : str
            Restriction to apply to the some table up/downstream of self.
        direction : str, optional
            Direction to search for valid restriction. Default 'up'.
        return_graph : bool, optional
            If True, return FindKeyGraph object. Default False, returns
            restricted version of present table.
        verbose : bool, optional
            If True, print verbose output. Default False.

        Returns
        -------
        Union[QueryExpression, TableChain]
            Restricted version of present table or TableChain object. If
            return_graph, use all_ft attribute to see all tables in cascade.
        """
        TableChain = self._graph_deps[0]

        if restriction is True:
            return self

        try:
            ret = self.restrict(restriction)  # Save time trying first
            if len(ret) < len(self):
                # If it actually restricts, if not it might by a dict that
                # is not a valid restriction, returned as True
                logger.warning("Restriction valid for this table. Using as is.")
                return ret
        except DataJointError:
            pass  # Could avoid try/except if assert_join_compatible return bool
            logger.debug("Restriction not valid. Attempting to cascade.")

        if direction == "up":
            parent, child = None, self
        elif direction == "down":
            parent, child = self, None
        else:
            raise ValueError("Direction must be 'up' or 'down'.")

        graph = TableChain(
            parent=parent,
            child=child,
            direction=direction,
            search_restr=restriction,
            banned_tables=list(self._banned_search_tables),
            cascade=True,
            verbose=verbose,
            **kwargs,
        )

        if not graph.found_restr:
            return None

        if return_graph:
            return graph

        ret = self & graph._get_restr(self.full_table_name)
        warn_text = (
            f" after restrict with path: {graph.path_str}\n\t "
            + "See `help(YourTable.restrict_by)`"
        )
        if len(ret) == len(self):
            logger.warning("Same length" + warn_text)
        elif len(ret) == 0:
            logger.warning("No entries" + warn_text)

        return ret

    def restrict_all(
        self,
        restriction: str = True,
        direction: str = "down",
        return_graph: bool = False,
        verbose: bool = False,
    ) -> List:
        RestrGraph = self._graph_deps[1]
        rg = RestrGraph(
            seed_table=self,
            leaves=dict(
                table_name=self.full_table_name,
                restriction=self.restriction or restriction,
            ),
            direction=direction,
            banned_tables=list(self._banned_search_tables),
            cascade=True,
            verbose=verbose,
        )
        if return_graph:
            return rg
        logger.info(rg.restr_ft)

    # ------------------------------ Check locks ------------------------------

    def exec_sql_fetchall(self, query):
        """
        Execute the given query and fetch the results.

        Parameters
        ----------
        query : str
            The SQL query to execute.    Returns
        -------
        list of tuples
            The results of the query.
        """
        results = dj.conn().query(query).fetchall()
        return results  # Check if performance schema is enabled

    def check_threads(self, detailed=False, all_threads=False) -> DataFrame:
        """Check for locked threads in the database.

        Parameters
        ----------
        detailed : bool, optional
            Show all columns in the metadata_locks table. Default False, show
            summary.
        all_threads : bool, optional
            Show all threads, not just those related to this table.
            Default False.


        Returns
        -------
        DataFrame
            A DataFrame containing the metadata locks.
        """
        performance__status = self.exec_sql_fetchall(
            "SHOW VARIABLES LIKE 'performance_schema';"
        )
        if performance__status[0][1] == "OFF":
            raise RuntimeError(
                "Database does not monitor threads. "
                + "Please ask you administrator to enable performance schema."
=======
        if suffix != "nwbfile":
            raise ValueError(
                "Analysis requires {prefix}_nwbfile schema, "
                + f"found: {self.database}"
>>>>>>> 8c6ad08c
            )

        # Check if this is a part table (part tables cannot be AnalysisNwbfile)
        full_name = self.full_table_name
        if dj.utils.get_master(full_name) != "":
            raise ValueError(
                f"AnalysisNwbfile cannot be a part table: {full_name}. "
                "Part tables are not allowed to inherit from SpyglassAnalysis."
            )

<<<<<<< HEAD
        restricted.delete(*args, **kwargs)


IngestionEntries: TypeAlias = Dict["SpyglassIngestion", List[dict]]
# How SpyglassIngestion handles generated entries from NWB objects
# Dict keys are SpyglassIngestion table classes, or FreeTable Table objects
# Values are lists of dicts to insert into those tables


class SpyglassIngestion(SpyglassMixin):
    """A mixin for Spyglass tables that ingest data from NWB files.

    Attributes
    ----------
    _expected_duplicates : bool
        If true, checks that pre-existing entries are consistent in secondary
        keys with inserted, entries and allows for skipping duplicates on insert
    _prompt_insert : bool
        If true, prompts user before inserting new table entries from NWB file.
    _only_ingest_first : bool
        If true, only ingests the first matching NWB object from the file.
    _source_nwb_object_name : str, optional
        If set, only ingests NWB objects with this name. Useful for
        distinguishing between multiple objects of the same type. E.g.
        BehavioralEvents named 'behavioral_events' vs 'analog' or 'video'
        objects of the same type ingested by DIOEvents table.
    table_key_to_obj_attr : Dict[str, Dict[str, Union[str, Callable]]]
        A dict of dicts mapping table keys to NWB object attributes.
    _source_nwb_object_type : Type
        The type of NWB object to import from the NWB file. If None, the table
        must implement get_nwb_objects.

    """

    _expected_duplicates = False
    _prompt_insert = False
    _only_ingest_first = False
    _source_nwb_object_name = None  # Optional filter on object name

    @property
    def table_key_to_obj_attr(
        self,
    ) -> Dict[str, Dict[str, Union[str, Callable]]]:
        """A dict of dicts mapping table keys to NWB object attributes.

        First level keys are the nwb object. The reserved key "self" refers to
        the original object. Additional keys can be added to access data from
        other nwb objects that are attributes of the object (e.g.
        device.model).

        Second level keys are the table keys to map to the nwb object
        attributes. If the values of this dictionary are strings, they are
        interpreted as attribute names of the nwb object. If the values are
        callables, they are called with the nwb object as the only argument.
        """
        # Dev note: cannot use abstractmethod because DataJoint creates an
        # instance with @schema decorator, yielding errors even when the
        # method is implemented in the subclass.
        raise NotImplementedError(
            "SpyglassIngestion tables need to implement table_key_to_obj_attr."
        )

    @property
    def _source_nwb_object_type(self) -> Type:
        """The type of NWB object to import from the NWB file."""
        raise NotImplementedError(
            "SpyglassIngestion tables need to implement _source_nwb_object_type."
        )

    def _config_entries(self, tbl, base_key, entries) -> List[dict]:
        """Generate entries for a given table and base key."""
        return {tbl: [dict(base_key, **entry) for entry in entries]}

    def generate_entries_from_config(
        self, config: dict, base_key=None
    ) -> IngestionEntries:
        """Generates a list of table entries from a config dictionary."""

        base_key = base_key or dict()
        self_entries = config.get(self.camel_name, [])
        entries = self._config_entries(self, base_key, self_entries)

        for part in self.parts(as_objects=True):
            camel_part = to_camel_case(part.full_table_name.split("__")[-1])
            part_entries = config.get(camel_part, [])
            if len(part_entries) == 0:
                continue
            entries[part] = self._config_entries(part, base_key, part_entries)

        return entries

    def generate_entries_from_nwb_object(
        self, nwb_obj, base_key=None
    ) -> IngestionEntries:
        """Generates a list of table entries from an NWB object.

        If generating entries for multiple tables, ensure the parent entry is
        returned before the child in the IngestionEntries dict.
        """
        base_key = base_key or dict()
        base_key = base_key.copy()  # avoid modifying original

        # For table objects, generate entry(s) for each row
        if hasattr(nwb_obj, "to_dataframe"):
            obj_df = nwb_obj.to_dataframe()
            entries = sum(
                [
                    self.generate_entries_from_nwb_object(row, base_key)[self]
                    for row in obj_df.itertuples()
                ],
                [],
            )
            return {self: entries}

        obj_ = None
        for object_name, mapping in self.table_key_to_obj_attr.items():
            obj_ = (
                nwb_obj
                if object_name == "self"
                else getattr(nwb_obj, object_name)
            )

            if obj_ is None:
                raise ValueError(
                    f"NWB object {object_name} not found in {nwb_obj}."
                )

            base_key.update(
                {
                    k: (getattr(obj_, v) if isinstance(v, str) else v(obj_))
                    for k, v in mapping.items()
                }
            )
        return {self: [base_key]}

    def get_nwb_objects(
        self,
        nwb_file: NWBFile,
        nwb_file_name: str = None,
    ) -> List:
        """Returns a list of NWB objects to be imported.

        By default, returns a list with the root nwb_file object.
        Can be overridden to return a list of other nwb objects (e.g. all devices).
        """
        matching_objects = [
            obj
            for obj in nwb_file.objects.values()
            if isinstance(obj, self._source_nwb_object_type)
        ]

        if self._source_nwb_object_name:
            matching_objects = [
                obj
                for obj in matching_objects
                if getattr(obj, "name", None) == self._source_nwb_object_name
            ]

        return matching_objects

    def _insert_logline(self, nwb_file_name=None, n_entries=0, table=None):
        """Log line for insert_from_nwbfile."""

        # String formatting permits either SpyglassMixin or FreeTable objects
        def _camel(tbl=None):
            if tbl is None:
                return ""
            s = getattr(tbl, "full_table_name", str(tbl))
            return to_camel_case(s.split(".")[-1].replace("__", ".")).strip("`")

        this_tbl, self_tbl = _camel(table), _camel(self)

        suffix = "" if this_tbl == self_tbl else f" via {self_tbl}"
        logger.info(
            f"{nwb_file_name} inserts {n_entries} into {this_tbl}{suffix}"
        )

    def insert_from_nwbfile(
        self,
        nwb_file_name: str,
        config: dict = None,
        dry_run: bool = False,
    ):
        """Insert entries into the table from an NWB file.

        Parameters
        ----------
        nwb_file_name : str
            The name of the NWB file to import from.
        config : dict, optional
            A configuration dictionary to supplement NWB data. Default None.
        dry_run : bool, optional
            If True, do not insert into the database, just return the entries
            that would be inserted. Default False.
        """
        from spyglass.common.common_nwbfile import Nwbfile

        nwb_key = {"nwb_file_name": nwb_file_name}
        if not (query := Nwbfile & nwb_key):
            raise ValueError(f"NWB file {nwb_file_name} not found in database.")

        nwb_file = query.fetch_nwb()[0]
        base_entry = nwb_key if "nwb_file_name" in self.primary_key else dict()

        # compile list of table entries from all objects in this file
        fetched_objs = self.get_nwb_objects(nwb_file, nwb_file_name)
        entries = (
            self.generate_entries_from_nwb_object(
                nwb_obj=fetched_objs[0],
                base_key=base_entry.copy(),
            )
            if fetched_objs
            else dict()
        )
        if not self._only_ingest_first:
            next_objs = fetched_objs[1:] if len(fetched_objs) > 1 else []
            for nwb_obj in next_objs:
                obj_entries = self.generate_entries_from_nwb_object(
                    nwb_obj,
                    base_entry.copy(),
                )
                for table, table_entries in obj_entries.items():
                    entries[table].extend(table_entries)

        if config:
            config_entries = self.generate_entries_from_config(config)
            for table, table_entries in config_entries.items():
                if table in entries:
                    entries[table].extend(table_entries)
                else:
                    entries[table] = table_entries

        # Remove tables with no entries - if all entries 'None', skip table
        # Motivated by nwb with no Institution, results in nulled fk subj ref
        debug_backup = entries.copy()
        _ = debug_backup  # Intentionally kept for debugging
        entries = self._adjust_entries(entries, nwb_file_name=nwb_file_name)
        if entries is None or len(entries) == 0:
            return dict()

        # validate that new entries are consistent with existing entries
        if self._expected_duplicates:
            self.validate_duplicates(entries)

        # run insertions
        if not dry_run:
            self._run_nwbfile_insert(entries, nwb_file_name=nwb_file_name)

        return entries

    def _run_nwbfile_insert(
        self, entries: IngestionEntries, nwb_file_name: str = None
    ) -> None:
        """Run insert on compiled Dict[TableObject, inserts]."""

        def expect_dupes(tbl):
            """Allow table to override self._expected_duplicates."""
            # Implemented to default to self for FreeTable instances
            return (
                getattr(table, "_expected_duplicates", None)
                or self._expected_duplicates
            )

        # An integrity here probably means a parallel insert was dropped
        # check debug_backup in parent func for entries that were dropped
        for table, table_entries in entries.items():
            table.insert(
                table_entries,
                skip_duplicates=expect_dupes(table),
                allow_direct_insert=True,
            )
            self._insert_logline(nwb_file_name, len(table_entries), table)

    def _key_has_required_attrs(self, key):
        """Check that all non-nullable attributes are present in the key."""
        for attr in self.heading.attributes.values():
            if attr.nullable or attr.autoincrement or attr.default is not None:
                continue  # skip nullable, autoincrement, or default val attrs
            if attr.name not in key or key.get(attr.name) is None:
                return False
        return True

    def _adjust_keys_for_entry(self, keys: List[dict]) -> List[dict]:
        """Passthrough. Allows children to adjust keys before comparing."""
        # Motivated by Subject.sex: comparing None to "U" should be equal
        # Without this step, reinsert triggers accept_divergence prompt
        # By default, checks that all non-nullable keys present
        return [key for key in keys if self._key_has_required_attrs(key)]

    def _remove_null_from_dicts(self, d: dict) -> dict:
        """Remove keys with None values from a dictionary."""
        # Fallback if FreeTable does not implement _adjust_keys_for_entry
        # May error on part table with nullable or default keys
        return {k: v for k, v in d.items() if v not in [None, ""]}

    def _adjust_entries(
        self, entries: IngestionEntries, nwb_file_name: str = None
    ) -> Optional[IngestionEntries]:
        """Run _adjust_key for each table in planned entries.

        Given a Dict[TableObject, List[dict]], with planned entries values,
        run each table's _adjust_keys_for_entry function on the list of dicts.
        Removes invalid/null entries and tables with no valid entries.
        """

        null_keys = []

        for table, table_entries in entries.items():
            # ensure instanced
            tbl = table() if inspect.isclass(table) else table

            # Allow children to adjust keys before comparing
            # Provide backup for FreeTable instances
            adjust_func = getattr(
                tbl, "_adjust_keys_for_entry", self._remove_null_from_dicts
            )
            adjusted_entries = adjust_func(table_entries)

            if not any(adjusted_entries):
                null_keys.append(table)  # mark for removal from dict
            else:
                entries[table] = adjusted_entries

        for table in null_keys:
            self._insert_logline(nwb_file_name, 0, table)
            _ = entries.pop(table)

        return entries if len(entries) > 0 else None

    def validate_duplicates(self, entry_dict: Dict[dj.Table, List[dict]]):
        """Validate new entries against existing entries in the database.

        Parameters
        ----------
        entry_dict : dict or Dict[dj.Table, List[dict]]
            The new entry or dict of table entries to validate against existing
            entries in the database.
        """
        for table, table_entries in entry_dict.items():
            for entry in self._adjust_keys_for_entry(table_entries):
                self.validate1_duplicate(table, entry)

    def validate1_duplicate(self, tbl, new_key):
        """If matching primary key, check for consistency in secondary keys.

        If divergence, prompt user whether to accept existing value

        Parameters
        ----------
        tbl : dj.Table
            The table to validate against.
        new_key : dict
            The new key to validate against existing entries in the database.
        """
        # NOTE: switching from `self` to `tbl` to allow validation from
        # FreeTable instances captured with `parts(as_objects=True)`

        # If novel entry, nothing to validate
        if not (query := tbl & new_key):
            return

        existing = query.fetch1()

        for key in set(new_key).union(existing):
            if not self._unequal_vals(key, new_key, existing):
                continue  # skip if values are equal
            if not accept_divergence(
                key,
                new_key.get(key),
                existing.get(key),
                self._test_mode,
                to_camel_case(tbl.full_table_name.split(".")[-1]).strip("`"),
            ):
                # If the user does not accept the divergence,
                # raise an error to prevent data inconsistency
                raise dj.errors.DuplicateError(
                    f"Attempted entry in {self.camel_name} already exists "
                    + f"with different values for {key}: "
                    + f"{new_key.get(key)} != {existing.get(key)}"
                )

    @staticmethod
    def _unequal_vals(key, a, b):
        a, b = a.get(key) or "", b.get(key, "") or ""
        if isinstance(a, str) and isinstance(b, str):
            return a.lower() != b.lower()
        return a != b  # prevent false positive on None != ""
=======
        self.definition = self._enforced_definition
        self._register_table()
>>>>>>> 8c6ad08c
<|MERGE_RESOLUTION|>--- conflicted
+++ resolved
@@ -241,244 +241,10 @@
                 f"Schema prefix {prefix} does not match "
                 + f"configured prefix: {user_prefix}"
             )
-<<<<<<< HEAD
-
-        if use_transact is False:
-            upstream_hash = self._hash_upstream(keys)
-            if kwargs:  # Warn of ignoring populate kwargs, bc using `make`
-                logger.warning(
-                    "Ignoring kwargs when not using transaction protection."
-                )
-
-        if processes == 1 or not self._parallel_make:
-            if use_transact:  # Pass single-process populate to super
-                kwargs["processes"] = processes
-                return super().populate(*restrictions, **kwargs)
-            else:  # No transaction protection, use bare make
-                for key in keys:
-                    self.make(key)
-                if upstream_hash != self._hash_upstream(keys):
-                    (self & keys).delete(safemode=False)
-                    logger.error(
-                        "Upstream tables changed during non-transaction "
-                        + "populate. Please try again."
-                    )
-                return
-
-        # If parallel in both make and populate, use non-daemon processes
-        # package the call list
-        call_list = [(type(self), key, kwargs) for key in keys]
-
-        # Create a pool of non-daemon processes to populate a single entry each
-        pool = NonDaemonPool(processes=processes)
-        try:
-            pool.map(populate_pass_function, call_list)
-        except Exception as e:
-            raise e
-        finally:
-            pool.close()
-            pool.terminate()
-
-    # ------------------------------ Restrict by ------------------------------
-
-    def __lshift__(self, restriction) -> QueryExpression:
-        """Restriction by upstream operator e.g. ``q1 << q2``.
-
-        Returns
-        -------
-        QueryExpression
-            A restricted copy of the query expression using the nearest upstream
-            table for which the restriction is valid.
-        """
-        return self.restrict_by(restriction, direction="up")
-
-    def __rshift__(self, restriction) -> QueryExpression:
-        """Restriction by downstream operator e.g. ``q1 >> q2``.
-
-        Returns
-        -------
-        QueryExpression
-            A restricted copy of the query expression using the nearest upstream
-            table for which the restriction is valid.
-        """
-        return self.restrict_by(restriction, direction="down")
-
-    def ban_search_table(self, table):
-        """Ban table from search in restrict_by."""
-        self._banned_search_tables.update(ensure_names(table, force_list=True))
-
-    def unban_search_table(self, table):
-        """Unban table from search in restrict_by."""
-        self._banned_search_tables.difference_update(
-            ensure_names(table, force_list=True)
-        )
-
-    def see_banned_tables(self):
-        """Print banned tables."""
-        logger.info(f"Banned tables: {self._banned_search_tables}")
-
-    def restrict_by(
-        self,
-        restriction: str = True,
-        direction: str = "up",
-        return_graph: bool = False,
-        verbose: bool = False,
-        **kwargs,
-    ) -> QueryExpression:
-        """Restrict self based on up/downstream table.
-
-        If fails to restrict table, the shortest path may not have been correct.
-        If there's a different path that should be taken, ban unwanted tables.
-
-        >>> my_table = MyTable() # must be instantced
-        >>> my_table.ban_search_table(UnwantedTable1)
-        >>> my_table.ban_search_table([UnwantedTable2, UnwantedTable3])
-        >>> my_table.unban_search_table(UnwantedTable3)
-        >>> my_table.see_banned_tables()
-        >>>
-        >>> my_table << my_restriction
-
-        Parameters
-        ----------
-        restriction : str
-            Restriction to apply to the some table up/downstream of self.
-        direction : str, optional
-            Direction to search for valid restriction. Default 'up'.
-        return_graph : bool, optional
-            If True, return FindKeyGraph object. Default False, returns
-            restricted version of present table.
-        verbose : bool, optional
-            If True, print verbose output. Default False.
-
-        Returns
-        -------
-        Union[QueryExpression, TableChain]
-            Restricted version of present table or TableChain object. If
-            return_graph, use all_ft attribute to see all tables in cascade.
-        """
-        TableChain = self._graph_deps[0]
-
-        if restriction is True:
-            return self
-
-        try:
-            ret = self.restrict(restriction)  # Save time trying first
-            if len(ret) < len(self):
-                # If it actually restricts, if not it might by a dict that
-                # is not a valid restriction, returned as True
-                logger.warning("Restriction valid for this table. Using as is.")
-                return ret
-        except DataJointError:
-            pass  # Could avoid try/except if assert_join_compatible return bool
-            logger.debug("Restriction not valid. Attempting to cascade.")
-
-        if direction == "up":
-            parent, child = None, self
-        elif direction == "down":
-            parent, child = self, None
-        else:
-            raise ValueError("Direction must be 'up' or 'down'.")
-
-        graph = TableChain(
-            parent=parent,
-            child=child,
-            direction=direction,
-            search_restr=restriction,
-            banned_tables=list(self._banned_search_tables),
-            cascade=True,
-            verbose=verbose,
-            **kwargs,
-        )
-
-        if not graph.found_restr:
-            return None
-
-        if return_graph:
-            return graph
-
-        ret = self & graph._get_restr(self.full_table_name)
-        warn_text = (
-            f" after restrict with path: {graph.path_str}\n\t "
-            + "See `help(YourTable.restrict_by)`"
-        )
-        if len(ret) == len(self):
-            logger.warning("Same length" + warn_text)
-        elif len(ret) == 0:
-            logger.warning("No entries" + warn_text)
-
-        return ret
-
-    def restrict_all(
-        self,
-        restriction: str = True,
-        direction: str = "down",
-        return_graph: bool = False,
-        verbose: bool = False,
-    ) -> List:
-        RestrGraph = self._graph_deps[1]
-        rg = RestrGraph(
-            seed_table=self,
-            leaves=dict(
-                table_name=self.full_table_name,
-                restriction=self.restriction or restriction,
-            ),
-            direction=direction,
-            banned_tables=list(self._banned_search_tables),
-            cascade=True,
-            verbose=verbose,
-        )
-        if return_graph:
-            return rg
-        logger.info(rg.restr_ft)
-
-    # ------------------------------ Check locks ------------------------------
-
-    def exec_sql_fetchall(self, query):
-        """
-        Execute the given query and fetch the results.
-
-        Parameters
-        ----------
-        query : str
-            The SQL query to execute.    Returns
-        -------
-        list of tuples
-            The results of the query.
-        """
-        results = dj.conn().query(query).fetchall()
-        return results  # Check if performance schema is enabled
-
-    def check_threads(self, detailed=False, all_threads=False) -> DataFrame:
-        """Check for locked threads in the database.
-
-        Parameters
-        ----------
-        detailed : bool, optional
-            Show all columns in the metadata_locks table. Default False, show
-            summary.
-        all_threads : bool, optional
-            Show all threads, not just those related to this table.
-            Default False.
-
-
-        Returns
-        -------
-        DataFrame
-            A DataFrame containing the metadata locks.
-        """
-        performance__status = self.exec_sql_fetchall(
-            "SHOW VARIABLES LIKE 'performance_schema';"
-        )
-        if performance__status[0][1] == "OFF":
-            raise RuntimeError(
-                "Database does not monitor threads. "
-                + "Please ask you administrator to enable performance schema."
-=======
         if suffix != "nwbfile":
             raise ValueError(
                 "Analysis requires {prefix}_nwbfile schema, "
                 + f"found: {self.database}"
->>>>>>> 8c6ad08c
             )
 
         # Check if this is a part table (part tables cannot be AnalysisNwbfile)
@@ -489,395 +255,5 @@
                 "Part tables are not allowed to inherit from SpyglassAnalysis."
             )
 
-<<<<<<< HEAD
-        restricted.delete(*args, **kwargs)
-
-
-IngestionEntries: TypeAlias = Dict["SpyglassIngestion", List[dict]]
-# How SpyglassIngestion handles generated entries from NWB objects
-# Dict keys are SpyglassIngestion table classes, or FreeTable Table objects
-# Values are lists of dicts to insert into those tables
-
-
-class SpyglassIngestion(SpyglassMixin):
-    """A mixin for Spyglass tables that ingest data from NWB files.
-
-    Attributes
-    ----------
-    _expected_duplicates : bool
-        If true, checks that pre-existing entries are consistent in secondary
-        keys with inserted, entries and allows for skipping duplicates on insert
-    _prompt_insert : bool
-        If true, prompts user before inserting new table entries from NWB file.
-    _only_ingest_first : bool
-        If true, only ingests the first matching NWB object from the file.
-    _source_nwb_object_name : str, optional
-        If set, only ingests NWB objects with this name. Useful for
-        distinguishing between multiple objects of the same type. E.g.
-        BehavioralEvents named 'behavioral_events' vs 'analog' or 'video'
-        objects of the same type ingested by DIOEvents table.
-    table_key_to_obj_attr : Dict[str, Dict[str, Union[str, Callable]]]
-        A dict of dicts mapping table keys to NWB object attributes.
-    _source_nwb_object_type : Type
-        The type of NWB object to import from the NWB file. If None, the table
-        must implement get_nwb_objects.
-
-    """
-
-    _expected_duplicates = False
-    _prompt_insert = False
-    _only_ingest_first = False
-    _source_nwb_object_name = None  # Optional filter on object name
-
-    @property
-    def table_key_to_obj_attr(
-        self,
-    ) -> Dict[str, Dict[str, Union[str, Callable]]]:
-        """A dict of dicts mapping table keys to NWB object attributes.
-
-        First level keys are the nwb object. The reserved key "self" refers to
-        the original object. Additional keys can be added to access data from
-        other nwb objects that are attributes of the object (e.g.
-        device.model).
-
-        Second level keys are the table keys to map to the nwb object
-        attributes. If the values of this dictionary are strings, they are
-        interpreted as attribute names of the nwb object. If the values are
-        callables, they are called with the nwb object as the only argument.
-        """
-        # Dev note: cannot use abstractmethod because DataJoint creates an
-        # instance with @schema decorator, yielding errors even when the
-        # method is implemented in the subclass.
-        raise NotImplementedError(
-            "SpyglassIngestion tables need to implement table_key_to_obj_attr."
-        )
-
-    @property
-    def _source_nwb_object_type(self) -> Type:
-        """The type of NWB object to import from the NWB file."""
-        raise NotImplementedError(
-            "SpyglassIngestion tables need to implement _source_nwb_object_type."
-        )
-
-    def _config_entries(self, tbl, base_key, entries) -> List[dict]:
-        """Generate entries for a given table and base key."""
-        return {tbl: [dict(base_key, **entry) for entry in entries]}
-
-    def generate_entries_from_config(
-        self, config: dict, base_key=None
-    ) -> IngestionEntries:
-        """Generates a list of table entries from a config dictionary."""
-
-        base_key = base_key or dict()
-        self_entries = config.get(self.camel_name, [])
-        entries = self._config_entries(self, base_key, self_entries)
-
-        for part in self.parts(as_objects=True):
-            camel_part = to_camel_case(part.full_table_name.split("__")[-1])
-            part_entries = config.get(camel_part, [])
-            if len(part_entries) == 0:
-                continue
-            entries[part] = self._config_entries(part, base_key, part_entries)
-
-        return entries
-
-    def generate_entries_from_nwb_object(
-        self, nwb_obj, base_key=None
-    ) -> IngestionEntries:
-        """Generates a list of table entries from an NWB object.
-
-        If generating entries for multiple tables, ensure the parent entry is
-        returned before the child in the IngestionEntries dict.
-        """
-        base_key = base_key or dict()
-        base_key = base_key.copy()  # avoid modifying original
-
-        # For table objects, generate entry(s) for each row
-        if hasattr(nwb_obj, "to_dataframe"):
-            obj_df = nwb_obj.to_dataframe()
-            entries = sum(
-                [
-                    self.generate_entries_from_nwb_object(row, base_key)[self]
-                    for row in obj_df.itertuples()
-                ],
-                [],
-            )
-            return {self: entries}
-
-        obj_ = None
-        for object_name, mapping in self.table_key_to_obj_attr.items():
-            obj_ = (
-                nwb_obj
-                if object_name == "self"
-                else getattr(nwb_obj, object_name)
-            )
-
-            if obj_ is None:
-                raise ValueError(
-                    f"NWB object {object_name} not found in {nwb_obj}."
-                )
-
-            base_key.update(
-                {
-                    k: (getattr(obj_, v) if isinstance(v, str) else v(obj_))
-                    for k, v in mapping.items()
-                }
-            )
-        return {self: [base_key]}
-
-    def get_nwb_objects(
-        self,
-        nwb_file: NWBFile,
-        nwb_file_name: str = None,
-    ) -> List:
-        """Returns a list of NWB objects to be imported.
-
-        By default, returns a list with the root nwb_file object.
-        Can be overridden to return a list of other nwb objects (e.g. all devices).
-        """
-        matching_objects = [
-            obj
-            for obj in nwb_file.objects.values()
-            if isinstance(obj, self._source_nwb_object_type)
-        ]
-
-        if self._source_nwb_object_name:
-            matching_objects = [
-                obj
-                for obj in matching_objects
-                if getattr(obj, "name", None) == self._source_nwb_object_name
-            ]
-
-        return matching_objects
-
-    def _insert_logline(self, nwb_file_name=None, n_entries=0, table=None):
-        """Log line for insert_from_nwbfile."""
-
-        # String formatting permits either SpyglassMixin or FreeTable objects
-        def _camel(tbl=None):
-            if tbl is None:
-                return ""
-            s = getattr(tbl, "full_table_name", str(tbl))
-            return to_camel_case(s.split(".")[-1].replace("__", ".")).strip("`")
-
-        this_tbl, self_tbl = _camel(table), _camel(self)
-
-        suffix = "" if this_tbl == self_tbl else f" via {self_tbl}"
-        logger.info(
-            f"{nwb_file_name} inserts {n_entries} into {this_tbl}{suffix}"
-        )
-
-    def insert_from_nwbfile(
-        self,
-        nwb_file_name: str,
-        config: dict = None,
-        dry_run: bool = False,
-    ):
-        """Insert entries into the table from an NWB file.
-
-        Parameters
-        ----------
-        nwb_file_name : str
-            The name of the NWB file to import from.
-        config : dict, optional
-            A configuration dictionary to supplement NWB data. Default None.
-        dry_run : bool, optional
-            If True, do not insert into the database, just return the entries
-            that would be inserted. Default False.
-        """
-        from spyglass.common.common_nwbfile import Nwbfile
-
-        nwb_key = {"nwb_file_name": nwb_file_name}
-        if not (query := Nwbfile & nwb_key):
-            raise ValueError(f"NWB file {nwb_file_name} not found in database.")
-
-        nwb_file = query.fetch_nwb()[0]
-        base_entry = nwb_key if "nwb_file_name" in self.primary_key else dict()
-
-        # compile list of table entries from all objects in this file
-        fetched_objs = self.get_nwb_objects(nwb_file, nwb_file_name)
-        entries = (
-            self.generate_entries_from_nwb_object(
-                nwb_obj=fetched_objs[0],
-                base_key=base_entry.copy(),
-            )
-            if fetched_objs
-            else dict()
-        )
-        if not self._only_ingest_first:
-            next_objs = fetched_objs[1:] if len(fetched_objs) > 1 else []
-            for nwb_obj in next_objs:
-                obj_entries = self.generate_entries_from_nwb_object(
-                    nwb_obj,
-                    base_entry.copy(),
-                )
-                for table, table_entries in obj_entries.items():
-                    entries[table].extend(table_entries)
-
-        if config:
-            config_entries = self.generate_entries_from_config(config)
-            for table, table_entries in config_entries.items():
-                if table in entries:
-                    entries[table].extend(table_entries)
-                else:
-                    entries[table] = table_entries
-
-        # Remove tables with no entries - if all entries 'None', skip table
-        # Motivated by nwb with no Institution, results in nulled fk subj ref
-        debug_backup = entries.copy()
-        _ = debug_backup  # Intentionally kept for debugging
-        entries = self._adjust_entries(entries, nwb_file_name=nwb_file_name)
-        if entries is None or len(entries) == 0:
-            return dict()
-
-        # validate that new entries are consistent with existing entries
-        if self._expected_duplicates:
-            self.validate_duplicates(entries)
-
-        # run insertions
-        if not dry_run:
-            self._run_nwbfile_insert(entries, nwb_file_name=nwb_file_name)
-
-        return entries
-
-    def _run_nwbfile_insert(
-        self, entries: IngestionEntries, nwb_file_name: str = None
-    ) -> None:
-        """Run insert on compiled Dict[TableObject, inserts]."""
-
-        def expect_dupes(tbl):
-            """Allow table to override self._expected_duplicates."""
-            # Implemented to default to self for FreeTable instances
-            return (
-                getattr(table, "_expected_duplicates", None)
-                or self._expected_duplicates
-            )
-
-        # An integrity here probably means a parallel insert was dropped
-        # check debug_backup in parent func for entries that were dropped
-        for table, table_entries in entries.items():
-            table.insert(
-                table_entries,
-                skip_duplicates=expect_dupes(table),
-                allow_direct_insert=True,
-            )
-            self._insert_logline(nwb_file_name, len(table_entries), table)
-
-    def _key_has_required_attrs(self, key):
-        """Check that all non-nullable attributes are present in the key."""
-        for attr in self.heading.attributes.values():
-            if attr.nullable or attr.autoincrement or attr.default is not None:
-                continue  # skip nullable, autoincrement, or default val attrs
-            if attr.name not in key or key.get(attr.name) is None:
-                return False
-        return True
-
-    def _adjust_keys_for_entry(self, keys: List[dict]) -> List[dict]:
-        """Passthrough. Allows children to adjust keys before comparing."""
-        # Motivated by Subject.sex: comparing None to "U" should be equal
-        # Without this step, reinsert triggers accept_divergence prompt
-        # By default, checks that all non-nullable keys present
-        return [key for key in keys if self._key_has_required_attrs(key)]
-
-    def _remove_null_from_dicts(self, d: dict) -> dict:
-        """Remove keys with None values from a dictionary."""
-        # Fallback if FreeTable does not implement _adjust_keys_for_entry
-        # May error on part table with nullable or default keys
-        return {k: v for k, v in d.items() if v not in [None, ""]}
-
-    def _adjust_entries(
-        self, entries: IngestionEntries, nwb_file_name: str = None
-    ) -> Optional[IngestionEntries]:
-        """Run _adjust_key for each table in planned entries.
-
-        Given a Dict[TableObject, List[dict]], with planned entries values,
-        run each table's _adjust_keys_for_entry function on the list of dicts.
-        Removes invalid/null entries and tables with no valid entries.
-        """
-
-        null_keys = []
-
-        for table, table_entries in entries.items():
-            # ensure instanced
-            tbl = table() if inspect.isclass(table) else table
-
-            # Allow children to adjust keys before comparing
-            # Provide backup for FreeTable instances
-            adjust_func = getattr(
-                tbl, "_adjust_keys_for_entry", self._remove_null_from_dicts
-            )
-            adjusted_entries = adjust_func(table_entries)
-
-            if not any(adjusted_entries):
-                null_keys.append(table)  # mark for removal from dict
-            else:
-                entries[table] = adjusted_entries
-
-        for table in null_keys:
-            self._insert_logline(nwb_file_name, 0, table)
-            _ = entries.pop(table)
-
-        return entries if len(entries) > 0 else None
-
-    def validate_duplicates(self, entry_dict: Dict[dj.Table, List[dict]]):
-        """Validate new entries against existing entries in the database.
-
-        Parameters
-        ----------
-        entry_dict : dict or Dict[dj.Table, List[dict]]
-            The new entry or dict of table entries to validate against existing
-            entries in the database.
-        """
-        for table, table_entries in entry_dict.items():
-            for entry in self._adjust_keys_for_entry(table_entries):
-                self.validate1_duplicate(table, entry)
-
-    def validate1_duplicate(self, tbl, new_key):
-        """If matching primary key, check for consistency in secondary keys.
-
-        If divergence, prompt user whether to accept existing value
-
-        Parameters
-        ----------
-        tbl : dj.Table
-            The table to validate against.
-        new_key : dict
-            The new key to validate against existing entries in the database.
-        """
-        # NOTE: switching from `self` to `tbl` to allow validation from
-        # FreeTable instances captured with `parts(as_objects=True)`
-
-        # If novel entry, nothing to validate
-        if not (query := tbl & new_key):
-            return
-
-        existing = query.fetch1()
-
-        for key in set(new_key).union(existing):
-            if not self._unequal_vals(key, new_key, existing):
-                continue  # skip if values are equal
-            if not accept_divergence(
-                key,
-                new_key.get(key),
-                existing.get(key),
-                self._test_mode,
-                to_camel_case(tbl.full_table_name.split(".")[-1]).strip("`"),
-            ):
-                # If the user does not accept the divergence,
-                # raise an error to prevent data inconsistency
-                raise dj.errors.DuplicateError(
-                    f"Attempted entry in {self.camel_name} already exists "
-                    + f"with different values for {key}: "
-                    + f"{new_key.get(key)} != {existing.get(key)}"
-                )
-
-    @staticmethod
-    def _unequal_vals(key, a, b):
-        a, b = a.get(key) or "", b.get(key, "") or ""
-        if isinstance(a, str) and isinstance(b, str):
-            return a.lower() != b.lower()
-        return a != b  # prevent false positive on None != ""
-=======
         self.definition = self._enforced_definition
-        self._register_table()
->>>>>>> 8c6ad08c
+        self._register_table()