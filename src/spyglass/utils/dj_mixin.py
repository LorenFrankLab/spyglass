from atexit import register as exit_register
from atexit import unregister as exit_unregister
from contextlib import nullcontext
from functools import cached_property
from inspect import stack as inspect_stack
from os import environ
from re import match as re_match
from time import time
from typing import Dict, List, Union

import datajoint as dj
from datajoint.condition import make_condition
from datajoint.errors import DataJointError
from datajoint.expression import QueryExpression
from datajoint.logging import logger as dj_logger
from datajoint.table import Table
from datajoint.utils import get_master, to_camel_case, user_choice
from networkx import NetworkXError
from packaging.version import parse as version_parse
from pandas import DataFrame
from pymysql.err import DataError

from spyglass.utils.database_settings import SHARED_MODULES
from spyglass.utils.dj_helper_fn import (
    NonDaemonPool,
    ensure_names,
    fetch_nwb,
    get_nwb_table,
    populate_pass_function,
)
from spyglass.utils.dj_merge_tables import Merge, is_merge_table
from spyglass.utils.logging import logger

try:
    import pynapple  # noqa F401
except (ImportError, ModuleNotFoundError):
    pynapple = None

EXPORT_ENV_VAR = "SPYGLASS_EXPORT_ID"


class SpyglassMixin:
    """Mixin for Spyglass DataJoint tables.

    Provides methods for fetching NWBFile objects and checking user permission
    prior to deleting. As a mixin class, all Spyglass tables can inherit custom
    methods from a central location.

    Methods
    -------
    fetch_nwb(*attrs, **kwargs)
        Fetch NWBFile object from relevant table. Uses either a foreign key to
        a NWBFile table (including AnalysisNwbfile) or a _nwb_table attribute to
        determine which table to use.
    delte_downstream_merge(restriction=None, dry_run=True, reload_cache=False)
        Delete downstream merge table entries associated with restriction.
        Requires caching of merge tables and links, which is slow on first call.
        `restriction` can be set to a string to restrict the delete. `dry_run`
        can be set to False to commit the delete. `reload_cache` can be set to
        True to reload the merge cache.
    ddp(*args, **kwargs)
        Alias for delete_downstream_parts
    cautious_delete(force_permission=False, *args, **kwargs)
        Check user permissions before deleting table rows. Permission is granted
        to users listed as admin in LabMember table or to users on a team with
        with the Session experimenter(s). If the table where the delete is
        executed cannot be linked to a Session, a warning is logged and the
        delete continues. If the Session has no experimenter, or if the user is
        not on a team with the Session experimenter(s), a PermissionError is
        raised. `force_permission` can be set to True to bypass permission check.
    cdel(*args, **kwargs)
        Alias for cautious_delete.
    """

    # _nwb_table = None # NWBFile table class, defined at the table level

    # pks for delete permission check, assumed to be one field for each
    _session_pk = None  # Session primary key. Mixin is ambivalent to Session pk
    _member_pk = None  # LabMember primary key. Mixin ambivalent table structure

    _banned_search_tables = set()  # Tables to avoid in restrict_by
    _parallel_make = False  # Tables that use parallel processing in make

    _use_transaction = True  # Use transaction in populate.

    def __init__(self, *args, **kwargs):
        """Initialize SpyglassMixin.

        Checks that schema prefix is in SHARED_MODULES.
        """
        if self.is_declared:
            return
        if self.database and self.database.split("_")[0] not in [
            *SHARED_MODULES,
            dj.config["database.user"],
            "temp",
            "test",
        ]:
            logger.error(
                f"Schema prefix not in SHARED_MODULES: {self.database}"
            )
        if is_merge_table(self) and not isinstance(self, Merge):
            raise TypeError(
                "Table definition matches Merge but does not inherit class: "
                + self.full_table_name
            )

    # -------------------------- Misc helper methods --------------------------

    @property
    def camel_name(self):
        """Return table name in camel case."""
        return to_camel_case(self.table_name)

    def _auto_increment(self, key, pk, *args, **kwargs):
        """Auto-increment primary key."""
        if not key.get(pk):
            key[pk] = (dj.U().aggr(self, n=f"max({pk})").fetch1("n") or 0) + 1
        return key

    def file_like(self, name=None, **kwargs):
        """Convenience method for wildcard search on file name fields."""
        if not name:
            return self
        attr = None
        for field in self.heading.names:
            if "file" in field:
                attr = field
                break
        if not attr:
            logger.error(f"No file_like field found in {self.full_table_name}")
            return
        return self & f"{attr} LIKE '%{name}%'"

    def find_insert_fail(self, key):
        """Find which parent table is causing an IntergrityError on insert."""
        for parent in self.parents(as_objects=True):
            parent_key = {
                k: v for k, v in key.items() if k in parent.heading.names
            }
            parent_name = to_camel_case(parent.table_name)
            if query := parent & parent_key:
                logger.info(f"{parent_name}:\n{query}")
            else:
                logger.info(f"{parent_name}: MISSING")

    @classmethod
    def _safe_context(cls):
        """Return transaction if not already in one."""
        return (
            cls.connection.transaction
            if not cls.connection.in_transaction
            else nullcontext()
        )

    # ------------------------------- fetch_nwb -------------------------------

    @cached_property
    def _nwb_table_tuple(self) -> tuple:
        """NWBFile table class.

        Used to determine fetch_nwb behavior. Also used in Merge.fetch_nwb.
        Implemented as a cached_property to avoid circular imports."""
        from spyglass.common.common_nwbfile import (  # noqa F401
            AnalysisNwbfile,
            Nwbfile,
        )

        table_dict = {
            AnalysisNwbfile: "analysis_file_abs_path",
            Nwbfile: "nwb_file_abs_path",
        }

        resolved = getattr(self, "_nwb_table", None) or (
            AnalysisNwbfile
            if "-> AnalysisNwbfile" in self.definition
            else Nwbfile if "-> Nwbfile" in self.definition else None
        )

        if not resolved:
            raise NotImplementedError(
                f"{self.__class__.__name__} does not have a "
                "(Analysis)Nwbfile foreign key or _nwb_table attribute."
            )

        return (
            resolved,
            table_dict[resolved],
        )

    def fetch_nwb(self, *attrs, **kwargs):
        """Fetch NWBFile object from relevant table.

        Implementing class must have a foreign key reference to Nwbfile or
        AnalysisNwbfile (i.e., "-> (Analysis)Nwbfile" in definition)
        or a _nwb_table attribute. If both are present, the attribute takes
        precedence.

        Additional logic support Export table logging.
        """
        table, tbl_attr = self._nwb_table_tuple

        if self.export_id and "analysis" in tbl_attr:
            tbl_pk = "analysis_file_name"
            fnames = (self * table).fetch(tbl_pk)
            logger.debug(
                f"Export {self.export_id}: fetch_nwb {self.table_name}, {fnames}"
            )
            self._export_table.File.insert(
                [
                    {"export_id": self.export_id, tbl_pk: fname}
                    for fname in fnames
                ],
                skip_duplicates=True,
            )
            self._export_table.Table.insert1(
                dict(
                    export_id=self.export_id,
                    table_name=self.full_table_name,
                    restriction=make_condition(self, self.restriction, set()),
                ),
                skip_duplicates=True,
            )

        return fetch_nwb(self, self._nwb_table_tuple, *attrs, **kwargs)

    def fetch_pynapple(self, *attrs, **kwargs):
        """Get a pynapple object from the given DataJoint query.

        Parameters
        ----------
        *attrs : list
            Attributes from normal DataJoint fetch call.
        **kwargs : dict
            Keyword arguments from normal DataJoint fetch call.

        Returns
        -------
        pynapple_objects : list of pynapple objects
            List of dicts containing pynapple objects.

        Raises
        ------
        ImportError
            If pynapple is not installed.

        """
        if pynapple is None:
            raise ImportError("Pynapple is not installed.")

        nwb_files, file_path_fn = get_nwb_table(
            self,
            self._nwb_table_tuple[0],
            self._nwb_table_tuple[1],
            *attrs,
            **kwargs,
        )

        return [
            pynapple.load_file(file_path_fn(file_name))
            for file_name in nwb_files
        ]

    # ------------------------ delete_downstream_parts ------------------------

    def load_shared_schemas(self, additional_prefixes: list = None) -> None:
        """Load shared schemas to include in graph traversal.

        Parameters
        ----------
        additional_prefixes : list, optional
            Additional prefixes to load. Default None.
        """
        all_shared = [
            *SHARED_MODULES,
            dj.config["database.user"],
            "file",
            "sharing",
        ]

        if additional_prefixes:
            all_shared.extend(additional_prefixes)

        # Get a list of all shared schemas in spyglass
        schemas = dj.conn().query(
            "SELECT DISTINCT table_schema "  # Unique schemas
            + "FROM information_schema.key_column_usage "
            + "WHERE"
            + '    table_name not LIKE "~%%"'  # Exclude hidden
            + "    AND constraint_name='PRIMARY'"  # Only primary keys
            + "AND ("  # Only shared schemas
            + " OR ".join([f"table_schema LIKE '{s}_%%'" for s in all_shared])
            + ") "
            + "ORDER BY table_schema;"
        )

        # Load the dependencies for all shared schemas
        for schema in schemas:
            dj.schema(schema[0]).connection.dependencies.load()

    @cached_property
    def _part_masters(self) -> set:
        """Set of master tables downstream of self.

        Cache of masters in self.descendants(as_objects=True) with another
        foreign key reference in the part. Used for delete_downstream_parts.
        """
        self.connection.dependencies.load()
        part_masters = set()

        def search_descendants(parent):
            for desc_name in parent.descendants():
                if (  # Check if has master, is part
                    not (master := get_master(desc_name))
                    or master in part_masters  # already in cache
                    or desc_name.replace("`", "").split("_")[0]
                    not in SHARED_MODULES
                ):
                    continue
                desc = dj.FreeTable(self.connection, desc_name)
                if not set(desc.parents()) - set([master]):  # no other parent
                    continue
                part_masters.add(master)
                search_descendants(dj.FreeTable(self.connection, master))

        try:
            _ = search_descendants(self)
        except NetworkXError:
            try:  # Attempt to import failing schema
                self.load_shared_schemas()
                _ = search_descendants(self)
            except NetworkXError as e:
                table_name = "".join(e.args[0].split("`")[1:4])
                raise ValueError(f"Please import {table_name} and try again.")

        logger.info(
            f"Building part-parent cache for {self.camel_name}.\n\t"
            + f"Found {len(part_masters)} downstream part tables"
        )

        return part_masters

    def _commit_downstream_delete(self, down_fts, start=None, **kwargs):
        """
        Commit delete of downstream parts via down_fts. Logs with _log_delete.

        Used by both delete_downstream_parts and cautious_delete.
        """
        start = start or time()

        safemode = (
            dj.config.get("safemode", True)
            if kwargs.get("safemode") is None
            else kwargs["safemode"]
        )
        _ = kwargs.pop("safemode", None)

        ran_deletes = True
        if down_fts:
            for down_ft in down_fts:
                dj_logger.info(
                    f"Spyglass: Deleting {len(down_ft)} rows from "
                    + f"{down_ft.full_table_name}"
                )
            if (
                self._test_mode
                or not safemode
                or user_choice("Commit deletes?", default="no") == "yes"
            ):
                for down_ft in down_fts:  # safemode off b/c already checked
                    down_ft.delete(safemode=False, **kwargs)
            else:
                logger.info("Delete aborted.")
                ran_deletes = False

        self._log_delete(start, del_blob=down_fts if ran_deletes else None)

        return ran_deletes

    def delete_downstream_parts(
        self,
        restriction: str = None,
        dry_run: bool = True,
        reload_cache: bool = False,
        disable_warning: bool = False,
        return_graph: bool = False,
        verbose: bool = False,
        **kwargs,
    ) -> List[dj.FreeTable]:
        """Delete downstream merge table entries associated with restriction.

        Requires caching of merge tables and links, which is slow on first call.

        Parameters
        ----------
        restriction : str, optional
            Restriction to apply to merge tables. Default None. Will attempt to
            use table restriction if None.
        dry_run : bool, optional
            If True, return list of merge part entries to be deleted. Default
            True.
        reload_cache : bool, optional
            If True, reload merge cache. Default False.
        disable_warning : bool, optional
            If True, do not warn if no merge tables found. Default False.
        return_graph: bool, optional
            If True, return RestrGraph object used to identify downstream
            tables. Default False, return list of part FreeTables.
            True. If False, return dictionary of merge tables and their joins.
        verbose : bool, optional
            If True, call RestrGraph with verbose=True. Default False.
        **kwargs : Any
            Passed to datajoint.table.Table.delete.
        """
        RestrGraph = self._graph_deps[1]

        start = time()

        if reload_cache:
            _ = self.__dict__.pop("_part_masters", None)

        _ = self._part_masters  # load cache before loading graph
        restriction = restriction or self.restriction or True

        restr_graph = RestrGraph(
            seed_table=self,
            leaves={self.full_table_name: restriction},
            direction="down",
            cascade=True,
            verbose=verbose,
        )

        if return_graph:
            return restr_graph

        down_fts = restr_graph.ft_from_list(
            self._part_masters, sort_reverse=False
        )

        if not down_fts and not disable_warning:
            logger.warning(
                f"No part deletes found w/ {self.camel_name} & "
                + f"{restriction}.\n\tIf this is unexpected, try importing "
                + " Merge table(s) and running with `reload_cache`."
            )

        if dry_run:
            return down_fts

        self._commit_downstream_delete(down_fts, start, **kwargs)

    def ddp(
        self, *args, **kwargs
    ) -> Union[List[QueryExpression], Dict[str, List[QueryExpression]]]:
        """Alias for delete_downstream_parts."""
        return self.delete_downstream_parts(*args, **kwargs)

    # ---------------------------- cautious_delete ----------------------------

    @cached_property
    def _delete_deps(self) -> List[Table]:
        """List of tables required for delete permission and orphan checks.

        LabMember, LabTeam, and Session are required for delete permission.
        common_nwbfile.schema.external is required for deleting orphaned
        external files. IntervalList is required for deleting orphaned interval
        lists.

        Used to delay import of tables until needed, avoiding circular imports.
        Each of these tables inheits SpyglassMixin.
        """
        from spyglass.common import LabMember  # noqa F401
        from spyglass.common import IntervalList, LabTeam, Session
        from spyglass.common.common_nwbfile import schema  # noqa F401

        self._session_pk = Session.primary_key[0]
        self._member_pk = LabMember.primary_key[0]
        return [LabMember, LabTeam, Session, schema.external, IntervalList]

<<<<<<< HEAD
    @cached_property
    def _graph_deps(self) -> list:
        from spyglass.utils.dj_graph import RestrGraph  # noqa #F401
        from spyglass.utils.dj_graph import TableChain

        return [TableChain, RestrGraph]

    def _get_exp_summary(self):
=======
    def _get_exp_summary(self) -> Union[QueryExpression, None]:
>>>>>>> ecf468e2
        """Get summary of experimenters for session(s), including NULL.

        Parameters
        ----------
        sess_link : datajoint.expression.QueryExpression
            Join of table link with Session table.

        Returns
        -------
        Union[QueryExpression, None]
            dj.Union object Summary of experimenters for session(s). If no link
            to Session, return None.
        """
        if not self._session_connection.has_link:
            return None

        Session = self._delete_deps[2]
        SesExp = Session.Experimenter

        # Not called in delete permission check, only bare _get_exp_summary
        if self._member_pk in self.heading.names:
            return self * SesExp

        empty_pk = {self._member_pk: "NULL"}
        format = dj.U(self._session_pk, self._member_pk)

        restr = self.restriction or True
        sess_link = self._session_connection.cascade(restr, direction="up")

        exp_missing = format & (sess_link - SesExp).proj(**empty_pk)
        exp_present = format & (sess_link * SesExp - exp_missing).proj()

        return exp_missing + exp_present

    @cached_property
    def _session_connection(self):
        """Path from Session table to self. False if no connection found."""
        TableChain = self._graph_deps[0]

        return TableChain(parent=self._delete_deps[2], child=self, verbose=True)

    @cached_property
    def _test_mode(self) -> bool:
        """Return True if in test mode.

        Avoids circular import. Prevents prompt on delete."""
        from spyglass.settings import test_mode

        return test_mode

    def _check_delete_permission(self) -> None:
        """Check user name against lab team assoc. w/ self -> Session.

        Returns
        -------
        None
            Permission granted.

        Raises
        ------
        PermissionError
            Permission denied because (a) Session has no experimenter, or (b)
            user is not on a team with Session experimenter(s).
        """
        LabMember, LabTeam, Session, _, _ = self._delete_deps

        dj_user = dj.config["database.user"]
        if dj_user in LabMember().admin:  # bypass permission check for admin
            return

        if (
            not self._session_connection  # Table has no session
            or self._member_pk in self.heading.names  # Table has experimenter
        ):
            logger.warn(  # Permit delete if no session connection
                "Could not find lab team associated with "
                + f"{self.__class__.__name__}."
                + "\nBe careful not to delete others' data."
            )
            return

        if not (sess_summary := self._get_exp_summary()):
            logger.warn(
                f"Could not find a connection from {self.camel_name} "
                + "to Session.\n Be careful not to delete others' data."
            )
            return

        experimenters = sess_summary.fetch(self._member_pk)
        if None in experimenters:
            raise PermissionError(
                "Please ensure all Sessions have an experimenter in "
                + f"SessionExperimenter:\n{sess_summary}"
            )

        user_name = LabMember().get_djuser_name(dj_user)
        for experimenter in set(experimenters):
            # Check once with cache, if fails, reload and check again
            # On eval as set, reload will only be called once
            if user_name not in LabTeam().get_team_members(
                experimenter
            ) and user_name not in LabTeam().get_team_members(
                experimenter, reload=True
            ):
                sess_w_exp = sess_summary & {self._member_pk: experimenter}
                raise PermissionError(
                    f"User '{user_name}' is not on a team with '{experimenter}'"
                    + ", an experimenter for session(s):\n"
                    + f"{sess_w_exp}"
                )
        logger.info(f"Queueing delete for session(s):\n{sess_summary}")

    @cached_property
    def _cautious_del_tbl(self):
        """Temporary inclusion for usage tracking."""
        from spyglass.common.common_usage import CautiousDelete

        return CautiousDelete()

    def _log_delete(self, start, del_blob=None, super_delete=False):
        """Log use of cautious_delete."""
        safe_insert = dict(
            duration=time() - start,
            dj_user=dj.config["database.user"],
            origin=self.full_table_name,
        )
        restr_str = "Super delete: " if super_delete else ""
        restr_str += "".join(self.restriction) if self.restriction else "None"
        try:
            self._cautious_del_tbl.insert1(
                dict(
                    **safe_insert,
                    restriction=restr_str[:255],
                    merge_deletes=del_blob,
                )
            )
        except (DataJointError, DataError):
            self._cautious_del_tbl.insert1(
                dict(**safe_insert, restriction="Unknown")
            )

    # TODO: Intercept datajoint delete confirmation prompt for merge deletes
    def cautious_delete(
        self, force_permission: bool = False, dry_run=False, *args, **kwargs
    ):
        """Permission check, then delete potential orphans and table rows.

        Permission is granted to users listed as admin in LabMember table or to
        users on a team with with the Session experimenter(s). If the table
        cannot be linked to Session, a warning is logged and the delete
        continues. If the Session has no experimenter, or if the user is not on
        a team with the Session experimenter(s), a PermissionError is raised.

        Potential downstream orphans are deleted first. These are master tables
        whose parts have foreign keys to descendants of self. Then, rows from
        self are deleted. Last, Nwbfile and IntervalList externals are deleted.

        Parameters
        ----------
        force_permission : bool, optional
            Bypass permission check. Default False.
        dry_run : bool, optional
            Default False. If True, return items to be deleted as
            Tuple[Upstream, Downstream, externals['raw'], externals['analysis']]
            If False, delete items.
        *args, **kwargs : Any
            Passed to datajoint.table.Table.delete.
        """
        start = time()

        if len(self) == 0:
            logger.warning(f"Table is empty. No need to delete.\n{self}")
            return

        external, IntervalList = self._delete_deps[3], self._delete_deps[4]

        if not force_permission or dry_run:
            self._check_delete_permission()

        down_fts = self.delete_downstream_parts(
            dry_run=True,
            disable_warning=True,
        )

        if dry_run:
            return (
                down_fts,
                IntervalList(),  # cleanup func relies on downstream deletes
                external["raw"].unused(),
                external["analysis"].unused(),
            )

        if not self._commit_downstream_delete(down_fts, start=start, **kwargs):
            return  # Abort delete based on user input

        super().delete(*args, **kwargs)  # Confirmation here

        for ext_type in ["raw", "analysis"]:
            external[ext_type].delete(
                delete_external_files=True, display_progress=False
            )

        _ = IntervalList().nightly_cleanup(dry_run=False)

        self._log_delete(start=start, del_blob=down_fts)

    def cdel(self, *args, **kwargs):
        """Alias for cautious_delete."""
        return self.cautious_delete(*args, **kwargs)

    def delete(self, *args, **kwargs):
        """Alias for cautious_delete, overwrites datajoint.table.Table.delete"""
        self.cautious_delete(*args, **kwargs)

    def super_delete(self, warn=True, *args, **kwargs):
        """Alias for datajoint.table.Table.delete."""
        if warn:
            logger.warning("!! Bypassing cautious_delete !!")
            self._log_delete(start=time(), super_delete=True)
        super().delete(*args, **kwargs)

    # -------------------------------- populate --------------------------------

    def _hash_upstream(self, keys):
        """Hash upstream table keys for no transaction populate.

        Uses a RestrGraph to capture all upstream tables, restrict them to
        relevant entries, and hash the results. This is used to check if
        upstream tables have changed during a no-transaction populate and avoid
        the following data-integrity error:

        1. User A starts no-transaction populate.
        2. User B deletes and repopulates an upstream table, changing contents.
        3. User A finishes populate, inserting data that is now invalid.

        Parameters
        ----------
        keys : list
            List of keys for populating table.
        """
        RestrGraph = self._graph_deps[1]

        if not (parents := self.parents(as_objects=True, primary=True)):
            raise RuntimeError("No upstream tables found for upstream hash.")

        leaves = {  # Restriction on each primary parent
            p.full_table_name: [
                {k: v for k, v in key.items() if k in p.heading.names}
                for key in keys
            ]
            for p in parents
        }

        return RestrGraph(seed_table=self, leaves=leaves, cascade=True).hash

    def populate(self, *restrictions, **kwargs):
        """Populate table in parallel, with or without transaction protection.

        Supersedes datajoint.table.Table.populate for classes with that
        spawn processes in their make function and always use transactions.

        `_use_transaction` class attribute can be set to False to disable
        transaction protection for a table. This is not recommended for tables
        with short processing times. A before-and-after hash check is performed
        to ensure upstream tables have not changed during populate, and may
        be a more time-consuming process. To permit the `make` to insert without
        populate, set `_allow_insert` to True.
        """
        processes = kwargs.pop("processes", 1)

        # Decide if using transaction protection
        use_transact = kwargs.pop("use_transation", None)
        if use_transact is None:  # if user does not specify, use class default
            use_transact = self._use_transaction
            if self._use_transaction is False:  # If class default is off, warn
                logger.warning(
                    "Turning off transaction protection this table by default. "
                    + "Use use_transation=True to re-enable.\n"
                    + "Read more about transactions:\n"
                    + "https://docs.datajoint.io/python/definition/05-Transactions.html\n"
                    + "https://github.com/LorenFrankLab/spyglass/issues/1030"
                )
        if use_transact is False and processes > 1:
            raise RuntimeError(
                "Must use transaction protection with parallel processing.\n"
                + "Call with use_transation=True.\n"
                + f"Table default transaction use: {self._use_transaction}"
            )

        keys = [True]  # Get keys to pop, needed for no-transact or parallel
        if use_transact is False or processes > 1 or self._parallel_make:
            keys = (self._jobs_to_do(restrictions) - self.target).fetch(
                "KEY", limit=kwargs.get("limit", None)
            )

        if use_transact is False:
            upstream_hash = self._hash_upstream(keys)
            if kwargs:  # Warn of ignoring populate kwargs, bc using `make`
                logger.warning(
                    "Ignoring kwargs when not using transaction protection."
                )

        if processes == 1 or not self._parallel_make:
            if use_transact:  # Pass single-process populate to super
                kwargs["processes"] = processes
                return super().populate(*restrictions, **kwargs)
            else:  # No transaction protection, use bare make
                for key in keys:
                    self.make(key)
                if upstream_hash != self._hash_upstream(keys):
                    raise RuntimeError(
                        "Upstream tables have changed during populate. "
                        + "PLEASE DELETE AND REPOPULATE."
                    )
                return

        # If parallel in both make and populate, use non-daemon processes
        # package the call list
        call_list = [(type(self), key, kwargs) for key in keys]

        # Create a pool of non-daemon processes to populate a single entry each
        pool = NonDaemonPool(processes=processes)
        try:
            pool.map(populate_pass_function, call_list)
        except Exception as e:
            raise e
        finally:
            pool.close()
            pool.terminate()

    # ------------------------------- Export Log -------------------------------

    @cached_property
    def _spyglass_version(self):
        """Get Spyglass version."""
        from spyglass import __version__ as sg_version

        ret = ".".join(sg_version.split(".")[:3])  # Ditch commit info

        if self._test_mode:
            return ret[:16] if len(ret) > 16 else ret

        if not bool(re_match(r"^\d+\.\d+\.\d+", ret)):  # Major.Minor.Patch
            raise ValueError(
                f"Spyglass version issues. Expected #.#.#, Got {ret}."
                + "Please try running `hatch build` from your spyglass dir."
            )

        return ret

    def compare_versions(
        self, version: str, other: str = None, msg: str = None
    ) -> None:
        """Compare two versions. Raise error if not equal.

        Parameters
        ----------
        version : str
            Version to compare.
        other : str, optional
            Other version to compare. Default None. Use self._spyglass_version.
        msg : str, optional
            Additional error message info. Default None.
        """
        if self._test_mode:
            return

        other = other or self._spyglass_version

        if version_parse(version) != version_parse(other):
            raise RuntimeError(
                f"Found mismatched versions: {version} vs {other}\n{msg}"
            )

    @cached_property
    def _export_table(self):
        """Lazy load export selection table."""
        from spyglass.common.common_usage import ExportSelection

        return ExportSelection()

    @property
    def export_id(self):
        """ID of export in progress.

        NOTE: User of an env variable to store export_id may not be thread safe.
        Exports must be run in sequence, not parallel.
        """

        return int(environ.get(EXPORT_ENV_VAR, 0))

    @export_id.setter
    def export_id(self, value):
        """Set ID of export using `table.export_id = X` notation."""
        if self.export_id != 0 and self.export_id != value:
            raise RuntimeError("Export already in progress.")
        environ[EXPORT_ENV_VAR] = str(value)
        exit_register(self._export_id_cleanup)  # End export on exit

    @export_id.deleter
    def export_id(self):
        """Delete ID of export using `del table.export_id` notation."""
        self._export_id_cleanup()

    def _export_id_cleanup(self):
        """Cleanup export ID."""
        if environ.get(EXPORT_ENV_VAR):
            del environ[EXPORT_ENV_VAR]
        exit_unregister(self._export_id_cleanup)  # Remove exit hook

    def _start_export(self, paper_id, analysis_id):
        """Start export process."""
        if self.export_id:
            logger.info(f"Export {self.export_id} in progress. Starting new.")
            self._stop_export(warn=False)

        self.export_id = self._export_table.insert1_return_pk(
            dict(
                paper_id=paper_id,
                analysis_id=analysis_id,
                spyglass_version=self._spyglass_version,
            )
        )

    def _stop_export(self, warn=True):
        """End export process."""
        if not self.export_id and warn:
            logger.warning("Export not in progress.")
        del self.export_id

    def _log_fetch(self, *args, **kwargs):
        """Log fetch for export."""
        if not self.export_id or self.database == "common_usage":
            return

        banned = [
            "head",  # Prevents on Table().head() call
            "tail",  # Prevents on Table().tail() call
            "preview",  # Prevents on Table() call
            "_repr_html_",  # Prevents on Table() call in notebook
            "cautious_delete",  # Prevents add on permission check during delete
            "get_abs_path",  # Assumes that fetch_nwb will catch file/table
        ]
        called = [i.function for i in inspect_stack()]
        if set(banned) & set(called):  # if called by any in banned, return
            return

        logger.debug(f"Export {self.export_id}: fetch()   {self.table_name}")

        restr = self.restriction or True
        limit = kwargs.get("limit")
        offset = kwargs.get("offset")
        if limit or offset:  # Use result as restr if limit/offset
            restr = self.restrict(restr).fetch(
                log_fetch=False, as_dict=True, limit=limit, offset=offset
            )

        restr_str = make_condition(self, restr, set())

        if isinstance(restr_str, str) and len(restr_str) > 2048:
            raise RuntimeError(
                "Export cannot handle restrictions > 2048.\n\t"
                + "If required, please open an issue on GitHub.\n\t"
                + f"Restriction: {restr_str}"
            )
        self._export_table.Table.insert1(
            dict(
                export_id=self.export_id,
                table_name=self.full_table_name,
                restriction=restr_str,
            ),
            skip_duplicates=True,
        )

    def fetch(self, *args, log_fetch=True, **kwargs):
        """Log fetch for export."""
        ret = super().fetch(*args, **kwargs)
        if log_fetch:
            self._log_fetch(*args, **kwargs)
        return ret

    def fetch1(self, *args, log_fetch=True, **kwargs):
        """Log fetch1 for export."""
        ret = super().fetch1(*args, **kwargs)
        if log_fetch:
            self._log_fetch(*args, **kwargs)
        return ret

    # ------------------------------ Restrict by ------------------------------

    def __lshift__(self, restriction) -> QueryExpression:
        """Restriction by upstream operator e.g. ``q1 << q2``.

        Returns
        -------
        QueryExpression
            A restricted copy of the query expression using the nearest upstream
            table for which the restriction is valid.
        """
        return self.restrict_by(restriction, direction="up")

    def __rshift__(self, restriction) -> QueryExpression:
        """Restriction by downstream operator e.g. ``q1 >> q2``.

        Returns
        -------
        QueryExpression
            A restricted copy of the query expression using the nearest upstream
            table for which the restriction is valid.
        """
        return self.restrict_by(restriction, direction="down")

    def ban_search_table(self, table):
        """Ban table from search in restrict_by."""
        self._banned_search_tables.update(ensure_names(table, force_list=True))

    def unban_search_table(self, table):
        """Unban table from search in restrict_by."""
        self._banned_search_tables.difference_update(
            ensure_names(table, force_list=True)
        )

    def see_banned_tables(self):
        """Print banned tables."""
        logger.info(f"Banned tables: {self._banned_search_tables}")

    def restrict_by(
        self,
        restriction: str = True,
        direction: str = "up",
        return_graph: bool = False,
        verbose: bool = False,
        **kwargs,
    ) -> QueryExpression:
        """Restrict self based on up/downstream table.

        If fails to restrict table, the shortest path may not have been correct.
        If there's a different path that should be taken, ban unwanted tables.

        >>> my_table = MyTable() # must be instantced
        >>> my_table.ban_search_table(UnwantedTable1)
        >>> my_table.ban_search_table([UnwantedTable2, UnwantedTable3])
        >>> my_table.unban_search_table(UnwantedTable3)
        >>> my_table.see_banned_tables()
        >>>
        >>> my_table << my_restriction

        Parameters
        ----------
        restriction : str
            Restriction to apply to the some table up/downstream of self.
        direction : str, optional
            Direction to search for valid restriction. Default 'up'.
        return_graph : bool, optional
            If True, return FindKeyGraph object. Default False, returns
            restricted version of present table.
        verbose : bool, optional
            If True, print verbose output. Default False.

        Returns
        -------
        Union[QueryExpression, TableChain]
            Restricted version of present table or TableChain object. If
            return_graph, use all_ft attribute to see all tables in cascade.
        """
        TableChain = self._graph_deps[0]

        if restriction is True:
            return self

        try:
            ret = self.restrict(restriction)  # Save time trying first
            if len(ret) < len(self):
                # If it actually restricts, if not it might by a dict that
                # is not a valid restriction, returned as True
                logger.warning("Restriction valid for this table. Using as is.")
                return ret
        except DataJointError:
            pass  # Could avoid try/except if assert_join_compatible return bool
            logger.debug("Restriction not valid. Attempting to cascade.")

        if direction == "up":
            parent, child = None, self
        elif direction == "down":
            parent, child = self, None
        else:
            raise ValueError("Direction must be 'up' or 'down'.")

        graph = TableChain(
            parent=parent,
            child=child,
            direction=direction,
            search_restr=restriction,
            banned_tables=list(self._banned_search_tables),
            cascade=True,
            verbose=verbose,
            **kwargs,
        )

        if not graph.found_restr:
            return None

        if return_graph:
            return graph

        ret = self & graph._get_restr(self.full_table_name)
        warn_text = (
            f" after restrict with path: {graph.path_str}\n\t "
            + "See `help(YourTable.restrict_by)`"
        )
        if len(ret) == len(self):
            logger.warning("Same length" + warn_text)
        elif len(ret) == 0:
            logger.warning("No entries" + warn_text)

        return ret

    # ------------------------------ Check locks ------------------------------

    def exec_sql_fetchall(self, query):
        """
        Execute the given query and fetch the results.    Parameters
        ----------
        query : str
            The SQL query to execute.    Returns
        -------
        list of tuples
            The results of the query.
        """
        results = dj.conn().query(query).fetchall()
        return results  # Check if performance schema is enabled

    def check_threads(self, detailed=False, all_threads=False) -> DataFrame:
        """Check for locked threads in the database.

        Parameters
        ----------
        detailed : bool, optional
            Show all columns in the metadata_locks table. Default False, show
            summary.
        all_threads : bool, optional
            Show all threads, not just those related to this table.
            Default False.


        Returns
        -------
        DataFrame
            A DataFrame containing the metadata locks.
        """
        performance__status = self.exec_sql_fetchall(
            "SHOW VARIABLES LIKE 'performance_schema';"
        )
        if performance__status[0][1] == "OFF":
            raise RuntimeError(
                "Database does not monitor threads. "
                + "Please ask you administrator to enable performance schema."
            )

        metadata_locks_query = """
        SELECT
            ml.OBJECT_SCHEMA, -- Table schema
            ml.OBJECT_NAME, -- Table name
            ml.OBJECT_TYPE, -- What is locked
            ml.LOCK_TYPE, -- Type of lock
            ml.LOCK_STATUS, -- Lock status
            ml.OWNER_THREAD_ID, -- Thread ID of the lock owner
            t.PROCESSLIST_ID, -- User connection ID
            t.PROCESSLIST_USER, -- User
            t.PROCESSLIST_HOST, -- User machine
            t.PROCESSLIST_TIME, -- Time in seconds
            t.PROCESSLIST_DB, -- Thread database
            t.PROCESSLIST_COMMAND, -- Likely Query
            t.PROCESSLIST_STATE, -- Waiting for lock, sending data, or locked
            t.PROCESSLIST_INFO -- Actual query
        FROM performance_schema.metadata_locks AS ml
        JOIN performance_schema.threads AS t
        ON ml.OWNER_THREAD_ID = t.THREAD_ID
        """

        where_clause = (
            f"WHERE ml.OBJECT_SCHEMA = '{self.database}' "
            + f"AND ml.OBJECT_NAME = '{self.table_name}'"
        )
        metadata_locks_query += ";" if all_threads else where_clause

        df = DataFrame(
            self.exec_sql_fetchall(metadata_locks_query),
            columns=[
                "Schema",  # ml.OBJECT_SCHEMA -- Table schema
                "Table Name",  # ml.OBJECT_NAME -- Table name
                "Locked",  # ml.OBJECT_TYPE -- What is locked
                "Lock Type",  # ml.LOCK_TYPE -- Type of lock
                "Lock Status",  # ml.LOCK_STATUS -- Lock status
                "Thread ID",  # ml.OWNER_THREAD_ID -- Thread ID of the lock owner
                "Connection ID",  # t.PROCESSLIST_ID -- User connection ID
                "User",  # t.PROCESSLIST_USER -- User
                "Host",  # t.PROCESSLIST_HOST -- User machine
                "Process Database",  # t.PROCESSLIST_DB -- Thread database
                "Time (s)",  # t.PROCESSLIST_TIME -- Time in seconds
                "Process",  # t.PROCESSLIST_COMMAND -- Likely Query
                "State",  # t.PROCESSLIST_STATE
                "Query",  # t.PROCESSLIST_INFO -- Actual query
            ],
        )

        df["Name"] = df["User"].apply(self._delete_deps[0]().get_djuser_name)

        keep_cols = []
        if all_threads:
            keep_cols.append("Table")
            df["Table"] = df["Schema"] + "." + df["Table Name"]
        df = df.drop(columns=["Schema", "Table Name"])

        if not detailed:
            keep_cols.extend(["Locked", "Name", "Time (s)", "Process", "State"])
            df = df[keep_cols]

        return df


class SpyglassMixinPart(SpyglassMixin, dj.Part):
    """
    A part table for Spyglass Group tables. Assists in propagating
    delete calls from upstreeam tables to downstream tables.
    """

    def delete(self, *args, **kwargs):
        """Delete master and part entries."""
        restriction = self.restriction or True  # for (tbl & restr).delete()
        (self.master & restriction).delete(*args, **kwargs)<|MERGE_RESOLUTION|>--- conflicted
+++ resolved
@@ -477,7 +477,6 @@
         self._member_pk = LabMember.primary_key[0]
         return [LabMember, LabTeam, Session, schema.external, IntervalList]
 
-<<<<<<< HEAD
     @cached_property
     def _graph_deps(self) -> list:
         from spyglass.utils.dj_graph import RestrGraph  # noqa #F401
@@ -486,9 +485,6 @@
         return [TableChain, RestrGraph]
 
     def _get_exp_summary(self):
-=======
-    def _get_exp_summary(self) -> Union[QueryExpression, None]:
->>>>>>> ecf468e2
         """Get summary of experimenters for session(s), including NULL.
 
         Parameters
