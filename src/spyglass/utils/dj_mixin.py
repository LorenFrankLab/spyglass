--- conflicted
+++ resolved
@@ -210,7 +210,6 @@
 
         return key
 
-<<<<<<< HEAD
     def cautious_fetch1(self, *args, **kwargs):
         """Fetch one entry from the table."
 
@@ -223,14 +222,14 @@
         if count != 1:
             raise KeyError(f"Method expects a single entry, but found {count}")
         return self.fetch1(*args, **kwargs)
-=======
-    def ensure_single_entry(self, key: dict = dict()):
+
+    def ensure_single_entry(self, key: dict = True):
         """Ensure that the key corresponds to a single entry in the table.
 
         Parameters
         ----------
         key : dict
-            The key to check.
+            The key to check. Default to True, no further restriction of `self`.
         """
         if len(self & key) != 1:
             raise KeyError(
@@ -238,7 +237,6 @@
                 f"{sys._getframe(1).f_code.co_name}(). "
                 f"Found {len(self & key)} entries"
             )
->>>>>>> 1143edac
 
     # ------------------------------- fetch_nwb -------------------------------
 
@@ -248,10 +246,10 @@
 
         Used to determine fetch_nwb behavior. Also used in Merge.fetch_nwb.
         Implemented as a cached_property to avoid circular imports."""
-        from spyglass.common.common_nwbfile import (
+        from spyglass.common.common_nwbfile import (  # noqa F401
             AnalysisNwbfile,
             Nwbfile,
-        )  # noqa F401
+        )
 
         table_dict = {
             AnalysisNwbfile: "analysis_file_abs_path",
