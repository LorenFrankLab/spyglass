from contextlib import nullcontext
from functools import cached_property
from os import environ as os_environ
from time import time
from typing import List

import datajoint as dj
from datajoint.errors import DataJointError
from datajoint.expression import QueryExpression
from datajoint.table import Table
from datajoint.utils import to_camel_case
from packaging.version import parse as version_parse
from pandas import DataFrame
from pymysql.err import DataError

from spyglass.utils.database_settings import SHARED_MODULES
from spyglass.utils.dj_helper_fn import (
    NonDaemonPool,
    ensure_names,
    fetch_nwb,
    get_nwb_table,
    populate_pass_function,
)
from spyglass.utils.dj_merge_tables import Merge, is_merge_table
from spyglass.utils.logging import logger
from spyglass.utils.mixins.export import ExportMixin

try:
    import pynapple  # noqa F401
except (ImportError, ModuleNotFoundError):
    pynapple = None


class SpyglassMixin(ExportMixin):
    """Mixin for Spyglass DataJoint tables.

    Provides methods for fetching NWBFile objects and checking user permission
    prior to deleting. As a mixin class, all Spyglass tables can inherit custom
    methods from a central location.

    Methods
    -------
    fetch_nwb(*attrs, **kwargs)
        Fetch NWBFile object from relevant table. Uses either a foreign key to
        a NWBFile table (including AnalysisNwbfile) or a _nwb_table attribute to
        determine which table to use.
    cautious_delete(force_permission=False, *args, **kwargs)
        Check user permissions before deleting table rows. Permission is granted
        to users listed as admin in LabMember table or to users on a team with
        with the Session experimenter(s). If the table where the delete is
        executed cannot be linked to a Session, a warning is logged and the
        delete continues. If the Session has no experimenter, or if the user is
        not on a team with the Session experimenter(s), a PermissionError is
        raised. `force_permission` can be set to True to bypass permission check.
    """

    # _nwb_table = None # NWBFile table class, defined at the table level

    # pks for delete permission check, assumed to be one field for each
    _session_pk = None  # Session primary key. Mixin is ambivalent to Session pk
    _member_pk = None  # LabMember primary key. Mixin ambivalent table structure

    _banned_search_tables = set()  # Tables to avoid in restrict_by
    _parallel_make = False  # Tables that use parallel processing in make

    _use_transaction = True  # Use transaction in populate.

    def __init__(self, *args, **kwargs):
        """Initialize SpyglassMixin.

        Checks that schema prefix is in SHARED_MODULES.
        """
        # Uncomment to force Spyglass version check. See #439
        # _ = self._has_updated_sg_version

        if self.is_declared:
            return
        if self.database and self.database.split("_")[0] not in [
            *SHARED_MODULES,
            dj.config["database.user"],
            "temp",
            "test",
        ]:
            logger.error(
                f"Schema prefix not in SHARED_MODULES: {self.database}"
            )
        if is_merge_table(self) and not isinstance(self, Merge):
            raise TypeError(
                "Table definition matches Merge but does not inherit class: "
                + self.full_table_name
            )

    # -------------------------- Misc helper methods --------------------------

    @property
    def camel_name(self):
        """Return table name in camel case."""
        return to_camel_case(self.table_name)

    def _auto_increment(self, key, pk, *args, **kwargs):
        """Auto-increment primary key."""
        if not key.get(pk):
            key[pk] = (dj.U().aggr(self, n=f"max({pk})").fetch1("n") or 0) + 1
        return key

    def file_like(self, name=None, **kwargs):
        """Convenience method for wildcard search on file name fields."""
        if not name:
            return self
        attr = None
        for field in self.heading.names:
            if "file" in field:
                attr = field
                break
        if not attr:
            logger.error(f"No file_like field found in {self.full_table_name}")
            return
        return self & f"{attr} LIKE '%{name}%'"

    def restrict_by_list(
        self, field: str, values: list, return_restr=False
    ) -> QueryExpression:
        """Restrict a field by list of values."""
        if field not in self.heading.attributes:
            raise KeyError(f"Field '{field}' not in {self.camel_name}.")
        quoted_vals = '"' + '","'.join(map(str, values)) + '"'
        restr = self & f"{field} IN ({quoted_vals})"
        return restr if return_restr else self & restr

    def get_params_blob_from_key(self, key: dict, default="default") -> dict:
        """Get params blob from table using key, assuming 1 primary key.

        Defaults to 'default' if no entry is found.

        TODO: Split SpyglassMixin to SpyglassParamsMixin.
        """
        pk = self.primary_key[0]
        blob_fields = [
            k.name for k in self.heading.attributes.values() if k.is_blob
        ]
        if len(blob_fields) != 1:
            raise ValueError(
                f"Table must have only 1 blob field, found {len(blob_fields)}"
            )
        blob_attr = blob_fields[0]

        if isinstance(key, str):
            key = {pk: key}
        if not isinstance(key, dict):
            raise ValueError("key must be a dictionary")
        passed_key = key.get(pk, None)
        if not passed_key:
            logger.warning("No key passed, using default")
        return (self & {pk: passed_key or default}).fetch1(blob_attr)

    def find_insert_fail(self, key):
        """Find which parent table is causing an IntergrityError on insert."""
        rets = []
        for parent in self.parents(as_objects=True):
            parent_key = {
                k: v for k, v in key.items() if k in parent.heading.names
            }
            parent_name = to_camel_case(parent.table_name)
            if query := parent & parent_key:
                rets.append(f"{parent_name}:\n{query}")
            else:
                rets.append(f"{parent_name}: MISSING")
        logger.info("\n".join(rets))

    @classmethod
    def _safe_context(cls):
        """Return transaction if not already in one."""
        return (
            cls.connection.transaction
            if not cls.connection.in_transaction
            else nullcontext()
        )

    @classmethod
    def get_fully_defined_key(
        cls, key: dict = None, required_fields: list[str] = None
    ) -> dict:
        if key is None:
            key = dict()

        required_fields = required_fields or cls.primary_key
        if isinstance(key, (str, dict)):  # check is either keys or substrings
<<<<<<< HEAD
            if not all(
                field in key for field in required_fields
            ):  # check if all required fields are in key
                if not len(query := cls() & key) == 1:  # check if key is unique
                    raise KeyError(
                        "Key is neither fully specified nor a unique entry in"
                        + "table.\n\t"
                        + f"Table: {cls.full_table_name}\n\tKey: {key}"
                        + f"Required fields: {required_fields}\n\t"
                        + f"Result: {query}"
                    )
                key = query.fetch1("KEY")
=======
            if all(field in key for field in required_fields):
                return key  # return if all required fields are present

            if not len(query := cls() & key) == 1:  # check if key is unique
                raise KeyError(
                    "Key is neither fully specified nor a unique entry in"
                    + f"table.\n\tTable: {cls.full_table_name}\n\tKey: {key}"
                    + f"Required fields: {required_fields}\n\tResult: {query}"
                )
            key = query.fetch1("KEY")
>>>>>>> fd2d06f0

        return key

    # ------------------------------- fetch_nwb -------------------------------

    @cached_property
    def _nwb_table_tuple(self) -> tuple:
        """NWBFile table class.

        Used to determine fetch_nwb behavior. Also used in Merge.fetch_nwb.
        Implemented as a cached_property to avoid circular imports."""
        from spyglass.common.common_nwbfile import (  # noqa F401
            AnalysisNwbfile,
            Nwbfile,
        )

        table_dict = {
            AnalysisNwbfile: "analysis_file_abs_path",
            Nwbfile: "nwb_file_abs_path",
        }

        resolved = getattr(self, "_nwb_table", None) or (
            AnalysisNwbfile
            if "-> AnalysisNwbfile" in self.definition
            else Nwbfile if "-> Nwbfile" in self.definition else None
        )

        if not resolved:
            raise NotImplementedError(
                f"{self.__class__.__name__} does not have a "
                "(Analysis)Nwbfile foreign key or _nwb_table attribute."
            )

        return (
            resolved,
            table_dict[resolved],
        )

    def fetch_nwb(self, *attrs, **kwargs):
        """Fetch NWBFile object from relevant table.

        Implementing class must have a foreign key reference to Nwbfile or
        AnalysisNwbfile (i.e., "-> (Analysis)Nwbfile" in definition)
        or a _nwb_table attribute. If both are present, the attribute takes
        precedence.

        Additional logic support Export table logging.
        """
        table, tbl_attr = self._nwb_table_tuple

        log_export = kwargs.pop("log_export", True)
        if log_export and self.export_id and "analysis" in tbl_attr:
            self._log_fetch_nwb(table, tbl_attr)

        return fetch_nwb(self, self._nwb_table_tuple, *attrs, **kwargs)

    def fetch_pynapple(self, *attrs, **kwargs):
        """Get a pynapple object from the given DataJoint query.

        Parameters
        ----------
        *attrs : list
            Attributes from normal DataJoint fetch call.
        **kwargs : dict
            Keyword arguments from normal DataJoint fetch call.

        Returns
        -------
        pynapple_objects : list of pynapple objects
            List of dicts containing pynapple objects.

        Raises
        ------
        ImportError
            If pynapple is not installed.

        """
        if pynapple is None:
            raise ImportError("Pynapple is not installed.")

        nwb_files, file_path_fn = get_nwb_table(
            self,
            self._nwb_table_tuple[0],
            self._nwb_table_tuple[1],
            *attrs,
            **kwargs,
        )

        return [
            pynapple.load_file(file_path_fn(file_name))
            for file_name in nwb_files
        ]

    # ------------------------ delete_downstream_parts ------------------------

    def load_shared_schemas(self, additional_prefixes: list = None) -> None:
        """Load shared schemas to include in graph traversal.

        Parameters
        ----------
        additional_prefixes : list, optional
            Additional prefixes to load. Default None.
        """
        all_shared = [
            *SHARED_MODULES,
            dj.config["database.user"],
            "file",
            "sharing",
        ]

        if additional_prefixes:
            all_shared.extend(additional_prefixes)

        # Get a list of all shared schemas in spyglass
        schemas = dj.conn().query(
            "SELECT DISTINCT table_schema "  # Unique schemas
            + "FROM information_schema.key_column_usage "
            + "WHERE"
            + '    table_name not LIKE "~%%"'  # Exclude hidden
            + "    AND constraint_name='PRIMARY'"  # Only primary keys
            + "AND ("  # Only shared schemas
            + " OR ".join([f"table_schema LIKE '{s}_%%'" for s in all_shared])
            + ") "
            + "ORDER BY table_schema;"
        )

        # Load the dependencies for all shared schemas
        for schema in schemas:
            dj.schema(schema[0]).connection.dependencies.load()

    # ---------------------------- cautious_delete ----------------------------

    @cached_property
    def _delete_deps(self) -> List[Table]:
        """List of tables required for delete permission and orphan checks.

        LabMember, LabTeam, and Session are required for delete permission.
        common_nwbfile.schema.external is required for deleting orphaned
        external files. IntervalList is required for deleting orphaned interval
        lists.

        Used to delay import of tables until needed, avoiding circular imports.
        Each of these tables inheits SpyglassMixin.
        """
        from spyglass.common import LabMember  # noqa F401
        from spyglass.common import IntervalList, LabTeam, Session
        from spyglass.common.common_nwbfile import schema  # noqa F401

        self._session_pk = Session.primary_key[0]
        self._member_pk = LabMember.primary_key[0]
        return [LabMember, LabTeam, Session, schema.external, IntervalList]

    @cached_property
    def _graph_deps(self) -> list:
        from spyglass.utils.dj_graph import RestrGraph  # noqa #F401
        from spyglass.utils.dj_graph import TableChain

        return [TableChain, RestrGraph]

    def _get_exp_summary(self):
        """Get summary of experimenters for session(s), including NULL.

        Parameters
        ----------
        sess_link : datajoint.expression.QueryExpression
            Join of table link with Session table.

        Returns
        -------
        Union[QueryExpression, None]
            dj.Union object Summary of experimenters for session(s). If no link
            to Session, return None.
        """
        if not self._session_connection.has_link:
            return None

        Session = self._delete_deps[2]
        SesExp = Session.Experimenter

        # Not called in delete permission check, only bare _get_exp_summary
        if self._member_pk in self.heading.names:
            return self * SesExp

        empty_pk = {self._member_pk: "NULL"}
        format = dj.U(self._session_pk, self._member_pk)

        restr = self.restriction or True
        sess_link = self._session_connection.cascade(restr, direction="up")

        exp_missing = format & (sess_link - SesExp).proj(**empty_pk)
        exp_present = format & (sess_link * SesExp - exp_missing).proj()

        return exp_missing + exp_present

    @cached_property
    def _session_connection(self):
        """Path from Session table to self. False if no connection found."""
        TableChain = self._graph_deps[0]

        return TableChain(parent=self._delete_deps[2], child=self, verbose=True)

    @cached_property
    def _test_mode(self) -> bool:
        """Return True if in test mode.

        Avoids circular import. Prevents prompt on delete."""
        from spyglass.settings import test_mode

        return test_mode

    def _check_delete_permission(self) -> None:
        """Check user name against lab team assoc. w/ self -> Session.

        Returns
        -------
        None
            Permission granted.

        Raises
        ------
        PermissionError
            Permission denied because (a) Session has no experimenter, or (b)
            user is not on a team with Session experimenter(s).
        """
        LabMember, LabTeam, Session, _, _ = self._delete_deps

        dj_user = dj.config["database.user"]
        if dj_user in LabMember().admin:  # bypass permission check for admin
            return

        if (
            not self._session_connection  # Table has no session
            or self._member_pk in self.heading.names  # Table has experimenter
        ):
            logger.warning(  # Permit delete if no session connection
                "Could not find lab team associated with "
                + f"{self.__class__.__name__}."
                + "\nBe careful not to delete others' data."
            )
            return

        if not (sess_summary := self._get_exp_summary()):
            logger.warning(
                f"Could not find a connection from {self.camel_name} "
                + "to Session.\n Be careful not to delete others' data."
            )
            return

        experimenters = sess_summary.fetch(self._member_pk)
        if None in experimenters:
            raise PermissionError(
                "Please ensure all Sessions have an experimenter in "
                + f"Session.Experimenter:\n{sess_summary}"
            )

        user_name = LabMember().get_djuser_name(dj_user)
        for experimenter in set(experimenters):
            # Check once with cache, if fails, reload and check again
            # On eval as set, reload will only be called once
            if user_name not in LabTeam().get_team_members(
                experimenter
            ) and user_name not in LabTeam().get_team_members(
                experimenter, reload=True
            ):
                sess_w_exp = sess_summary & {self._member_pk: experimenter}
                raise PermissionError(
                    f"User '{user_name}' is not on a team with '{experimenter}'"
                    + ", an experimenter for session(s):\n"
                    + f"{sess_w_exp}"
                )
        logger.info(f"Queueing delete for session(s):\n{sess_summary}")

    def _log_delete(self, start, del_blob=None, super_delete=False):
        """Log use of super_delete."""
        from spyglass.common.common_usage import CautiousDelete

        safe_insert = dict(
            duration=time() - start,
            dj_user=dj.config["database.user"],
            origin=self.full_table_name,
        )
        restr_str = "Super delete: " if super_delete else ""
        restr_str += "".join(self.restriction) if self.restriction else "None"
        try:
            CautiousDelete().insert1(
                dict(
                    **safe_insert,
                    restriction=restr_str[:255],
                    merge_deletes=del_blob,
                )
            )
        except (DataJointError, DataError):
            CautiousDelete().insert1(dict(**safe_insert, restriction="Unknown"))

    @cached_property
    def _has_updated_dj_version(self):
        """Return True if DataJoint version is up to date."""
        target_dj = version_parse("0.14.2")
        ret = version_parse(dj.__version__) >= target_dj
        if not ret:
            logger.warning(f"Please update DataJoint to {target_dj} or later.")
        return ret

    @cached_property
    def _has_updated_sg_version(self):
        """Return True if Spyglass version is up to date."""
        if os_environ.get("SPYGLASS_UPDATED", False):
            return True

        from spyglass.common.common_version import SpyglassVersions

        return SpyglassVersions().is_up_to_date

    def cautious_delete(
        self, force_permission: bool = False, dry_run=False, *args, **kwargs
    ):
        """Permission check, then delete potential orphans and table rows.

        Permission is granted to users listed as admin in LabMember table or to
        users on a team with with the Session experimenter(s). If the table
        cannot be linked to Session, a warning is logged and the delete
        continues. If the Session has no experimenter, or if the user is not on
        a team with the Session experimenter(s), a PermissionError is raised.

        Parameters
        ----------
        force_permission : bool, optional
            Bypass permission check. Default False.
        dry_run : bool, optional
            Default False. If True, return items to be deleted as
            Tuple[Upstream, Downstream, externals['raw'], externals['analysis']]
            If False, delete items.
        *args, **kwargs : Any
            Passed to datajoint.table.Table.delete.
        """
        if len(self) == 0:
            logger.warning(f"Table is empty. No need to delete.\n{self}")
            return

        if self._has_updated_dj_version and not isinstance(self, dj.Part):
            kwargs["force_masters"] = True

        external, IntervalList = self._delete_deps[3], self._delete_deps[4]

        if not force_permission or dry_run:
            self._check_delete_permission()

        if dry_run:
            return (
                IntervalList(),  # cleanup func relies on downstream deletes
                external["raw"].unused(),
                external["analysis"].unused(),
            )

        super().delete(*args, **kwargs)  # Confirmation here

        for ext_type in ["raw", "analysis"]:
            external[ext_type].delete(
                delete_external_files=True, display_progress=False
            )

    def delete(self, *args, **kwargs):
        """Alias for cautious_delete, overwrites datajoint.table.Table.delete"""
        self.cautious_delete(*args, **kwargs)

    def super_delete(self, warn=True, *args, **kwargs):
        """Alias for datajoint.table.Table.delete."""
        if warn:
            logger.warning("!! Bypassing cautious_delete !!")
            self._log_delete(start=time(), super_delete=True)
        super().delete(*args, **kwargs)

    # -------------------------------- populate --------------------------------

    def _hash_upstream(self, keys):
        """Hash upstream table keys for no transaction populate.

        Uses a RestrGraph to capture all upstream tables, restrict them to
        relevant entries, and hash the results. This is used to check if
        upstream tables have changed during a no-transaction populate and avoid
        the following data-integrity error:

        1. User A starts no-transaction populate.
        2. User B deletes and repopulates an upstream table, changing contents.
        3. User A finishes populate, inserting data that is now invalid.

        Parameters
        ----------
        keys : list
            List of keys for populating table.
        """
        RestrGraph = self._graph_deps[1]
        if not (parents := self.parents(as_objects=True, primary=True)):
            # Should not happen, as this is only called from populated tables
            raise RuntimeError("No upstream tables found for upstream hash.")

        if isinstance(keys, dict):
            keys = [keys]  # case for single population key
        leaves = {  # Restriction on each primary parent
            p.full_table_name: [
                {k: v for k, v in key.items() if k in p.heading.names}
                for key in keys
            ]
            for p in parents
        }

        return RestrGraph(seed_table=self, leaves=leaves, cascade=True).hash

    def populate(self, *restrictions, **kwargs):
        """Populate table in parallel, with or without transaction protection.

        Supersedes datajoint.table.Table.populate for classes with that
        spawn processes in their make function and always use transactions.

        `_use_transaction` class attribute can be set to False to disable
        transaction protection for a table. This is not recommended for tables
        with short processing times. A before-and-after hash check is performed
        to ensure upstream tables have not changed during populate, and may
        be a more time-consuming process. To permit the `make` to insert without
        populate, set `_allow_insert` to True.
        """
        processes = kwargs.pop("processes", 1)

        # Decide if using transaction protection
        use_transact = kwargs.pop("use_transaction", None)
        if use_transact is None:  # if user does not specify, use class default
            use_transact = self._use_transaction
            if self._use_transaction is False:  # If class default is off, warn
                logger.warning(
                    "Turning off transaction protection this table by default. "
                    + "Use use_transation=True to re-enable.\n"
                    + "Read more about transactions:\n"
                    + "https://docs.datajoint.io/python/definition/05-Transactions.html\n"
                    + "https://github.com/LorenFrankLab/spyglass/issues/1030"
                )
        if use_transact is False and processes > 1:
            raise RuntimeError(
                "Must use transaction protection with parallel processing.\n"
                + "Call with use_transation=True.\n"
                + f"Table default transaction use: {self._use_transaction}"
            )

        # Get keys, needed for no-transact or multi-process w/_parallel_make
        keys = [True]
        if use_transact is False or (processes > 1 and self._parallel_make):
            keys = (self._jobs_to_do(restrictions) - self.target).fetch(
                "KEY", limit=kwargs.get("limit", None)
            )

        if use_transact is False:
            upstream_hash = self._hash_upstream(keys)
            if kwargs:  # Warn of ignoring populate kwargs, bc using `make`
                logger.warning(
                    "Ignoring kwargs when not using transaction protection."
                )

        if processes == 1 or not self._parallel_make:
            if use_transact:  # Pass single-process populate to super
                kwargs["processes"] = processes
                return super().populate(*restrictions, **kwargs)
            else:  # No transaction protection, use bare make
                for key in keys:
                    self.make(key)
                if upstream_hash != self._hash_upstream(keys):
                    (self & keys).delete(safemode=False)
                    logger.error(
                        "Upstream tables changed during non-transaction "
                        + "populate. Please try again."
                    )
                return

        # If parallel in both make and populate, use non-daemon processes
        # package the call list
        call_list = [(type(self), key, kwargs) for key in keys]

        # Create a pool of non-daemon processes to populate a single entry each
        pool = NonDaemonPool(processes=processes)
        try:
            pool.map(populate_pass_function, call_list)
        except Exception as e:
            raise e
        finally:
            pool.close()
            pool.terminate()

    # ------------------------------ Restrict by ------------------------------

    def __lshift__(self, restriction) -> QueryExpression:
        """Restriction by upstream operator e.g. ``q1 << q2``.

        Returns
        -------
        QueryExpression
            A restricted copy of the query expression using the nearest upstream
            table for which the restriction is valid.
        """
        return self.restrict_by(restriction, direction="up")

    def __rshift__(self, restriction) -> QueryExpression:
        """Restriction by downstream operator e.g. ``q1 >> q2``.

        Returns
        -------
        QueryExpression
            A restricted copy of the query expression using the nearest upstream
            table for which the restriction is valid.
        """
        return self.restrict_by(restriction, direction="down")

    def ban_search_table(self, table):
        """Ban table from search in restrict_by."""
        self._banned_search_tables.update(ensure_names(table, force_list=True))

    def unban_search_table(self, table):
        """Unban table from search in restrict_by."""
        self._banned_search_tables.difference_update(
            ensure_names(table, force_list=True)
        )

    def see_banned_tables(self):
        """Print banned tables."""
        logger.info(f"Banned tables: {self._banned_search_tables}")

    def restrict_by(
        self,
        restriction: str = True,
        direction: str = "up",
        return_graph: bool = False,
        verbose: bool = False,
        **kwargs,
    ) -> QueryExpression:
        """Restrict self based on up/downstream table.

        If fails to restrict table, the shortest path may not have been correct.
        If there's a different path that should be taken, ban unwanted tables.

        >>> my_table = MyTable() # must be instantced
        >>> my_table.ban_search_table(UnwantedTable1)
        >>> my_table.ban_search_table([UnwantedTable2, UnwantedTable3])
        >>> my_table.unban_search_table(UnwantedTable3)
        >>> my_table.see_banned_tables()
        >>>
        >>> my_table << my_restriction

        Parameters
        ----------
        restriction : str
            Restriction to apply to the some table up/downstream of self.
        direction : str, optional
            Direction to search for valid restriction. Default 'up'.
        return_graph : bool, optional
            If True, return FindKeyGraph object. Default False, returns
            restricted version of present table.
        verbose : bool, optional
            If True, print verbose output. Default False.

        Returns
        -------
        Union[QueryExpression, TableChain]
            Restricted version of present table or TableChain object. If
            return_graph, use all_ft attribute to see all tables in cascade.
        """
        TableChain = self._graph_deps[0]

        if restriction is True:
            return self

        try:
            ret = self.restrict(restriction)  # Save time trying first
            if len(ret) < len(self):
                # If it actually restricts, if not it might by a dict that
                # is not a valid restriction, returned as True
                logger.warning("Restriction valid for this table. Using as is.")
                return ret
        except DataJointError:
            pass  # Could avoid try/except if assert_join_compatible return bool
            logger.debug("Restriction not valid. Attempting to cascade.")

        if direction == "up":
            parent, child = None, self
        elif direction == "down":
            parent, child = self, None
        else:
            raise ValueError("Direction must be 'up' or 'down'.")

        graph = TableChain(
            parent=parent,
            child=child,
            direction=direction,
            search_restr=restriction,
            banned_tables=list(self._banned_search_tables),
            cascade=True,
            verbose=verbose,
            **kwargs,
        )

        if not graph.found_restr:
            return None

        if return_graph:
            return graph

        ret = self & graph._get_restr(self.full_table_name)
        warn_text = (
            f" after restrict with path: {graph.path_str}\n\t "
            + "See `help(YourTable.restrict_by)`"
        )
        if len(ret) == len(self):
            logger.warning("Same length" + warn_text)
        elif len(ret) == 0:
            logger.warning("No entries" + warn_text)

        return ret

    # ------------------------------ Check locks ------------------------------

    def exec_sql_fetchall(self, query):
        """
        Execute the given query and fetch the results.    Parameters
        ----------
        query : str
            The SQL query to execute.    Returns
        -------
        list of tuples
            The results of the query.
        """
        results = dj.conn().query(query).fetchall()
        return results  # Check if performance schema is enabled

    def check_threads(self, detailed=False, all_threads=False) -> DataFrame:
        """Check for locked threads in the database.

        Parameters
        ----------
        detailed : bool, optional
            Show all columns in the metadata_locks table. Default False, show
            summary.
        all_threads : bool, optional
            Show all threads, not just those related to this table.
            Default False.


        Returns
        -------
        DataFrame
            A DataFrame containing the metadata locks.
        """
        performance__status = self.exec_sql_fetchall(
            "SHOW VARIABLES LIKE 'performance_schema';"
        )
        if performance__status[0][1] == "OFF":
            raise RuntimeError(
                "Database does not monitor threads. "
                + "Please ask you administrator to enable performance schema."
            )

        metadata_locks_query = """
        SELECT
            ml.OBJECT_SCHEMA, -- Table schema
            ml.OBJECT_NAME, -- Table name
            ml.OBJECT_TYPE, -- What is locked
            ml.LOCK_TYPE, -- Type of lock
            ml.LOCK_STATUS, -- Lock status
            ml.OWNER_THREAD_ID, -- Thread ID of the lock owner
            t.PROCESSLIST_ID, -- User connection ID
            t.PROCESSLIST_USER, -- User
            t.PROCESSLIST_HOST, -- User machine
            t.PROCESSLIST_TIME, -- Time in seconds
            t.PROCESSLIST_DB, -- Thread database
            t.PROCESSLIST_COMMAND, -- Likely Query
            t.PROCESSLIST_STATE, -- Waiting for lock, sending data, or locked
            t.PROCESSLIST_INFO -- Actual query
        FROM performance_schema.metadata_locks AS ml
        JOIN performance_schema.threads AS t
        ON ml.OWNER_THREAD_ID = t.THREAD_ID
        """

        where_clause = (
            f"WHERE ml.OBJECT_SCHEMA = '{self.database}' "
            + f"AND ml.OBJECT_NAME = '{self.table_name}'"
        )
        metadata_locks_query += ";" if all_threads else where_clause

        df = DataFrame(
            self.exec_sql_fetchall(metadata_locks_query),
            columns=[
                "Schema",  # ml.OBJECT_SCHEMA -- Table schema
                "Table Name",  # ml.OBJECT_NAME -- Table name
                "Locked",  # ml.OBJECT_TYPE -- What is locked
                "Lock Type",  # ml.LOCK_TYPE -- Type of lock
                "Lock Status",  # ml.LOCK_STATUS -- Lock status
                "Thread ID",  # ml.OWNER_THREAD_ID -- Thread ID of the lock owner
                "Connection ID",  # t.PROCESSLIST_ID -- User connection ID
                "User",  # t.PROCESSLIST_USER -- User
                "Host",  # t.PROCESSLIST_HOST -- User machine
                "Time (s)",  # t.PROCESSLIST_TIME -- Time in seconds
                "Process Database",  # t.PROCESSLIST_DB -- Thread database
                "Process",  # t.PROCESSLIST_COMMAND -- Likely Query
                "State",  # t.PROCESSLIST_STATE
                "Query",  # t.PROCESSLIST_INFO -- Actual query
            ],
        )

        df["Name"] = df["User"].apply(self._delete_deps[0]().get_djuser_name)

        keep_cols = []
        if all_threads:
            keep_cols.append("Table")
            df["Table"] = df["Schema"] + "." + df["Table Name"]
        df = df.drop(columns=["Schema", "Table Name"])

        if not detailed:
            keep_cols.extend(["Locked", "Name", "Time (s)", "Process", "State"])
            df = df[keep_cols]

        return df


class SpyglassMixinPart(SpyglassMixin, dj.Part):
    """
    A part table for Spyglass Group tables. Assists in propagating
    delete calls from upstream tables to downstream tables.
    """

    def delete(self, *args, **kwargs):
        """Delete master and part entries."""
        restriction = self.restriction or True  # for (tbl & restr).delete()

        try:  # try restriction on master
            restricted = self.master & restriction
        except DataJointError:  # if error, assume restr of self
            restricted = self & restriction

        restricted.delete(*args, **kwargs)<|MERGE_RESOLUTION|>--- conflicted
+++ resolved
@@ -185,20 +185,6 @@
 
         required_fields = required_fields or cls.primary_key
         if isinstance(key, (str, dict)):  # check is either keys or substrings
-<<<<<<< HEAD
-            if not all(
-                field in key for field in required_fields
-            ):  # check if all required fields are in key
-                if not len(query := cls() & key) == 1:  # check if key is unique
-                    raise KeyError(
-                        "Key is neither fully specified nor a unique entry in"
-                        + "table.\n\t"
-                        + f"Table: {cls.full_table_name}\n\tKey: {key}"
-                        + f"Required fields: {required_fields}\n\t"
-                        + f"Result: {query}"
-                    )
-                key = query.fetch1("KEY")
-=======
             if all(field in key for field in required_fields):
                 return key  # return if all required fields are present
 
@@ -209,7 +195,6 @@
                     + f"Required fields: {required_fields}\n\tResult: {query}"
                 )
             key = query.fetch1("KEY")
->>>>>>> fd2d06f0
 
         return key
 
