--- conflicted
+++ resolved
@@ -736,7 +736,6 @@
         if not attr:
             logger.error(f"No file-like field found in {self.full_table_name}")
             return
-<<<<<<< HEAD
         return self & f"{attr} LIKE '%{name}%'"
 
 
@@ -750,6 +749,3 @@
         """Delete master and part entries."""
         restriction = self.restriction or True  # for (tbl & restr).delete()
         (self.master & restriction).delete(*args, **kwargs)
-=======
-        return self & f"{attr} LIKE '%{name}%'"
->>>>>>> e23d1fd8
