--- conflicted
+++ resolved
@@ -261,7 +261,6 @@
 
     # ------------------------ delete_downstream_parts ------------------------
 
-<<<<<<< HEAD
     def _load_shared_schemas(self):
         """Load shared schemas. See #1002"""
         all_shared = [
@@ -282,52 +281,6 @@
             + " OR ".join([f"table_schema LIKE '{s}_%%'" for s in all_shared])
             + ") "
             + "ORDER BY table_schema;"
-=======
-    def _import_part_masters(self):
-        """Import tables that may constrain a RestrGraph. See #1002"""
-        from spyglass.decoding.decoding_merge import DecodingOutput  # noqa F401
-        from spyglass.decoding.v0.clusterless import (
-            UnitMarksIndicatorSelection,
-        )  # noqa F401
-        from spyglass.decoding.v0.sorted_spikes import (
-            SortedSpikesIndicatorSelection,
-        )  # noqa F401
-        from spyglass.decoding.v1.core import PositionGroup  # noqa F401
-        from spyglass.lfp.analysis.v1 import LFPBandSelection  # noqa F401
-        from spyglass.lfp.lfp_merge import LFPOutput  # noqa F401
-        from spyglass.linearization.merge import (  # noqa F401
-            LinearizedPositionOutput,
-            LinearizedPositionV1,
-        )
-        from spyglass.mua.v1.mua import MuaEventsV1  # noqa F401
-        from spyglass.position.position_merge import PositionOutput  # noqa F401
-        from spyglass.ripple.v1.ripple import RippleTimesV1  # noqa F401
-        from spyglass.spikesorting.analysis.v1.group import (
-            SortedSpikesGroup,
-        )  # noqa F401
-        from spyglass.spikesorting.spikesorting_merge import (
-            SpikeSortingOutput,
-        )  # noqa F401
-        from spyglass.spikesorting.v0.figurl_views import (
-            SpikeSortingRecordingView,
-        )  # noqa F401
-
-        _ = (
-            DecodingOutput(),
-            LFPBandSelection(),
-            LFPOutput(),
-            LinearizedPositionOutput(),
-            LinearizedPositionV1(),
-            MuaEventsV1(),
-            PositionGroup(),
-            PositionOutput(),
-            RippleTimesV1(),
-            SortedSpikesGroup(),
-            SortedSpikesIndicatorSelection(),
-            SpikeSortingOutput(),
-            SpikeSortingRecordingView(),
-            UnitMarksIndicatorSelection(),
->>>>>>> 012ea30f
         )
 
         # Load the dependencies for all shared schemas
