from contextlib import nullcontext
from itertools import chain as iter_chain
from pprint import pprint

import datajoint as dj
from datajoint.condition import AndList, make_condition
from datajoint.errors import DataJointError
from datajoint.preview import repr_html
from datajoint.utils import from_camel_case, to_camel_case
from IPython.core.display import HTML

from spyglass.common.common_nwbfile import AnalysisNwbfile
from spyglass.utils.dj_helper_fn import fetch_nwb

RESERVED_PRIMARY_KEY = "merge_id"
RESERVED_SECONDARY_KEY = "source"
RESERVED_SK_LENGTH = 32


class Merge(dj.Manual):
    """Adds funcs to support standard Merge table operations.

    Many methods have the @classmethod decorator to permit MergeTable.method()
    symtax. This makes access to instance attributes (e.g., (MergeTable &
    "example='restriction'").restriction) harder, but these attributes have
    limited utility when the user wants to, for example, restrict the merged
    view rather than the master table itself.
    """

    def __init__(self):
        super().__init__()
        self._reserved_pk = RESERVED_PRIMARY_KEY
        self._reserved_sk = RESERVED_SECONDARY_KEY
        merge_def = (
            f"\n    {self._reserved_pk}: uuid\n    ---\n"
            + f"    {self._reserved_sk}: varchar({RESERVED_SK_LENGTH})\n    "
        )
        # TODO: Change warnings to logger. Throw error? - CBroz1
        if not self.is_declared:
            if self.definition != merge_def:
                print(
                    "WARNING: merge table declared with non-default definition\n\t"
                    + f"Expected: {merge_def.strip()}\n\t"
                    + f"Actual  : {self.definition.strip()}"
                )
            for part in self.parts(as_objects=True):
                if part.primary_key != self.primary_key:
                    print(
                        f"WARNING: unexpected primary key for {part.table_name}\n\t"
                        + f"Expected: {self.primary_key}\n\t"
                        + f"Actual  : {part.primary_key}"
                    )

    @classmethod
    def _merge_restrict_parts(
        cls,
        restriction: dict = True,
        as_objects: bool = True,
        return_empties: bool = True,
        add_invalid_restrict: bool = True,
    ) -> list:
        """Returns a list of parts with restrictions applied.

        Parameters
        ---------
<<<<<<< HEAD
        restriction: dict, optional
            Restriction to apply to the merged view. Default True, no restrictions.
=======
        restriction: str, optional
            Restriction to apply to the parts. Default True, no restrictions.
>>>>>>> bb6f4797
        as_objects: bool, optional
            Default True. Return part tables as objects
        return_empties: bool, optional
            Default True. Return empty part tables
        add_invalid_restrict: bool, optional
            Default True. Include part for which the restriction is invalid.

        Returns
        ------
        list
            list of datajoint tables, parts of Merge Table
        """

        cls._ensure_dependencies_loaded()

        if not restriction:
            restriction = True

        # Normalize restriction to sql string
        restr_str = make_condition(cls(), restriction, set())

        parts_all = cls.parts(as_objects=True)
        # If the restriction makes ref to a source, we only want that part
        if (
            not return_empties
            and isinstance(restr_str, str)
<<<<<<< HEAD
            and cls()._reserved_sk in restr_str
=======
            and f"`{cls()._reserved_sk}`" in restr_str
>>>>>>> bb6f4797
        ):
            parts_all = [
                part
                for part in parts_all
                if from_camel_case(
                    restr_str.split(f'`{cls()._reserved_sk}`="')[-1].split('"')[
                        0
                    ]
                )  # Only look at source part table
                in part.full_table_name
            ]
        if isinstance(restriction, dict):  # restr by source already done above
            _ = restriction.pop(cls()._reserved_sk, None)  # won't work for str
<<<<<<< HEAD
=======
            # If a dict restriction has all invalid keys, it is treated as True
            if not add_invalid_restrict:
                parts_all = [  # so exclude tables w/ nonmatching attrs
                    p
                    for p in parts_all
                    if all([k in p.heading.names for k in restriction.keys()])
                ]
>>>>>>> bb6f4797

        parts = []
        for part in parts_all:
            try:
                parts.append(part.restrict(restriction))
            except DataJointError:  # If restriction not valid on given part
                if add_invalid_restrict:
                    parts.append(part)

        if not return_empties:
            parts = [p for p in parts if len(p)]
        if not as_objects:
            parts = [p.full_table_name for p in parts]

        return parts

    @classmethod
    def _merge_restrict_parents(
        cls,
        restriction: dict = True,
        as_objects: bool = True,
        return_empties: bool = True,
        add_invalid_restrict: bool = True,
    ) -> list:
        """Returns a list of part parents with restrictions applied.

        Rather than part tables, we look at parents of those parts, the source
        of the data.

        Parameters
        ---------
<<<<<<< HEAD
        restriction: dict, optional
=======
        restriction: str, optional
>>>>>>> bb6f4797
            Restriction to apply to the returned parent. Default True, no
            restrictions.
        as_objects: bool, optional
            Default True. Return part tables as objects
        return_empties: bool, optional
            Default True. Return empty part tables
        add_invalid_restrict: bool, optional
            Default True. Include part for which the restriction is invalid.

        Returns
        ------
        list
            list of datajoint tables, parents of parts of Merge Table
        """
        # .restict(restriction) does not work on returned part FreeTable
        # & part.fetch below restricts parent to entries in merge table
        part_parents = [
<<<<<<< HEAD
            parent & part
            # .restict(restriction)
            # .fetch(
            #     *part.heading.secondary_attributes, as_dict=True
            # )
=======
            parent
            & part.fetch(*part.heading.secondary_attributes, as_dict=True)
>>>>>>> bb6f4797
            for part in cls()._merge_restrict_parts(
                restriction=restriction,
                return_empties=return_empties,
                add_invalid_restrict=add_invalid_restrict,
            )
            for parent in part.parents(as_objects=True)  # ID respective parents
            if cls().table_name not in parent.full_table_name  # Not merge table
        ]
        if not as_objects:
            part_parents = [p.full_table_name for p in part_parents]

        return part_parents

    @classmethod
<<<<<<< HEAD
    def _merge_repr(
        cls, restriction: dict = True, **kwargs
    ) -> dj.expression.Union:
=======
    def _merge_repr(cls, restriction: str = True) -> dj.expression.Union:
>>>>>>> bb6f4797
        """Merged view, including null entries for columns unique to one part table.

        Parameters
        ---------
        restriction: dict, optional
            Restriction to apply to the merged view

        Returns
        ------
        datajoint.expression.Union
        """

        parts = [
            cls() * p  # join with master to include sec key (i.e., 'source')
            for p in cls._merge_restrict_parts(
                restriction=restriction,
                add_invalid_restrict=False,
                return_empties=False,
            )
        ]

        primary_attrs = list(
            dict.fromkeys(  # get all columns from parts
                iter_chain.from_iterable([p.heading.names for p in parts])
            )
        )
        # primary_attrs.append(cls()._reserved_sk)
        query = dj.U(*primary_attrs) * parts[0].proj(  # declare query
            ...,  # include all attributes from part 0
            **{
                a: "NULL"  # add null value where part has no column
                for a in primary_attrs
                if a not in parts[0].heading.names
            },
        )
        for part in parts[1:]:  # add to declared query for each part
            query += dj.U(*primary_attrs) * part.proj(
                ...,
                **{
                    a: "NULL"
                    for a in primary_attrs
                    if a not in part.heading.names
                },
            )
        return query

    @classmethod
    def _merge_insert(
        cls, rows: list, mutual_exclusvity=True, **kwargs
    ) -> None:
        """Insert rows into merge table, ensuring db integrity and mutual exclusivity

        Parameters
        ---------
        rows: List[dict]
            An iterable where an element is a dictionary.

        Raises
        ------
        TypeError
            If rows is not a list of dicts
        ValueError
            If entry already exists, mutual exclusivity errors
            If data doesn't exist in part parents, integrity error
        """
        cls._ensure_dependencies_loaded()

        try:
            for r in iter(rows):
                assert isinstance(
                    r, dict
                ), 'Input "rows" must be a list of dictionaries'
        except TypeError:
            raise TypeError('Input "rows" must be a list of dictionaries')

        parts = cls._merge_restrict_parts(as_objects=True)
        master_entries = []
        parts_entries = {p: [] for p in parts}
        for row in rows:
            key = {}  # empty to-be-inserted key
            for part in parts:  # check each part
                part_parent = part.parents(as_objects=True)[-1]
                part_name = to_camel_case(part.table_name.split("__")[-1])
                if part_parent & row:  # if row is in part parent
                    if key and mutual_exclusvity:  # if key from other part
                        raise ValueError(
                            "Mutual Exclusivity Error! Entry exists in more "
                            + f"than one table - Entry: {row}"
                        )

                    keys = (part_parent & row).fetch("KEY")  # get pk
                    if len(keys) > 1:
                        raise ValueError(
                            "Ambiguous entry. Data has mult rows in"
                            + f"{part_name}:\n\tData:{row}\n\t{keys}"
                        )
                    master_pk = {  # make uuid
                        cls()._reserved_pk: dj.hash.key_hash(keys[0]),
                    }
                    parts_entries[part].append({**master_pk, **keys[0]})
                    master_entries.append(
                        {**master_pk, cls()._reserved_sk: part_name}
                    )

            if not key:
                raise ValueError(
                    "Non-existing entry in any of the parent tables - Entry: "
                    + f"{row}"
                )

        with cls._safe_context():
            super().insert(cls(), master_entries, **kwargs)
            for part, part_entries in parts_entries.items():
                part.insert(part_entries, **kwargs)

    @classmethod
    def _safe_context(cls):
        """Return transaction if not already in one."""
        return (
            cls.connection.transaction
            if not cls.connection.in_transaction
            else nullcontext()
        )

    @classmethod
    def _ensure_dependencies_loaded(cls) -> None:
        """Ensure connection dependencies loaded.

        Otherwise parts returns none
        """
        if not dj.conn.connection.dependencies._loaded:
            dj.conn.connection.dependencies.load()

    def insert(self, rows: list, mutual_exclusvity=True, **kwargs):
        """Merges table specific insert

        Ensuring db integrity and mutual exclusivity

        Parameters
        ---------
        rows: List[dict]
            An iterable where an element is a dictionary.
        mutual_exclusvity: bool
            Check for mutual exclusivity before insert. Default True.

        Raises
        ------
        TypeError
            If rows is not a list of dicts
        ValueError
            If entry already exists, mutual exclusivity errors
            If data doesn't exist in part parents, integrity error
        """
        self._merge_insert(rows, mutual_exclusvity=mutual_exclusvity, **kwargs)

    @classmethod
    def merge_view(cls, restriction: dict = True):
        """Prints merged view, including null entries for unique columns.

        Note: To handle this Union as a table-like object, use `merge_resrict`

        Parameters
        ---------
        restriction: dict, optional
            Restriction to apply to the merged view
        """

        # If we overwrite `preview`, we then encounter issues with operators
        # getting passed a `Union`, which doesn't have a method we can
        # intercept to manage master/parts

        return pprint(cls._merge_repr(restriction=restriction))

    @classmethod
    def merge_html(cls, restriction: dict = True):
        """Displays HTML in notebooks."""

        return HTML(repr_html(cls._merge_repr(restriction=restriction)))

    @classmethod
<<<<<<< HEAD
    def merge_restrict(cls, restriction: dict = True) -> dj.U:
=======
    def merge_restrict(cls, restriction: str = True) -> dj.U:
>>>>>>> bb6f4797
        """Given a restriction, return a merged view with restriction applied.

        Example
        -------
            >>> MergeTable.merge_restrict("field = 1")

        Parameters
        ----------
        restriction: dict
            Restriction one would apply if `merge_view` was a real table.

        Returns
        -------
        datajoint.Union
            Merged view with restriction applied.
        """
        return cls._merge_repr(restriction=restriction)

    @classmethod
    def merge_delete(cls, restriction: dict = True, **kwargs):
        """Given a restriction string, delete corresponding entries.

        Parameters
        ----------
        restriction: dict
            Optional restriction to apply before deletion from master/part
            tables. If not provided, delete all entries.
        kwargs: dict
            Additional keyword arguments for DataJoint delete.

        Example
        -------
            >>> MergeTable.merge_delete("field = 1")
        """
        uuids = [
            {k: v}
            for entry in cls.merge_restrict(restriction).fetch("KEY")
            for k, v in entry.items()
            if k == cls()._reserved_pk
        ]
        (cls() & uuids).delete(**kwargs)

    @classmethod
    def merge_delete_parent(
        cls, restriction: dict = True, dry_run=True, **kwargs
    ) -> list:
        """Delete entries from merge master, part, and respective part parents

        Note: Clears merge entries from their respective parents.

        Parameters
        ----------
        restriction: dict
            Optional restriction to apply before deletion from parents. If not
            provided, delete all entries present in Merge Table.
        dry_run: bool
            Default True. If true, return list of tables with entries that would be
            deleted. Otherwise, table entries.
        kwargs: dict
            Additional keyword arguments for DataJoint delete.
        """
        part_parents = cls._merge_restrict_parents(
            restriction=restriction, as_objects=True, return_empties=False
        )

        if dry_run:
            return part_parents

        with cls._safe_context():
            super().delete(cls(), **kwargs)
            for part_parent in part_parents:
                super().delete(part_parent, **kwargs)

    @classmethod
    def fetch_nwb(
        cls, restriction: str = True, multi_source=False, *attrs, **kwargs
    ):
        """Return the AnalysisNwbfile file linked in the source.

        Parameters
        ----------
        restriction: str, optional
            Restriction to apply to parents before running fetch. Default none.
        multi_source: bool
            Return from multiple parents. Default False.
        """
        part_parents = cls._merge_restrict_parents(
            restriction=restriction,
            return_empties=False,
            add_invalid_restrict=False,
        )

        if not multi_source and len(part_parents) != 1:
            raise ValueError(
                f"{len(part_parents)} possible sources found in Merge Table:"
                + " and ".join([p.full_table_name for p in part_parents])
            )

        nwbs = []
        for part_parent in part_parents:
            nwbs.extend(
                fetch_nwb(
                    part_parent,
                    (AnalysisNwbfile, "analysis_file_abs_path"),
                    *attrs,
                    **kwargs,
                )
            )
        return nwbs

    @classmethod
    def merge_get_part(
<<<<<<< HEAD
        self,
        restriction: dict = True,
        join_master: bool = False,
        restrict_part=True,
    ) -> dj.Table:
        """Retrieve part table from a restricted Merge table.

        Note: This returns the whole unrestricted part table. The provided
        restriction is only used to identify the relevant part as a native
        table.
=======
        cls,
        restriction: str = True,
        join_master: bool = False,
        restrict_part=True,
        multi_source=False,
    ) -> dj.Table:
        """Retrieve part table from a restricted Merge table.

        Note: unlike other Merge Table methods, returns the native table, not
        a FreeTable
>>>>>>> bb6f4797

        Parameters
        ----------
        restriction: dict
            Optional restriction to apply before determining part to return.
            Default True.
        join_master: bool
            Join part with Merge master to show source field. Default False.
        restrict_part: bool
            Apply restriction to part. Default True. If False, return the
            native part table.
<<<<<<< HEAD

=======
        multi_source: bool
            Return multiple parts. Default False.

        Returns
        ------
        Union[dj.Table, List[dj.Table]]
            Native part table(s) of Merge. If `multi_source`, returns list.
>>>>>>> bb6f4797

        Example
        -------
            >>> (MergeTable & restriction).get_part_table()
            >>> MergeTable().merge_get_part(restriction, join_master=True)

        Raises
        ------
        ValueError
            If multiple sources are found, but not expected lists and suggests
            restricting
        """
<<<<<<< HEAD

        sources = [
            to_camel_case(n.split("__")[-1].strip("`"))  # friendly part name
            for n in self._merge_restrict_parts(
                restriction=restriction, as_objects=False, return_empties=False
=======
        sources = [
            to_camel_case(n.split("__")[-1].strip("`"))  # friendly part name
            for n in cls._merge_restrict_parts(
                restriction=restriction,
                as_objects=False,
                return_empties=False,
                add_invalid_restrict=False,
>>>>>>> bb6f4797
            )
        ]

        if not multi_source and len(sources) != 1:
            raise ValueError(
                f"Found multiple potential parts: {sources}\n\t"
                + "Try adding a restriction before invoking `get_part`.\n\t"
                + "Or permitting multiple sources with `multi_source=True`."
            )

        parts = [
            getattr(cls, source)().restrict(restriction)
            if restrict_part  # Re-apply restriction or don't
            else getattr(cls, source)()
            for source in sources
        ]
        if join_master:
            parts = [cls * part for part in parts]

        return parts if multi_source else parts[0]

    @classmethod
    def merge_get_parent(
        cls,
        restriction: str = True,
        join_master: bool = False,
        multi_source=False,
    ) -> dj.FreeTable:
        """Returns a list of part parents with restrictions applied.

        Rather than part tables, we look at parents of those parts, the source
        of the data, and only the rows that have keys inserted in the merge
        table.

        Parameters
        ----------
        restriction: str
            Optional restriction to apply before determining parent to return.
            Default True.
        join_master: bool
            Default False. Join part with Merge master to show uuid and source

        Returns
        ------
        dj.FreeTable
            Parent of parts of Merge Table as FreeTable.
        """

        part_parents = cls._merge_restrict_parents(
            restriction=restriction,
            as_objects=True,
            return_empties=False,
            add_invalid_restrict=False,
        )

        if not multi_source and len(sources) != 1:
            raise ValueError(
                f"Found multiple potential parents: {part_parents}\n\t"
                + "Try adding a string restriction when invoking `get_parent`."
                + "Or permitting multiple sources with `multi_source=True`."
            )

<<<<<<< HEAD
        part = (
            getattr(self, sources[0])().restrict(restriction)
            if restrict_part  # Re-apply restriction or don't
            else getattr(self, sources[0])()
        )

        return self * part if join_master else part

    @classmethod
    def merge_get_parent(
        self, restriction: dict = True, join_master: bool = False
    ) -> list:
        """Returns a list of part parents with restrictions applied.

        Rather than part tables, we look at parents of those parts, the source
        of the data.

        Parameters
        ----------
        restriction: dict
            Optional restriction to apply before determining parent to return.
            Default True.
        join_master: bool
            Default False. Join part with Merge master to show uuid and source

        Returns
        ------
        list
            list of datajoint tables, parents of parts of Merge Table
        """
        part_parents = self._merge_restrict_parents(
            restriction=restriction, as_objects=True, return_empties=False
        )

        if len(part_parents) != 1:
            raise ValueError(
                f"Found multiple potential parents: {part_parents}\n\t"
                + "Try adding a restriction when invoking `get_parent`."
            )

        if join_master:  # Alt: Master * Part shows source
            return self * part_parents[0]
        else:  # Current default aligns with func name
            return part_parents[0]
=======
        if join_master:
            part_parents = [cls * part for part in parts]

        return part_parents if multi_source else part_parents[0]
>>>>>>> bb6f4797

    @classmethod
    def merge_fetch(self, restriction: str = True, *attrs, **kwargs) -> list:
        """Perform a fetch across all parts. If >1 result, return as a list.

        Parameters
        ----------
        restriction: str
            Optional restriction to apply before determining parent to return.
            Default True.
        attrs, kwargs
            arguments passed to DataJoint `fetch` call

        Returns
        -------
        Union[ List[np.array], List[dict], List[pd.DataFrame] ]
            Table contents, with type determined by kwargs
        """
        results = []
        parts = self()._merge_restrict_parts(
            restriction=restriction,
            as_objects=True,
            return_empties=False,
            add_invalid_restrict=False,
        )

        for part in parts:
            try:
                results.extend(part.fetch(*attrs, **kwargs))
            except DataJointError as e:
                print(
                    f"WARNING: {e.args[0]} Skipping "
                    + to_camel_case(part.table_name.split("__")[-1])
                )

        # Note: this could collapse results like merge_view, but user may call
        # for recarray, pd.DataFrame, or dict, and fetched contents differ if
        # attrs or "KEY" called. Intercept format, merge, and then transform?

        if not results:
            print(
                "No merge_fetch results.\n\t"
                + "If not restriction, try: `M.merge_fetch(True,'attr')\n\t"
                + "If restricting by source, use dict: "
                + "`M.merge_fetch({'source':'X'})"
            )
        return results[0] if len(results) == 1 else results


_Merge = Merge

# Underscore as class name avoids errors when this included in a Diagram
# Aliased because underscore otherwise excludes from API docs.


def delete_downstream_merge(
    table: dj.Table, restriction: dict = True, dry_run=True, **kwargs
) -> list:
    """Given a table/restriction, id or delete relevant downstream merge entries

    Parameters
    ----------
    table: dj.Table
        DataJoint table or restriction thereof
    restriction: dict
        Optional restriction to apply before deletion from merge/part
        tables. If not provided, delete all downstream entries.
    dry_run: bool
        Default True. If true, return list of tuples, merge/part tables
        downstream of table input. Otherwise, delete merge/part table entries.
    kwargs: dict
        Additional keyword arguments for DataJoint delete.

    Returns
    -------
    List[Tuple[dj.Table, dj.Table]]
        Entries in merge/part tables downstream of table input.
    """
    restriction = AndList((table.restriction, restriction))

    if not restriction:
        restriction = True

    # Adapted from Spyglass PR 535
    # dj.utils.get_master could maybe help here, but it uses names, not objs
    merge_pairs = [  # get each merge/part table
        (master, descendant.restrict(restriction))
        for descendant in table.descendants(as_objects=True)  # given tbl desc
        for master in descendant.parents(as_objects=True)  # and those parents
        # if is a part table (using a dunder not immediately after schema name)
        if "__" in descendant.full_table_name.replace("`.`__", "")
        # and it is not in not in direct descendants
        and master.full_table_name not in table.descendants(as_objects=False)
        # and it uses our reserved primary key in attributes
        and RESERVED_PRIMARY_KEY in master.heading.attributes.keys()
    ]

    # restrict the merge table based on uuids in part
    merge_pairs = [
        (merge & uuids, part)  # don't need part for del, but show on dry_run
        for merge, part in merge_pairs
        for uuids in part.fetch(RESERVED_PRIMARY_KEY, as_dict=True)
    ]

    if dry_run:
        return merge_pairs

    for merge_table, _ in merge_pairs:
        merge_table.delete(**kwargs)<|MERGE_RESOLUTION|>--- conflicted
+++ resolved
@@ -63,13 +63,8 @@
 
         Parameters
         ---------
-<<<<<<< HEAD
-        restriction: dict, optional
-            Restriction to apply to the merged view. Default True, no restrictions.
-=======
         restriction: str, optional
             Restriction to apply to the parts. Default True, no restrictions.
->>>>>>> bb6f4797
         as_objects: bool, optional
             Default True. Return part tables as objects
         return_empties: bool, optional
@@ -96,11 +91,7 @@
         if (
             not return_empties
             and isinstance(restr_str, str)
-<<<<<<< HEAD
-            and cls()._reserved_sk in restr_str
-=======
             and f"`{cls()._reserved_sk}`" in restr_str
->>>>>>> bb6f4797
         ):
             parts_all = [
                 part
@@ -114,8 +105,6 @@
             ]
         if isinstance(restriction, dict):  # restr by source already done above
             _ = restriction.pop(cls()._reserved_sk, None)  # won't work for str
-<<<<<<< HEAD
-=======
             # If a dict restriction has all invalid keys, it is treated as True
             if not add_invalid_restrict:
                 parts_all = [  # so exclude tables w/ nonmatching attrs
@@ -123,7 +112,6 @@
                     for p in parts_all
                     if all([k in p.heading.names for k in restriction.keys()])
                 ]
->>>>>>> bb6f4797
 
         parts = []
         for part in parts_all:
@@ -155,11 +143,7 @@
 
         Parameters
         ---------
-<<<<<<< HEAD
-        restriction: dict, optional
-=======
         restriction: str, optional
->>>>>>> bb6f4797
             Restriction to apply to the returned parent. Default True, no
             restrictions.
         as_objects: bool, optional
@@ -177,16 +161,8 @@
         # .restict(restriction) does not work on returned part FreeTable
         # & part.fetch below restricts parent to entries in merge table
         part_parents = [
-<<<<<<< HEAD
-            parent & part
-            # .restict(restriction)
-            # .fetch(
-            #     *part.heading.secondary_attributes, as_dict=True
-            # )
-=======
             parent
             & part.fetch(*part.heading.secondary_attributes, as_dict=True)
->>>>>>> bb6f4797
             for part in cls()._merge_restrict_parts(
                 restriction=restriction,
                 return_empties=return_empties,
@@ -201,13 +177,7 @@
         return part_parents
 
     @classmethod
-<<<<<<< HEAD
-    def _merge_repr(
-        cls, restriction: dict = True, **kwargs
-    ) -> dj.expression.Union:
-=======
     def _merge_repr(cls, restriction: str = True) -> dj.expression.Union:
->>>>>>> bb6f4797
         """Merged view, including null entries for columns unique to one part table.
 
         Parameters
@@ -388,11 +358,7 @@
         return HTML(repr_html(cls._merge_repr(restriction=restriction)))
 
     @classmethod
-<<<<<<< HEAD
-    def merge_restrict(cls, restriction: dict = True) -> dj.U:
-=======
     def merge_restrict(cls, restriction: str = True) -> dj.U:
->>>>>>> bb6f4797
         """Given a restriction, return a merged view with restriction applied.
 
         Example
@@ -505,18 +471,6 @@
 
     @classmethod
     def merge_get_part(
-<<<<<<< HEAD
-        self,
-        restriction: dict = True,
-        join_master: bool = False,
-        restrict_part=True,
-    ) -> dj.Table:
-        """Retrieve part table from a restricted Merge table.
-
-        Note: This returns the whole unrestricted part table. The provided
-        restriction is only used to identify the relevant part as a native
-        table.
-=======
         cls,
         restriction: str = True,
         join_master: bool = False,
@@ -527,7 +481,6 @@
 
         Note: unlike other Merge Table methods, returns the native table, not
         a FreeTable
->>>>>>> bb6f4797
 
         Parameters
         ----------
@@ -539,9 +492,6 @@
         restrict_part: bool
             Apply restriction to part. Default True. If False, return the
             native part table.
-<<<<<<< HEAD
-
-=======
         multi_source: bool
             Return multiple parts. Default False.
 
@@ -549,7 +499,6 @@
         ------
         Union[dj.Table, List[dj.Table]]
             Native part table(s) of Merge. If `multi_source`, returns list.
->>>>>>> bb6f4797
 
         Example
         -------
@@ -562,13 +511,6 @@
             If multiple sources are found, but not expected lists and suggests
             restricting
         """
-<<<<<<< HEAD
-
-        sources = [
-            to_camel_case(n.split("__")[-1].strip("`"))  # friendly part name
-            for n in self._merge_restrict_parts(
-                restriction=restriction, as_objects=False, return_empties=False
-=======
         sources = [
             to_camel_case(n.split("__")[-1].strip("`"))  # friendly part name
             for n in cls._merge_restrict_parts(
@@ -576,7 +518,6 @@
                 as_objects=False,
                 return_empties=False,
                 add_invalid_restrict=False,
->>>>>>> bb6f4797
             )
         ]
 
@@ -639,57 +580,10 @@
                 + "Or permitting multiple sources with `multi_source=True`."
             )
 
-<<<<<<< HEAD
-        part = (
-            getattr(self, sources[0])().restrict(restriction)
-            if restrict_part  # Re-apply restriction or don't
-            else getattr(self, sources[0])()
-        )
-
-        return self * part if join_master else part
-
-    @classmethod
-    def merge_get_parent(
-        self, restriction: dict = True, join_master: bool = False
-    ) -> list:
-        """Returns a list of part parents with restrictions applied.
-
-        Rather than part tables, we look at parents of those parts, the source
-        of the data.
-
-        Parameters
-        ----------
-        restriction: dict
-            Optional restriction to apply before determining parent to return.
-            Default True.
-        join_master: bool
-            Default False. Join part with Merge master to show uuid and source
-
-        Returns
-        ------
-        list
-            list of datajoint tables, parents of parts of Merge Table
-        """
-        part_parents = self._merge_restrict_parents(
-            restriction=restriction, as_objects=True, return_empties=False
-        )
-
-        if len(part_parents) != 1:
-            raise ValueError(
-                f"Found multiple potential parents: {part_parents}\n\t"
-                + "Try adding a restriction when invoking `get_parent`."
-            )
-
-        if join_master:  # Alt: Master * Part shows source
-            return self * part_parents[0]
-        else:  # Current default aligns with func name
-            return part_parents[0]
-=======
         if join_master:
             part_parents = [cls * part for part in parts]
 
         return part_parents if multi_source else part_parents[0]
->>>>>>> bb6f4797
 
     @classmethod
     def merge_fetch(self, restriction: str = True, *attrs, **kwargs) -> list:
