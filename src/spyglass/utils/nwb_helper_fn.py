--- conflicted
+++ resolved
@@ -76,45 +76,8 @@
     if nwbfile is not None:
         return nwbfile
 
-<<<<<<< HEAD
     if os.path.exists(nwb_file_path):
         return _open_nwb_file(nwb_file_path)
-=======
-            # the download functions assume just the filename, so we need to
-            # get that from the path
-            if not AnalysisNwbfileKachery.download_file(
-                os.path.basename(nwb_file_path), permit_fail=True
-            ):
-                logger.info(
-                    "NWB file not found in kachery; checking Dandi for "
-                    + f"{nwb_file_path}"
-                )
-                # Dandi fallback SB 2024-04-03
-                from ..common.common_dandi import DandiPath
-
-                dandi_key = {"filename": os.path.basename(nwb_file_path)}
-                if not DandiPath() & dandi_key:
-                    # Check if non-copied raw file is in Dandi
-                    dandi_key = {
-                        "filename": Path(nwb_file_path).name.replace(
-                            "_.nwb", ".nwb"
-                        )
-                    }
-
-                if not DandiPath & dandi_key:
-                    # If not in Dandi, then we can't find the file
-                    raise FileNotFoundError(
-                        f"NWB file not found in kachery or Dandi: {os.path.basename(nwb_file_path)}."
-                    )
-                io, nwbfile = DandiPath().fetch_file_from_dandi(dandi_key)
-                __open_nwb_files[nwb_file_path] = (io, nwbfile)
-                return nwbfile
-
-        # now open the file, and keep it open
-        io = pynwb.NWBHDF5IO(path=nwb_file_path, mode="r", load_namespaces=True)
-        nwbfile = io.read()
-        __open_nwb_files[nwb_file_path] = (io, nwbfile)
->>>>>>> fd2d06f0
 
     logger.info(
         f"NWB file not found locally; checking kachery for {nwb_file_path}"
