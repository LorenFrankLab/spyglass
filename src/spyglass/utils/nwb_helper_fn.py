"""NWB helper functions for finding processing modules and data interfaces."""

import os
import os.path
import warnings
from itertools import groupby
from pathlib import Path

import numpy as np
import pynwb
import yaml

# dict mapping file path to an open NWBHDF5IO object in read mode and its NWBFile
__open_nwb_files = dict()

# dict mapping NWB file path to config after it is loaded once
__configs = dict()

global invalid_electrode_index
invalid_electrode_index = 99999999


def get_nwb_file(nwb_file_path):
    """Return an NWBFile object with the given file path in read mode.

    If the file is not found locally, this will check if it has been shared
    with kachery and if so, download it and open it.


    Parameters
    ----------
    nwb_file_path : str
        Path to the NWB file or NWB file name. If it does not start with a "/",
        get path with Nwbfile.get_abs_path

    Returns
    -------
    nwbfile : pynwb.NWBFile
        NWB file object for the given path opened in read mode.
    """
    if not nwb_file_path.startswith("/"):
        from ..common import Nwbfile

        nwb_file_path = Nwbfile.get_abs_path(nwb_file_path)

    _, nwbfile = __open_nwb_files.get(nwb_file_path, (None, None))

    if nwbfile is None:
        # check to see if the file exists
        if not os.path.exists(nwb_file_path):
            print(
                "NWB file not found locally; checking kachery for "
                + f"{nwb_file_path}"
            )
            # first try the analysis files
            from ..sharing.sharing_kachery import AnalysisNwbfileKachery

            # the download functions assume just the filename, so we need to
            # get that from the path
            if not AnalysisNwbfileKachery.download_file(
                os.path.basename(nwb_file_path)
            ):
                return None
        # now open the file
        io = pynwb.NWBHDF5IO(
            path=nwb_file_path, mode="r", load_namespaces=True
        )  # keep file open
        nwbfile = io.read()
        __open_nwb_files[nwb_file_path] = (io, nwbfile)

    return nwbfile


def get_config(nwb_file_path):
    """Return a dictionary of config settings for the given NWB file.
    If the file does not exist, return an empty dict.

    Parameters
    ----------
    nwb_file_path : str
        Absolute path to the NWB file.

    Returns
    -------
    dict
        Dictionary of configuration settings loaded from the corresponding YAML file
    """
    if nwb_file_path in __configs:  # load from cache if exists
        return __configs[nwb_file_path]

    p = Path(nwb_file_path)
    # NOTE use p.stem[:-1] to remove the underscore that was added to the file
    config_path = p.parent / (p.stem[:-1] + "_spyglass_config.yaml")
    if not os.path.exists(config_path):
        print(f"No config found at file path {config_path}")
        return dict()
    with open(config_path, "r") as stream:
        d = yaml.safe_load(stream)

    # TODO write a JSON schema for the yaml file and validate the yaml file
    __configs[nwb_file_path] = d  # store in cache
    return d


def close_nwb_files():
    for io, _ in __open_nwb_files.values():
        io.close()
    __open_nwb_files.clear()


def get_data_interface(nwbfile, data_interface_name, data_interface_class=None):
    """
    Search for NWBDataInterface or DynamicTable in processing modules of an NWB.

    Parameters
    ----------
    nwbfile : pynwb.NWBFile
        The NWB file object to search in.
    data_interface_name : str
        The name of the NWBDataInterface or DynamicTable to search for.
    data_interface_class : type, optional
        The class (or superclass) to search for. This argument helps to prevent
        accessing an object with the same name but the incorrect type. Default:
        no restriction.

    Warns
    -----
    UserWarning
        If multiple NWBDataInterface and DynamicTable objects with the matching
        name are found.

    Returns
    -------
    data_interface : NWBDataInterface
        The data interface object with the given name, or None if not found.
    """
    ret = []
    for module in nwbfile.processing.values():
        match = module.data_interfaces.get(data_interface_name, None)
        if match is not None:
            if data_interface_class is not None and not isinstance(
                match, data_interface_class
            ):
                continue
            ret.append(match)
    if len(ret) > 1:
        warnings.warn(
            f"Multiple data interfaces with name '{data_interface_name}' "
            f"found in NWBFile with identifier {nwbfile.identifier}. "
            + "Using the first one found. "
            "Use the data_interface_class argument to restrict the search."
        )
    if len(ret) >= 1:
        return ret[0]

    return None


def get_raw_eseries(nwbfile):
    """Return all ElectricalSeries in the acquisition group of an NWB file.

    ElectricalSeries found within LFP objects in the acquisition will also be
    returned.

    Parameters
    ----------
    nwbfile : pynwb.NWBFile
        The NWB file object to search in.

    Returns
    -------
    ret : list
        A list of all ElectricalSeries in the acquisition group of an NWB file
    """
    ret = []
    for nwb_object in nwbfile.acquisition.values():
        if isinstance(nwb_object, pynwb.ecephys.ElectricalSeries):
            ret.append(nwb_object)
        elif isinstance(nwb_object, pynwb.ecephys.LFP):
            ret.extend(nwb_object.electrical_series.values())
    return ret


def estimate_sampling_rate(
    timestamps, multiplier=1.75, verbose=False, filename="file"
):
    """Estimate the sampling rate given a list of timestamps.

    Assumes that the most common temporal differences between timestamps
    approximate the sampling rate. Note that this can fail for very high
    sampling rates and irregular timestamps.

    Parameters
    ----------
    timestamps : numpy.ndarray
        1D numpy array of timestamp values.
    multiplier : float or int, optional
        Deft
    verbose : bool, optional
        Print sampling rate to stdout. Default, False
    filename : str, optional
        Filename to reference when printing or err. Default, "file"

    Returns
    -------
    estimated_rate : float
        The estimated sampling rate.

    Raises
    ------
    ValueError
        If estimated rate is less than 0.
    """

    # approach:
    # 1. use a box car smoother and a histogram to get the modal value
    # 2. identify adjacent samples as those that have a
    #    time difference < the multiplier * the modal value
    # 3. average the time differences between adjacent samples

    sample_diff = np.diff(timestamps[~np.isnan(timestamps)])

    if len(sample_diff) < 10:
        raise ValueError(
            f"Only {len(sample_diff)} timestamps are valid. Check the data."
        )

    smooth_diff = np.convolve(sample_diff, np.ones(10) / 10, mode="same")

    # we histogram with 100 bins out to 3 * mean, which should be fine for any
    # reasonable number of samples
    hist, bins = np.histogram(
        smooth_diff, bins=100, range=[0, 3 * np.mean(smooth_diff)]
    )
    mode = bins[np.where(hist == np.max(hist))][0]

    adjacent = sample_diff < mode * multiplier

    sampling_rate = np.round(1.0 / np.mean(sample_diff[adjacent]))

    if sampling_rate < 0:
        raise ValueError(f"Error calculating sampling rate. For {filename}")
    if verbose:
        print(f"Estimated sampling rate for {filename}: {sampling_rate} Hz")

    return sampling_rate


def get_valid_intervals(
<<<<<<< HEAD
    timestamps, sampling_rate, gap_proportion=2.5, min_valid_len=None
=======
    timestamps, sampling_rate, gap_proportion=2.5, min_valid_len=0
>>>>>>> 4e6b29f3
):
    """Finds the set of all valid intervals in a list of timestamps.
    Valid interval: (start time, stop time) during which there are
    no gaps (i.e. missing samples).

    Parameters
    ----------
    timestamps : numpy.ndarray
        1D numpy array of timestamp values.
    sampling_rate : float
        Sampling rate of the data.
    gap_proportion : float, optional
        Threshold for detecting a gap; i.e. if the difference (in samples)
        between consecutive timestamps exceeds gap_proportion, it is considered
        a gap. Must be > 1. Default to 2.5
    min_valid_len : float, optional
<<<<<<< HEAD
        Length of smallest valid interval. Default to sampling_rate. If greater
=======
        Length of smallest valid interval. Default to 0. If greater
>>>>>>> 4e6b29f3
        than interval duration, print warning and use half the total time.

    Returns
    -------
    valid_times : np.ndarray
        Array of start and stop times of shape (N, 2) for valid data.
    """

    eps = 0.0000001

<<<<<<< HEAD
    if not min_valid_len:
        min_valid_len = int(sampling_rate)

    total_time = timestamps[-1] - timestamps[0]
=======
    total_time = timestamps[-1] - timestamps[0]

>>>>>>> 4e6b29f3
    if total_time < min_valid_len:
        half_total_time = total_time / 2
        print(f"WARNING: Setting minimum valid interval to {half_total_time}")
        min_valid_len = half_total_time

    # get rid of NaN elements
    timestamps = timestamps[~np.isnan(timestamps)]
    # find gaps
    gap = np.diff(timestamps) > 1.0 / sampling_rate * gap_proportion

    # all true entries of gap represent gaps. Get the times bounding these intervals.
    gapind = np.asarray(np.where(gap))
    # The end of each valid interval are the indices of the gaps and the final value
    valid_end = np.append(gapind, np.asarray(len(timestamps) - 1))

    # the beginning of the gaps are the first element and gapind+1
    valid_start = np.insert(gapind + 1, 0, 0)

    valid_indices = np.vstack([valid_start, valid_end]).transpose()

    valid_times = timestamps[valid_indices]
    # adjust the times to deal with single valid samples
    valid_times[:, 0] = valid_times[:, 0] - eps
    valid_times[:, 1] = valid_times[:, 1] + eps

    valid_intervals = (valid_times[:, 1] - valid_times[:, 0]) > min_valid_len

    return valid_times[valid_intervals, :]


def get_electrode_indices(nwb_object, electrode_ids):
    """Return indices of the specified electrode_ids given an NWB file.

    Also accepts electrical series object. If an ElectricalSeries is given,
    then the indices returned are relative to the selected rows in
    ElectricalSeries.electrodes. For example, if electricalseries.electrodes =
    [5], and row index 5 of nwbfile.electrodes has ID 10, then calling
    get_electrode_indices(electricalseries, 10) will return 0, the index of the
    matching electrode in electricalseries.electrodes.

    Indices for electrode_ids that are not in the electrical series are
    returned as np.nan

    If an NWBFile is given, then the row indices with the matching IDs in the
    file's electrodes table are returned.

    Parameters
    ----------
    nwb_object : pynwb.NWBFile or pynwb.ecephys.ElectricalSeries
        The NWB file object or NWB electrical series object.
    electrode_ids : np.ndarray or list
        Array or list of electrode IDs.

    Returns
    -------
    electrode_indices : list
        Array of indices of the specified electrode IDs.
    """
    if isinstance(nwb_object, pynwb.ecephys.ElectricalSeries):
        # electrodes is a DynamicTableRegion which may contain a subset of the
        # rows in NWBFile.electrodes match against only the subset of
        # electrodes referenced by this ElectricalSeries
        electrode_table_indices = nwb_object.electrodes.data[:]
        selected_elect_ids = [
            nwb_object.electrodes.table.id[x] for x in electrode_table_indices
        ]
    elif isinstance(nwb_object, pynwb.NWBFile):
        # electrodes is a DynamicTable that contains all electrodes
        selected_elect_ids = list(nwb_object.electrodes.id[:])
    else:
        raise ValueError(
            "nwb_object must be of type ElectricalSeries or NWBFile"
        )

    # for each electrode_id, find its index in selected_elect_ids and return
    # that if it's there and invalid_electrode_index if not.

    return [
        selected_elect_ids.index(elect_id)
        if elect_id in selected_elect_ids
        else invalid_electrode_index
        for elect_id in electrode_ids
    ]


def _get_epoch_groups(position: pynwb.behavior.Position):
    epoch_start_time = {}
    for pos_epoch, spatial_series in enumerate(
        position.spatial_series.values()
    ):
        epoch_start_time[pos_epoch] = spatial_series.timestamps[0]

    return {
        i: [j[0] for j in j]
        for i, j in groupby(
            sorted(epoch_start_time.items(), key=lambda x: x[1]), lambda x: x[1]
        )
    }


def _get_pos_dict(
    position: dict,
    epoch_groups: dict,
    session_id: str = None,
    verbose: bool = False,
    incl_times: bool = True,
):
    """Return dict with obj ids and valid intervals for each epoch.

    Parameters
    ----------
    position : hdmf.utils.LabeledDict
        pynwb.behavior.Position.spatial_series
    epoch_groups : dict
        Epoch start times as keys, spatial series indices as values
    session_id : str, optional
        Optional session ID for verbose print during sampling rate estimation
    verbose : bool, optional
        Default to False. Print estimated sampling rate
    incl_times : bool, optional
        Default to True. Include valid intervals. Requires additional
        computation not needed for RawPosition
    """
    # prev, this was just a list. now, we need to gen mult dict per epoch
    pos_data_dict = dict()
    all_spatial_series = list(position.values())

    for epoch, index_list in enumerate(epoch_groups.values()):
        pos_data_dict[epoch] = []
        for index in index_list:
            spatial_series = all_spatial_series[index]
            valid_times = None
            if incl_times:  # get the valid intervals for the position data
                timestamps = np.asarray(spatial_series.timestamps)
                sampling_rate = estimate_sampling_rate(
                    timestamps, verbose=verbose, filename=session_id
                )
                valid_times = get_valid_intervals(
                    timestamps=timestamps,
                    sampling_rate=sampling_rate,
<<<<<<< HEAD
=======
                    min_valid_len=int(sampling_rate),
>>>>>>> 4e6b29f3
                )
            # add the valid intervals to the Interval list
            pos_data_dict[epoch].append(
                {
                    "valid_times": valid_times,
                    "raw_position_object_id": spatial_series.object_id,
                    "name": spatial_series.name,
                }
            )

    return pos_data_dict


def get_all_spatial_series(nwbf, verbose=False, incl_times=True) -> dict:
    """
    Given an NWB, get the spatial series and return a dictionary by epoch.

    If incl_times is True, then the valid intervals are included in the output.

    Parameters
    ----------
    nwbf : pynwb.NWBFile
        The source NWB file object.
    verbose : bool
        Flag representing whether to print the sampling rate.
    incl_times : bool
        Include valid times in the output. Default, True. Set to False for only
        spatial series object IDs.

    Returns
    -------
    pos_data_dict : dict
        Dict mapping indices to a dict with keys 'valid_times' and
        'raw_position_object_id'. Returns None if there is no position data in
        the file. The 'raw_position_object_id' is the object ID of the
        SpatialSeries object.
    """
    pos_interface = get_data_interface(
        nwbf, "position", pynwb.behavior.Position
    )

    if pos_interface is None:
        return None

    return _get_pos_dict(
        position=pos_interface.spatial_series,
        epoch_groups=_get_epoch_groups(pos_interface),
        session_id=nwbf.session_id,
        verbose=verbose,
        incl_times=incl_times,
    )


def get_nwb_copy_filename(nwb_file_name):
    """Get file name of copy of nwb file without the electrophys data"""

    filename, file_extension = os.path.splitext(nwb_file_name)

    if filename.endswith("_"):
        print(f"WARNING: File may already be a copy: {nwb_file_name}")

    return f"{filename}_{file_extension}"


def change_group_permissions(
    subject_ids, set_group_name, analysis_dir="/stelmo/nwb/analysis"
):
    # Change to directory with analysis nwb files
    os.chdir(analysis_dir)
    # Get nwb file directories with specified subject ids
    target_contents = [
        x
        for x in os.listdir(analysis_dir)
        if any([subject_id in x.split("_")[0] for subject_id in subject_ids])
    ]
    # Loop through nwb file directories and change group permissions
    for target_content in target_contents:
        print(
            f"For {target_content}, changing group to {set_group_name} "
            + "and giving read/write/execute permissions"
        )
        # Change group
        os.system(f"chgrp -R {set_group_name} {target_content}")
        # Give read, write, execute permissions to group
        os.system(f"chmod -R g+rwx {target_content}")<|MERGE_RESOLUTION|>--- conflicted
+++ resolved
@@ -247,11 +247,7 @@
 
 
 def get_valid_intervals(
-<<<<<<< HEAD
-    timestamps, sampling_rate, gap_proportion=2.5, min_valid_len=None
-=======
     timestamps, sampling_rate, gap_proportion=2.5, min_valid_len=0
->>>>>>> 4e6b29f3
 ):
     """Finds the set of all valid intervals in a list of timestamps.
     Valid interval: (start time, stop time) during which there are
@@ -268,11 +264,7 @@
         between consecutive timestamps exceeds gap_proportion, it is considered
         a gap. Must be > 1. Default to 2.5
     min_valid_len : float, optional
-<<<<<<< HEAD
-        Length of smallest valid interval. Default to sampling_rate. If greater
-=======
         Length of smallest valid interval. Default to 0. If greater
->>>>>>> 4e6b29f3
         than interval duration, print warning and use half the total time.
 
     Returns
@@ -283,15 +275,8 @@
 
     eps = 0.0000001
 
-<<<<<<< HEAD
-    if not min_valid_len:
-        min_valid_len = int(sampling_rate)
-
     total_time = timestamps[-1] - timestamps[0]
-=======
-    total_time = timestamps[-1] - timestamps[0]
-
->>>>>>> 4e6b29f3
+
     if total_time < min_valid_len:
         half_total_time = total_time / 2
         print(f"WARNING: Setting minimum valid interval to {half_total_time}")
@@ -432,10 +417,7 @@
                 valid_times = get_valid_intervals(
                     timestamps=timestamps,
                     sampling_rate=sampling_rate,
-<<<<<<< HEAD
-=======
                     min_valid_len=int(sampling_rate),
->>>>>>> 4e6b29f3
                 )
             # add the valid intervals to the Interval list
             pos_data_dict[epoch].append(
