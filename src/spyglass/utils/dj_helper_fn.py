"""Helper functions for manipulating information from DataJoint fetch calls."""

import inspect
import math
import multiprocessing.pool
import os
import re
from pathlib import Path
from typing import Any, Iterable, List, Optional, Tuple, Type, Union
from uuid import uuid4

import datajoint as dj
import h5py
import numpy as np
from datajoint.table import Table
from datajoint.user_tables import TableMeta, UserTable

from spyglass.utils.logging import logger
from spyglass.utils.nwb_helper_fn import file_from_dandi, get_nwb_file

# Tables that should be excluded from the undirected graph when finding paths
# for TableChain objects and searching for an upstream key.
PERIPHERAL_TABLES = [
    "`common_interval`.`interval_list`",
    "`common_nwbfile`.`__analysis_nwbfile_kachery`",
    "`common_nwbfile`.`__nwbfile_kachery`",
    "`common_nwbfile`.`analysis_nwbfile_kachery_selection`",
    "`common_nwbfile`.`analysis_nwbfile_kachery`",
    "`common_nwbfile`.`analysis_nwbfile`",
    "`common_nwbfile`.`kachery_channel`",
    "`common_nwbfile`.`nwbfile_kachery_selection`",
    "`common_nwbfile`.`nwbfile_kachery`",
    "`common_nwbfile`.`nwbfile`",
]


def sanitize_unix_name(name: str) -> str:
    """Sanitize a string to be a valid unix name.

    This function replaces any invalid characters with underscores and
    removes leading and trailing whitespace. It warns the user if the name
    has been changed.

    Parameters
    ----------
    name : str
        Name to sanitize.

    Returns
    -------
    str
        Sanitized name.
    """
    invalid_chars = r"[^a-zA-Z0-9_.-]+"
    sanitized_name = re.sub(invalid_chars, "_", name.strip().replace(" ", "_"))
    if sanitized_name != name:
        logger.warning(
            f"Name '{name}' contains invalid characters. "
            + f"Sanitized to '{sanitized_name}'."
        )
    return sanitized_name


def ensure_names(
    table: Union[str, Table, Iterable] = None, force_list: bool = False
) -> Union[str, List[str], None]:
    """Ensure table is a string.

    Parameters
    ----------
    table : Union[str, Table, Iterable], optional
        Table to ensure is a string, by default None. If passed as iterable,
        will ensure all elements are strings.
    force_list : bool, optional
        Force the return to be a list, by default False, only used if input is
        iterable.

    Returns
    -------
    Union[str, List[str], None]
        Table as a string or list of strings.
    """
    # is iterable (list, set, set) but not a table/string
    is_collection = isinstance(table, Iterable) and not isinstance(
        table, (Table, TableMeta, str)
    )
    if force_list and not is_collection:
        return [ensure_names(table)]
    if table is None:
        return None
    if isinstance(table, str):
        return table
    if is_collection:
        return [ensure_names(t) for t in table]
    return getattr(table, "full_table_name", None)


def declare_all_merge_tables() -> Tuple[Type[dj.Table]]:
    """Ensures all merge tables in the spyglass core package are declared.

    - Prevents circular imports
    - Prevents errors from table declaration within a transaction
    - Run during nwb insertion
    """
    from spyglass.decoding.decoding_merge import DecodingOutput  # noqa: F401
    from spyglass.lfp.lfp_merge import LFPOutput  # noqa: F401
    from spyglass.position.position_merge import PositionOutput  # noqa: F401
    from spyglass.spikesorting.spikesorting_merge import (  # noqa: F401
        SpikeSortingOutput,
    )

    return DecodingOutput, LFPOutput, PositionOutput, SpikeSortingOutput


def fuzzy_get(index: Union[int, str], names: List[str], sources: List[str]):
    """Given lists of items/names, return item at index or by substring."""
    if isinstance(index, int):
        return sources[index]
    for i, part in enumerate(names):
        if index in part:
            return sources[i]
    return None


def unique_dicts(list_of_dict):
    """Remove duplicate dictionaries from a list."""
    return [dict(t) for t in {tuple(d.items()) for d in list_of_dict}]


def deprecated_factory(classes: list, old_module: str = "") -> list:
    """Creates a list of classes and logs a warning when instantiated

    Parameters
    ---------
    classes : list
        list of tuples containing old_class, new_class

    Returns
    ------
    list
        list of classes that will log a warning when instantiated
    """

    if not isinstance(classes, list):
        classes = [classes]

    ret = [
        _subclass_factory(old_name=c[0], new_class=c[1], old_module=old_module)
        for c in classes
    ]

    return ret[0] if len(ret) == 1 else ret


def _subclass_factory(
    old_name: str, new_class: Type, old_module: str = ""
) -> Type:
    """Creates a subclass with a deprecation warning on __init__

    Old class is a subclass of new class, so it will inherit all of the new
    class's methods. Old class retains its original name and module. Use
    __name__ to get the module name of the caller.

    Usage: OldClass = _subclass_factory('OldClass', __name__, NewClass)
    """

    new_module = new_class().__class__.__module__

    # Define the __call__ method for the new class
    def init_override(self, *args, **kwargs):
        logger.warning(
            "Deprecation: this class has been moved out of "
            + f"{old_module}\n"
            + f"\t{old_name} -> {new_module}.{new_class.__name__}"
            + "\nPlease use the new location."
        )
        return super(self.__class__, self).__init__(*args, **kwargs)

    class_dict = {
        "__module__": old_module or new_class.__class__.__module__,
        "__init__": init_override,
        "_is_deprecated": True,
    }

    return type(old_name, (new_class,), class_dict)


def dj_replace(original_table, new_values, key_column, replace_column):
    """Given the output of a fetch() call from a schema and a 2D array made up
    of (key_value, replace_value) tuples, find each instance of key_value in
    the key_column of the original table and replace the specified
    replace_column with the associated replace_value. Key values must be
    unique.

    Parameters
    ----------
    original_table
        Result of a datajoint .fetch() call on a schema query.
    new_values : list
        List of tuples, each containing (key_value, replace_value).
    replace_column : str
        The name of the column where to-be-replaced values are located.

    Returns
    -------
    original_table
        Structured array of new table entries that can be inserted back into the schema
    """

    # check to make sure the new_values are a list or array of tuples and fix if not
    if isinstance(new_values, tuple):
        tmp = list()
        tmp.append(new_values)
        new_values = tmp

    new_val_array = np.asarray(new_values)
    replace_ind = np.where(
        np.isin(original_table[key_column], new_val_array[:, 0])
    )
    original_table[replace_column][replace_ind] = new_val_array[:, 1]
    return original_table


def get_all_tables_in_stack(stack):
    """Get all classes from a stack of tables."""
    classes = set()
    for frame_info in stack:
        locals_dict = frame_info.frame.f_locals
        for obj in locals_dict.values():
            if not isinstance(obj, UserTable):
                continue  # skip non-tables
            if (name := obj.full_table_name) in PERIPHERAL_TABLES:
                continue  # skip common_nwbfile tables
            classes.add(name)
    return classes


def get_fetching_table_from_stack(stack):
    """Get all classes from a stack of tables."""
    classes = get_all_tables_in_stack(stack)
    if len(classes) > 1:
        classes = None  # predict only one but not sure, so return None
    return next(iter(classes)) if classes else None


def get_nwb_table(query_expression, tbl, attr_name, *attrs, **kwargs):
    """Get the NWB file name and path from the given DataJoint query.

    Parameters
    ----------
    query_expression : query
        A DataJoint query expression (e.g., join, restrict) or a table to call fetch on.
    tbl : table
        DataJoint table to fetch from.
    attr_name : str
        Attribute name to fetch from the table.
    *attrs : list
        Attributes from normal DataJoint fetch call.
    **kwargs : dict
        Keyword arguments from normal DataJoint fetch call.

    Returns
    -------
    nwb_files : list
        List of NWB file names.
    file_path_fn : function
        Function to get the absolute path to the NWB file.
    """
    from spyglass.common.common_nwbfile import AnalysisNwbfile, Nwbfile
    from spyglass.utils.dj_mixin import SpyglassMixin

    kwargs["as_dict"] = True  # force return as dictionary
    attrs = attrs or query_expression.heading.names  # if none, all

    which = "analysis" if "analysis" in attr_name else "nwb"
    tbl_map = {  # map to file_name_str and file_path_fn
        "analysis": ["analysis_file_name", AnalysisNwbfile.get_abs_path],
        "nwb": ["nwb_file_name", Nwbfile.get_abs_path],
    }
    file_name_str, file_path_fn = tbl_map[which]

    # logging arg only if instanced table inherits Mixin
    inst = (  # instancing may not be necessary
        query_expression()
        if isinstance(query_expression, type)
        and issubclass(query_expression, dj.Table)
        else query_expression
    )
    arg = dict(log_export=False) if isinstance(inst, SpyglassMixin) else dict()

    nwb_files = (
        query_expression.join(tbl.proj(nwb2load_filepath=attr_name), **arg)
    ).fetch(file_name_str)

    # Disabled #1024
    # if which == "analysis":  # log access of analysis files to log table
    #     AnalysisNwbfile().increment_access(
    #         nwb_files, table=get_fetching_table_from_stack(inspect.stack())
    #     )

    return nwb_files, file_path_fn


def fetch_nwb(query_expression, nwb_master, *attrs, **kwargs):
    """Get an NWB object from the given DataJoint query.

    Parameters
    ----------
    query_expression : query
        A DataJoint query expression (e.g., join, restrict) or a table to call fetch on.
    nwb_master : tuple
        Tuple (table, attr) to get the NWB filepath from.
        i.e. absolute path to NWB file can be obtained by looking up attr column of table
        table is usually Nwbfile or AnalysisNwbfile;
        attr is usually 'nwb_file_abs_path' or 'analysis_file_abs_path'
    *attrs : list
        Attributes from normal DataJoint fetch call.
    **kwargs : dict
        Keyword arguments from normal DataJoint fetch call.

    Returns
    -------
    nwb_objects : list
        List of dicts containing fetch results and NWB objects.
    """
    from spyglass.utils.dj_mixin import SpyglassMixin

    kwargs["as_dict"] = True  # force return as dictionary

    tbl, attr_name = nwb_master
    if "analysis" in attr_name:
        file_name_attr = "analysis_file_name"
    else:
        file_name_attr = "nwb_file_name"

    if not attrs:
        attrs = query_expression.heading.names

    nwb_files, file_path_fn = get_nwb_table(
        query_expression, tbl, attr_name, *attrs, **kwargs
    )

    for file_name in nwb_files:
        file_path = file_path_fn(file_name, from_schema=True)
        if not os.path.exists(file_path):
            # get from kachery/dandi or recompute, store in cache
            get_nwb_file(file_path, query_expression)

    # logging arg only if instanced table inherits Mixin
    inst = (  # instancing may not be necessary
        query_expression()
        if isinstance(query_expression, type)
        and issubclass(query_expression, dj.Table)
        else query_expression
    )
    arg = dict(log_export=False) if isinstance(inst, SpyglassMixin) else dict()
    query_table = query_expression.join(
        tbl.proj(nwb2load_filepath=attr_name), **arg
    )

    rec_dicts = query_table.fetch(*attrs, **kwargs)
    # get filepath for each. Use datajoint for checksum if local
    for rec_dict in rec_dicts:
        file_path = file_path_fn(rec_dict[file_name_attr])
        if file_from_dandi(file_path):
            # skip the filepath checksum if streamed from Dandi
            rec_dict["nwb2load_filepath"] = file_path
            continue

        # Full dict caused issues with dlc tables using dicts in secondary keys
        rec_only_pk = {
            k: v
            for k, v in rec_dict.items()
            if k in query_table.heading.primary_key
        }
        rec_dict["nwb2load_filepath"] = (query_table & rec_only_pk).fetch1(
            "nwb2load_filepath"
        )

    if not rec_dicts or not np.any(
        ["object_id" in key for key in rec_dicts[0]]
    ):
        return rec_dicts

    ret = []
    for rec_dict in rec_dicts:
        nwbf = get_nwb_file(rec_dict.pop("nwb2load_filepath"))
        # for each attr that contains substring 'object_id', store key-value:
        # attr name to NWB object
        # remove '_object_id' from attr name
        nwb_objs = {
            id_attr.replace("_object_id", ""): _get_nwb_object(
                nwbf.objects, rec_dict[id_attr]
            )
            for id_attr in attrs
            if "object_id" in id_attr and rec_dict[id_attr] != ""
        }
        ret.append({**rec_dict, **nwb_objs})
    return ret


def _get_nwb_object(objects, object_id):
    """Retrieve NWB object and try to convert to dataframe if possible"""
    try:
        return objects[object_id].to_dataframe()
    except AttributeError:
        return objects[object_id]


def get_child_tables(table):
    """Get all child tables of a given table."""
    table = table() if inspect.isclass(table) else table
    return [
        dj.FreeTable(
            table.connection,
            (
                s
                if not s.isdigit()
                else next(iter(table.connection.dependencies.children(s)))
            ),
        )
        for s in table.children()
    ]


def _resolve_external_table(
    filepath: str, file_name: str, location: str = "analysis"
):
    """Function to resolve database vs. file property discrepancies.

    WARNING: This should only be used when editing file metadata. Can violate
    data integrity if improperly used.

    Parameters
    ----------
    filepath : str
        abs path to the file to edit
    file_name : str
        name of the file to edit
    location : str, optional
        which external table the file is in, current options are
        ["analysis", "raw], by default "analysis"
    """
    from spyglass.common import LabMember
    from spyglass.common.common_nwbfile import AnalysisRegistry
    from spyglass.common.common_nwbfile import schema as common_schema

    LabMember().check_admin_privilege(
        error_message="Please contact database admin to edit database checksums"
    )
<<<<<<< HEAD
    external_table = common_schema.external[location]
    if not (
        external_query := (external_table & f"filepath LIKE '%{file_name}'")
    ):
        return
    external_key = external_query.fetch1()
    external_key.update(
        {
            "size": Path(filepath).stat().st_size,
            "contents_hash": dj.hash.uuid_from_file(filepath),
        }
=======

    file_restr = f"filepath LIKE '%{file_name}'"

    to_updates = []
    if location == "analysis":  # Update for each custom Analysis external
        for external in AnalysisRegistry().get_externals():
            restr_external = external & file_restr
            if not bool(restr_external):
                continue
            if len(restr_external) > 1:
                raise ValueError(
                    "Multiple entries found in external table for file: "
                    + f"{file_name}, cannot resolve."
                )
            to_updates.append(restr_external)

    elif location == "raw":
        restr_external = common_schema.external["raw"] & file_restr
        to_updates.append(restr_external)

    if not to_updates:
        logger.warning(
            f"No entries found in external tables for file: {file_name}"
        )
        return

    update_vals = dict(
        size=Path(filepath).stat().st_size,
        contents_hash=dj.hash.uuid_from_file(filepath),
>>>>>>> ef27c90a
    )
    for to_update in to_updates:
        key = to_update.fetch1()
        key.update(update_vals)
        to_update.update1(key)


def make_file_obj_id_unique(nwb_path: str):
    """Make the top-level object_id attribute of the file unique

    Parameters
    ----------
    nwb_path : str
        path to the NWB file

    Returns
    -------
    str
        the new object_id
    """
    from spyglass.common.common_lab import LabMember  # noqa: F401

    logger.info(f"Making unique object_id for {nwb_path}")
    LabMember().check_admin_privilege(
        error_message="Admin permissions required to edit existing analysis files"
    )
    new_id = str(uuid4())
    try:
        with h5py.File(nwb_path, "a") as f:
            f.attrs["object_id"] = new_id
    except (BlockingIOError, OSError) as e:
        ExportErrorLog().insert1(
            {
                "file": nwb_path,
                "source": "make_file_obj_id_unique",
            },
            skip_duplicates=True,
        )
        return
    location = "raw" if nwb_path.endswith("_.nwb") else "analysis"
    _resolve_external_table(
        nwb_path, nwb_path.split("/")[-1], location=location
    )
    return new_id


def _quick_get_analysis_path(file: str):
    """Get the absolute path to an analysis file on disc without integrity checks.
    For use when scanning large number of files.

    Parameters
    ----------
    file : str
        Name of the analysis file to get the path for.
    Returns
    -------
    str
        Absolute path to the analysis file. Returns None if the file is not found locally.
    """
    from spyglass.common import AnalysisNwbfile
    from spyglass.settings import sg_config

    analysis_dir = sg_config.analysis_dir
    if (path := Path(analysis_dir) / Path(file)).exists():
        return path

    folder = "_".join(file.split("_")[:-1])
    path = Path(analysis_dir) / Path(folder) / Path(file)
    if os.path.exists(path):
        return path
    path = Path(AnalysisNwbfile().get_abs_path(file))
    if path.exists():
        return path

    logger.warning(f"File {file} not found in {analysis_dir}")
    return None


def populate_pass_function(value):
    """Pass function for parallel populate.

    Note: To avoid pickling errors, the table must be passed by class,
        NOT by instance.
    Note: This function must be defined in the global namespace.

    Parameters
    ----------
    value : (table, key, kwargs)
        Class of table to populate, key to populate, and kwargs for populate
    """
    table, key, kwargs = value
    return table.populate(key, **kwargs)


class NonDaemonPool(multiprocessing.pool.Pool):
    """Non-daemonized pool for multiprocessing.

    Used to create a pool of non-daemonized processes, which are required for
    parallel populate operations in DataJoint.
    """

    # Explicitly set the start method to 'fork'
    # Allows the pool to be used in MacOS, where the default start method is 'spawn'
    multiprocessing.set_start_method("fork", force=True)

    def Process(self, *args, **kwds):
        """Return a non-daemonized process."""
        proc = super(NonDaemonPool, self).Process(*args, **kwds)

        class NonDaemonProcess(proc.__class__):
            """Monkey-patch process to ensure it is never daemonized"""

            @property
            def daemon(self):
                return False

            @daemon.setter
            def daemon(self, val):
                pass

        proc.__class__ = NonDaemonProcess
        return proc


def str_to_bool(value) -> bool:
    """Return whether the provided string represents true. Otherwise false."""
    # Due to distutils equivalent depreciation in 3.10
    # Adopted from github.com/PostHog/posthog/blob/master/posthog/utils.py
    if not value:
        return False
    return str(value).lower() in ("y", "yes", "t", "true", "1")


def bytes_to_human_readable(size: int) -> str:
    """Convert a byte size to a human-readable format."""
    msg_template = "{size:.2f} {unit}"

    for unit in ["B", "KB", "MB", "GB", "TB"]:
        if size < 1024:
            return msg_template.format(size=size, unit=unit)
        size /= 1024

    return msg_template.format(size=size, unit="PB")


def accept_divergence(
    key: str,
    new_value: Any,
    existing_value: Any,
    test_mode: bool = False,
    table_name: Optional[str] = None,
):
    """Prompt to accept divergence in values between existing and new entries

    Parameters
    ----------
    key : str
        Name of the column where the divergence is found
    new_value : Any
        New value to be inserted into the table
    existing_value : Any
        Existing value in the table that is different from the new value
    test_mode : bool, optional
        If True, will not prompt and return False, by default False
    table_name : str, optional
        Name of the table where the divergence is found, by default None
    """
    if test_mode:
        # If get here in test mode, is because want to test failure
        logger.warning(
            "accept_divergence called in test mode, returning False w/o prompt"
        )
        return False
    tbl_msg = ""
    if table_name:  # optional message with table name
        tbl_msg = f" of '{table_name}'"
    response = dj.utils.user_choice(
        f"Existing entry differs in '{key}' column{tbl_msg}.\n"
        + "Accept the existing value of: \n"
        + f"'{existing_value}' \n"
        + "in place of the new value: \n"
        + f"'{new_value}' ?\n"
    )
    return str_to_bool(response)


def _replace_nan_with_default(data_dict, default_value=-1.0):
    """
    Replace NaN values in a dictionary with a default value.

    This is necessary because DataJoint cannot properly format queries
    with NaN values, causing errors during probe insertion/validation.

    Args:
        data_dict: Dictionary that may contain NaN values
        default_value: Value to replace NaN with (default: -1.0)

    Returns:
        Dictionary with NaN values replaced
    """
    if not isinstance(data_dict, dict):
        return data_dict

    result = data_dict.copy()
    for key, value in result.items():
        if isinstance(value, float) and math.isnan(value):
            result[key] = default_value

    return result


# Log table for errors encountered during file edits
schema = dj.schema("common_export_error_log")


@schema
class ExportErrorLog(dj.Manual):
    definition = """
    file: varchar(255)  # file being processed
    source: varchar(255)  # source of the error (e.g., table name or function)
    ---
    """

    @staticmethod
    def _logger_warning(key):
        logger.warning(
            f"Logging export error for file: {key.get('file', 'unknown')}"
            + f" from source: {key.get('source', 'unknown')}"
        )

    def insert1(self, key, **kwargs):
        """Insert a new entry into the ExportErrorLog table.

        Parameters
        ----------
        key : dict
            Dictionary containing the primary key fields for the table.
        **kwargs : dict
            Additional keyword arguments for non-primary key fields.
        """
        self._logger_warning(key)
        super().insert1(key, **kwargs)<|MERGE_RESOLUTION|>--- conflicted
+++ resolved
@@ -448,19 +448,6 @@
     LabMember().check_admin_privilege(
         error_message="Please contact database admin to edit database checksums"
     )
-<<<<<<< HEAD
-    external_table = common_schema.external[location]
-    if not (
-        external_query := (external_table & f"filepath LIKE '%{file_name}'")
-    ):
-        return
-    external_key = external_query.fetch1()
-    external_key.update(
-        {
-            "size": Path(filepath).stat().st_size,
-            "contents_hash": dj.hash.uuid_from_file(filepath),
-        }
-=======
 
     file_restr = f"filepath LIKE '%{file_name}'"
 
@@ -490,7 +477,6 @@
     update_vals = dict(
         size=Path(filepath).stat().st_size,
         contents_hash=dj.hash.uuid_from_file(filepath),
->>>>>>> ef27c90a
     )
     for to_update in to_updates:
         key = to_update.fetch1()
