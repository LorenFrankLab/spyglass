"""Helper functions for manipulating information from DataJoint fetch calls."""

import inspect
import multiprocessing.pool
import os
import re
from pathlib import Path
from typing import Iterable, List, Type, Union
from uuid import uuid4

import datajoint as dj
import h5py
import numpy as np
from datajoint.table import Table
from datajoint.user_tables import TableMeta, UserTable

from spyglass.utils.logging import logger
from spyglass.utils.nwb_helper_fn import file_from_dandi, get_nwb_file

STR_DTYPE = h5py.special_dtype(vlen=str)

# Tables that should be excluded from the undirected graph when finding paths
# for TableChain objects and searching for an upstream key.
PERIPHERAL_TABLES = [
    "`common_interval`.`interval_list`",
    "`common_nwbfile`.`__analysis_nwbfile_kachery`",
    "`common_nwbfile`.`__nwbfile_kachery`",
    "`common_nwbfile`.`analysis_nwbfile_kachery_selection`",
    "`common_nwbfile`.`analysis_nwbfile_kachery`",
    "`common_nwbfile`.`analysis_nwbfile`",
    "`common_nwbfile`.`kachery_channel`",
    "`common_nwbfile`.`nwbfile_kachery_selection`",
    "`common_nwbfile`.`nwbfile_kachery`",
    "`common_nwbfile`.`nwbfile`",
]


def sanitize_unix_name(name: str) -> str:
    """Sanitize a string to be a valid unix name.

    This function replaces any invalid characters with underscores and
    removes leading and trailing whitespace. It warns the user if the name
    has been changed.

    Parameters
    ----------
    name : str
        Name to sanitize.

    Returns
    -------
    str
        Sanitized name.
    """
    invalid_chars = r"[^a-zA-Z0-9_.-]+"
    sanitized_name = re.sub(invalid_chars, "_", name.strip().replace(" ", "_"))
    if sanitized_name != name:
        logger.warning(
            f"Name '{name}' contains invalid characters. "
            + f"Sanitized to '{sanitized_name}'."
        )
    return sanitized_name


def ensure_names(
    table: Union[str, Table, Iterable] = None, force_list: bool = False
) -> Union[str, List[str], None]:
    """Ensure table is a string.

    Parameters
    ----------
    table : Union[str, Table, Iterable], optional
        Table to ensure is a string, by default None. If passed as iterable,
        will ensure all elements are strings.
    force_list : bool, optional
        Force the return to be a list, by default False, only used if input is
        iterable.

    Returns
    -------
    Union[str, List[str], None]
        Table as a string or list of strings.
    """
    # is iterable (list, set, set) but not a table/string
    is_collection = isinstance(table, Iterable) and not isinstance(
        table, (Table, TableMeta, str)
    )
    if force_list and not is_collection:
        return [ensure_names(table)]
    if table is None:
        return None
    if isinstance(table, str):
        return table
    if is_collection:
        return [ensure_names(t) for t in table]
    return getattr(table, "full_table_name", None)


def declare_all_merge_tables():
    """Ensures all merge tables in the spyglass core package are declared.
    - Prevents circular imports
    - Prevents errors from table declaration within a transaction
    - Run during nwb insertion
    """
    from spyglass.decoding.decoding_merge import DecodingOutput  # noqa: F401
    from spyglass.lfp.lfp_merge import LFPOutput  # noqa: F401
    from spyglass.position.position_merge import PositionOutput  # noqa: F401
    from spyglass.spikesorting.spikesorting_merge import (  # noqa: F401
        SpikeSortingOutput,
    )


def fuzzy_get(index: Union[int, str], names: List[str], sources: List[str]):
    """Given lists of items/names, return item at index or by substring."""
    if isinstance(index, int):
        return sources[index]
    for i, part in enumerate(names):
        if index in part:
            return sources[i]
    return None


def unique_dicts(list_of_dict):
    """Remove duplicate dictionaries from a list."""
    return [dict(t) for t in {tuple(d.items()) for d in list_of_dict}]


def deprecated_factory(classes: list, old_module: str = "") -> list:
    """Creates a list of classes and logs a warning when instantiated

    Parameters
    ---------
    classes : list
        list of tuples containing old_class, new_class

    Returns
    ------
    list
        list of classes that will log a warning when instantiated
    """

    if not isinstance(classes, list):
        classes = [classes]

    ret = [
        _subclass_factory(old_name=c[0], new_class=c[1], old_module=old_module)
        for c in classes
    ]

    return ret[0] if len(ret) == 1 else ret


def _subclass_factory(
    old_name: str, new_class: Type, old_module: str = ""
) -> Type:
    """Creates a subclass with a deprecation warning on __init__

    Old class is a subclass of new class, so it will inherit all of the new
    class's methods. Old class retains its original name and module. Use
    __name__ to get the module name of the caller.

    Usage: OldClass = _subclass_factory('OldClass', __name__, NewClass)
    """

    new_module = new_class().__class__.__module__

    # Define the __call__ method for the new class
    def init_override(self, *args, **kwargs):
        logger.warning(
            "Deprecation: this class has been moved out of "
            + f"{old_module}\n"
            + f"\t{old_name} -> {new_module}.{new_class.__name__}"
            + "\nPlease use the new location."
        )
        return super(self.__class__, self).__init__(*args, **kwargs)

    class_dict = {
        "__module__": old_module or new_class.__class__.__module__,
        "__init__": init_override,
        "_is_deprecated": True,
    }

    return type(old_name, (new_class,), class_dict)


def dj_replace(original_table, new_values, key_column, replace_column):
    """Given the output of a fetch() call from a schema and a 2D array made up
    of (key_value, replace_value) tuples, find each instance of key_value in
    the key_column of the original table and replace the specified
    replace_column with the associated replace_value. Key values must be
    unique.

    Parameters
    ----------
    original_table
        Result of a datajoint .fetch() call on a schema query.
    new_values : list
        List of tuples, each containing (key_value, replace_value).
    replace_column : str
        The name of the column where to-be-replaced values are located.

    Returns
    -------
    original_table
        Structured array of new table entries that can be inserted back into the schema
    """

    # check to make sure the new_values are a list or array of tuples and fix if not
    if isinstance(new_values, tuple):
        tmp = list()
        tmp.append(new_values)
        new_values = tmp

    new_val_array = np.asarray(new_values)
    replace_ind = np.where(
        np.isin(original_table[key_column], new_val_array[:, 0])
    )
    original_table[replace_column][replace_ind] = new_val_array[:, 1]
    return original_table


def get_all_tables_in_stack(stack):
    """Get all classes from a stack of tables."""
    classes = set()
    for frame_info in stack:
        locals_dict = frame_info.frame.f_locals
        for obj in locals_dict.values():
            if not isinstance(obj, UserTable):
                continue  # skip non-tables
            if (name := obj.full_table_name) in PERIPHERAL_TABLES:
                continue  # skip common_nwbfile tables
            classes.add(name)
    return classes


def get_fetching_table_from_stack(stack):
    """Get all classes from a stack of tables."""
    classes = get_all_tables_in_stack(stack)
    if len(classes) > 1:
        classes = None  # predict only one but not sure, so return None
    return next(iter(classes)) if classes else None


def get_nwb_table(query_expression, tbl, attr_name, *attrs, **kwargs):
    """Get the NWB file name and path from the given DataJoint query.

    Parameters
    ----------
    query_expression : query
        A DataJoint query expression (e.g., join, restrict) or a table to call fetch on.
    tbl : table
        DataJoint table to fetch from.
    attr_name : str
        Attribute name to fetch from the table.
    *attrs : list
        Attributes from normal DataJoint fetch call.
    **kwargs : dict
        Keyword arguments from normal DataJoint fetch call.

    Returns
    -------
    nwb_files : list
        List of NWB file names.
    file_path_fn : function
        Function to get the absolute path to the NWB file.
    """
    from spyglass.common.common_nwbfile import AnalysisNwbfile, Nwbfile
    from spyglass.utils.dj_mixin import SpyglassMixin

    kwargs["as_dict"] = True  # force return as dictionary
    attrs = attrs or query_expression.heading.names  # if none, all

    which = "analysis" if "analysis" in attr_name else "nwb"
    tbl_map = {  # map to file_name_str and file_path_fn
        "analysis": ["analysis_file_name", AnalysisNwbfile.get_abs_path],
        "nwb": ["nwb_file_name", Nwbfile.get_abs_path],
    }
    file_name_str, file_path_fn = tbl_map[which]

    # logging arg only if instanced table inherits Mixin
    inst = (  # instancing may not be necessary
        query_expression()
        if isinstance(query_expression, type)
        and issubclass(query_expression, dj.Table)
        else query_expression
    )
    arg = dict(log_export=False) if isinstance(inst, SpyglassMixin) else dict()

    nwb_files = (
        query_expression.join(tbl.proj(nwb2load_filepath=attr_name), **arg)
    ).fetch(file_name_str)

    # Disabled #1024
    # if which == "analysis":  # log access of analysis files to log table
    #     AnalysisNwbfile().increment_access(
    #         nwb_files, table=get_fetching_table_from_stack(inspect.stack())
    #     )

    return nwb_files, file_path_fn


def fetch_nwb(query_expression, nwb_master, *attrs, **kwargs):
    """Get an NWB object from the given DataJoint query.

    Parameters
    ----------
    query_expression : query
        A DataJoint query expression (e.g., join, restrict) or a table to call fetch on.
    nwb_master : tuple
        Tuple (table, attr) to get the NWB filepath from.
        i.e. absolute path to NWB file can be obtained by looking up attr column of table
        table is usually Nwbfile or AnalysisNwbfile;
        attr is usually 'nwb_file_abs_path' or 'analysis_file_abs_path'
    *attrs : list
        Attributes from normal DataJoint fetch call.
    **kwargs : dict
        Keyword arguments from normal DataJoint fetch call.

    Returns
    -------
    nwb_objects : list
        List of dicts containing fetch results and NWB objects.
    """
    from spyglass.utils.dj_mixin import SpyglassMixin

    kwargs["as_dict"] = True  # force return as dictionary

    tbl, attr_name = nwb_master
    if "analysis" in attr_name:
        file_name_attr = "analysis_file_name"
    else:
        file_name_attr = "nwb_file_name"

    if not attrs:
        attrs = query_expression.heading.names

    nwb_files, file_path_fn = get_nwb_table(
        query_expression, tbl, attr_name, *attrs, **kwargs
    )

    for file_name in nwb_files:
        file_path = file_path_fn(file_name, from_schema=True)
        if not os.path.exists(file_path):
            # get from kachery/dandi or recompute, store in cache
            get_nwb_file(file_path, query_expression)

    # logging arg only if instanced table inherits Mixin
    inst = (  # instancing may not be necessary
        query_expression()
        if isinstance(query_expression, type)
        and issubclass(query_expression, dj.Table)
        else query_expression
    )
    arg = dict(log_export=False) if isinstance(inst, SpyglassMixin) else dict()
    query_table = query_expression.join(
        tbl.proj(nwb2load_filepath=attr_name), **arg
    )
    rec_dicts = query_table.fetch(*attrs, **kwargs)
    # get filepath for each. Use datajoint for checksum if local
    for rec_dict in rec_dicts:
        file_path = file_path_fn(rec_dict[file_name_attr])
        if file_from_dandi(file_path):
            # skip the filepath checksum if streamed from Dandi
            rec_dict["nwb2load_filepath"] = file_path
            continue

        # Full dict caused issues with dlc tables using dicts in secondary keys
        rec_only_pk = {k: rec_dict[k] for k in query_table.heading.primary_key}
        rec_dict["nwb2load_filepath"] = (query_table & rec_only_pk).fetch1(
            "nwb2load_filepath"
        )

    if not rec_dicts or not np.any(
        ["object_id" in key for key in rec_dicts[0]]
    ):
        return rec_dicts

    ret = []
    for rec_dict in rec_dicts:
        nwbf = get_nwb_file(rec_dict.pop("nwb2load_filepath"))
        # for each attr that contains substring 'object_id', store key-value: attr name to NWB object
        # remove '_object_id' from attr name
        nwb_objs = {
            id_attr.replace("_object_id", ""): _get_nwb_object(
                nwbf.objects, rec_dict[id_attr]
            )
            for id_attr in attrs
            if "object_id" in id_attr and rec_dict[id_attr] != ""
        }
        ret.append({**rec_dict, **nwb_objs})
    return ret


def _get_nwb_object(objects, object_id):
    """Retrieve NWB object and try to convert to dataframe if possible"""
    try:
        return objects[object_id].to_dataframe()
    except AttributeError:
        return objects[object_id]


def get_child_tables(table):
    """Get all child tables of a given table."""
    table = table() if inspect.isclass(table) else table
    return [
        dj.FreeTable(
            table.connection,
            (
                s
                if not s.isdigit()
                else next(iter(table.connection.dependencies.children(s)))
            ),
        )
        for s in table.children()
    ]


def update_analysis_for_dandi_standard(
    filepath: str,
    age: str = "P4M/P8M",
    resolve_external_table: bool = True,
):
    """Function to resolve common nwb file format errors within the database

    Parameters
    ----------
    filepath : str
        abs path to the file to edit
    age : str, optional
        age to assign animal if missing, by default "P4M/P8M"
    resolve_external_table : bool, optional
        whether to update the external table. Set False if editing file
        outside the database, by default True
    """
    from spyglass.common import LabMember

    LabMember().check_admin_privilege(
        error_message="Admin permissions required to edit existing analysis files"
    )
    file_name = filepath.split("/")[-1]
    # edit the file
    with h5py.File(filepath, "a") as file:
        sex_value = file["/general/subject/sex"][()].decode("utf-8")
        if sex_value not in ["Female", "Male", "F", "M", "O", "U"]:
            raise ValueError(f"Unexpected value for sex: {sex_value}")

        if len(sex_value) > 1:
            new_sex_value = sex_value[0].upper()
            logger.info(
                f"Adjusting subject sex: '{sex_value}' -> '{new_sex_value}'"
            )
            file["/general/subject/sex"][()] = new_sex_value

        # replace subject species value "Rat" with "Rattus norvegicus"
        species_value = file["/general/subject/species"][()].decode("utf-8")
        if species_value == "Rat":
            new_species_value = "Rattus norvegicus"
            logger.info(
                f"Adjusting subject species from '{species_value}' to "
                + f"'{new_species_value}'."
            )
            file["/general/subject/species"][()] = new_species_value

        elif not (
            len(species_value.split(" ")) == 2 or "NCBITaxon" in species_value
        ):
            raise ValueError(
                "Dandi upload requires species either be in Latin binomial form"
                + " (e.g., 'Mus musculus' and 'Homo sapiens') or be a NCBI "
                + "taxonomy link (e.g., "
                + "'http://purl.obolibrary.org/obo/NCBITaxon_280675').\n "
                + f"Please update species value of: {species_value}"
            )

        # add subject age dataset "P4M/P8M"
        if "age" not in file["/general/subject"]:
            new_age_value = age
            logger.info(
                f"Adding missing subject age, set to '{new_age_value}'."
            )
            file["/general/subject"].create_dataset(
                name="age", data=new_age_value, dtype=STR_DTYPE
            )

        # format name to "Last, First"
        experimenter_value = file["/general/experimenter"][:].astype(str)
        new_experimenter_value = dandi_format_names(experimenter_value)
        if experimenter_value != new_experimenter_value:
            new_experimenter_value = new_experimenter_value.astype(STR_DTYPE)
            logger.info(
                f"Adjusting experimenter from {experimenter_value} to "
                + f"{new_experimenter_value}."
            )
            file["/general/experimenter"][:] = new_experimenter_value

    # update the datajoint external store table to reflect the changes
    if resolve_external_table:
        location = "raw" if filepath.endswith("_.nwb") else "analysis"
        _resolve_external_table(filepath, file_name, location)


def dandi_format_names(experimenter: List) -> List:
    """Make names compliant with dandi standard of "Last, First"

    Parameters
    ----------
    experimenter : List
        List of experimenter names

    Returns
    -------
    List
        reformatted list of experimenter names
    """
    for i, name in enumerate(experimenter):
        parts = name.split(" ")
        new_name = " ".join(
            parts[:-1],
        )
        new_name = f"{parts[-1]}, {new_name}"
        experimenter[i] = new_name
    return experimenter


def _resolve_external_table(
    filepath: str, file_name: str, location: str = "analysis"
):
    """Function to resolve database vs. file property discrepancies.

    WARNING: This should only be used when editing file metadata. Can violate
    data integrity if improperly used.

    Parameters
    ----------
    filepath : str
        abs path to the file to edit
    file_name : str
        name of the file to edit
    location : str, optional
        which external table the file is in, current options are
        ["analysis", "raw], by default "analysis"
    """
    from spyglass.common import LabMember
    from spyglass.common.common_nwbfile import schema as common_schema

    LabMember().check_admin_privilege(
        error_message="Please contact database admin to edit database checksums"
    )
    external_table = common_schema.external[location]
    external_key = (external_table & f"filepath LIKE '%{file_name}'").fetch1()
    external_key.update(
        {
            "size": Path(filepath).stat().st_size,
            "contents_hash": dj.hash.uuid_from_file(filepath),
        }
    )
    external_table.update1(external_key)


def make_file_obj_id_unique(nwb_path: str):
    """Make the top-level object_id attribute of the file unique

    Parameters
    ----------
    nwb_path : str
        path to the NWB file

    Returns
    -------
    str
        the new object_id
    """
    from spyglass.common.common_lab import LabMember  # noqa: F401

    LabMember().check_admin_privilege(
        error_message="Admin permissions required to edit existing analysis files"
    )
    new_id = str(uuid4())
    with h5py.File(nwb_path, "a") as f:
        f.attrs["object_id"] = new_id
    location = "raw" if nwb_path.endswith("_.nwb") else "analysis"
    _resolve_external_table(
        nwb_path, nwb_path.split("/")[-1], location=location
    )
    return new_id


def _quick_get_analysis_path(file: str):
    """Get the absolute path to an analysis file on disc without integrity checks.
    For use when scanning large number of files.

    Parameters
    ----------
    file : str
        Name of the analysis file to get the path for.
    Returns
    -------
    str
        Absolute path to the analysis file. Returns None if the file is not found locally.
    """
    from spyglass.common import AnalysisNwbfile
    from spyglass.settings import sg_config

    analysis_dir = sg_config.analysis_dir
    if (path := Path(analysis_dir) / Path(file)).exists():
        return path

    folder = "_".join(file.split("_")[:-1])
    path = Path(analysis_dir) / Path(folder) / Path(file)
    if os.path.exists(path):
        return path
    path = Path(AnalysisNwbfile().get_abs_path(file))
    if path.exists():
        return path

    print(f"File {file} not found in {analysis_dir}")
    return None


def populate_pass_function(value):
    """Pass function for parallel populate.

    Note: To avoid pickling errors, the table must be passed by class,
        NOT by instance.
    Note: This function must be defined in the global namespace.

    Parameters
    ----------
    value : (table, key, kwargs)
        Class of table to populate, key to populate, and kwargs for populate
    """
    table, key, kwargs = value
    return table.populate(key, **kwargs)


class NonDaemonPool(multiprocessing.pool.Pool):
    """Non-daemonized pool for multiprocessing.

    Used to create a pool of non-daemonized processes, which are required for
    parallel populate operations in DataJoint.
    """

    # Explicitly set the start method to 'fork'
    # Allows the pool to be used in MacOS, where the default start method is 'spawn'
    multiprocessing.set_start_method("fork", force=True)

    def Process(self, *args, **kwds):
        """Return a non-daemonized process."""
        proc = super(NonDaemonPool, self).Process(*args, **kwds)

        class NonDaemonProcess(proc.__class__):
            """Monkey-patch process to ensure it is never daemonized"""

            @property
            def daemon(self):
                return False

            @daemon.setter
            def daemon(self, val):
                pass

        proc.__class__ = NonDaemonProcess
        return proc


def str_to_bool(value) -> bool:
    """Return whether the provided string represents true. Otherwise false."""
    # Due to distutils equivalent depreciation in 3.10
    # Adopted from github.com/PostHog/posthog/blob/master/posthog/utils.py
    if not value:
        return False
<<<<<<< HEAD
    return str(value).lower() in ("y", "yes", "t", "true", "1")
=======
    return str(value).lower() in ("y", "yes", "t", "true", "on", "1")


def accept_divergence(key, new_value, existing_value, test_mode=False):
    """prompt to accept divergence in values between existing and new entries"""
    if test_mode:
        # If get here in test mode, is because want to test failure
        logger.warning(
            "accept_divergence called in test mode, returning False without prompt"
        )
        return False
    response = dj.utils.user_choice(
        f"Existing entry differs in '{key}' column.\n"
        + "Accept the existing value of: \n"
        + f"'{existing_value}' \n"
        + "in place of the new value: \n"
        + f"'{new_value}' ?\n"
    )
    return str_to_bool(response)
>>>>>>> fa9d97a8
<|MERGE_RESOLUTION|>--- conflicted
+++ resolved
@@ -669,10 +669,7 @@
     # Adopted from github.com/PostHog/posthog/blob/master/posthog/utils.py
     if not value:
         return False
-<<<<<<< HEAD
     return str(value).lower() in ("y", "yes", "t", "true", "1")
-=======
-    return str(value).lower() in ("y", "yes", "t", "true", "on", "1")
 
 
 def accept_divergence(key, new_value, existing_value, test_mode=False):
@@ -690,5 +687,4 @@
         + "in place of the new value: \n"
         + f"'{new_value}' ?\n"
     )
-    return str_to_bool(response)
->>>>>>> fa9d97a8
+    return str_to_bool(response)