--- conflicted
+++ resolved
@@ -1,8 +1,4 @@
-<<<<<<< HEAD
-from typing import Union
-=======
-from typing import List
->>>>>>> 43c4ac28
+from typing import List, Union
 
 import datajoint as dj
 import numpy as np
@@ -98,7 +94,6 @@
             "nwb_file_name": nwb_file_name,
             "lfp_electrode_group_name": group_name,
         }
-<<<<<<< HEAD
         electrode_keys_to_insert = (
             electrode_table & f"electrode_id in {tuple(electrode_list)}"
         ).fetch("KEY")
@@ -119,25 +114,6 @@
             f"Successfully created/updated LFPElectrodeGroup {nwb_file_name}, {group_name} "
             f"with {len(electrode_list)} electrodes."
         )
-=======
-        LFPElectrodeGroup().insert1(key, skip_duplicates=True)
-
-        # TODO: do this in a better way
-        all_electrodes = (Electrode() & {"nwb_file_name": nwb_file_name}).fetch(
-            as_dict=True
-        )
-        primary_key = Electrode.primary_key
-        if isinstance(electrode_list, ndarray):
-            # convert to list if it is an numpy array
-            electrode_list = list(electrode_list.astype(int).reshape(-1))
-        for e in all_electrodes:
-            # create a dictionary so we can insert the electrodes
-            if e["electrode_id"] in electrode_list:
-                lfpelectdict = {k: v for k, v in e.items() if k in primary_key}
-                lfpelectdict["lfp_electrode_group_name"] = group_name
-                LFPElectrodeGroup().LFPElectrode.insert1(
-                    lfpelectdict, skip_duplicates=True
-                )
 
     def cautious_insert(
         self, session_key: dict, electrode_ids: List[int], group_name: str
@@ -184,5 +160,4 @@
 
         self.insert1(master_insert)
         self.LFPElectrode.insert(electrode_inserts)
-        return master_insert
->>>>>>> 43c4ac28
+        return master_insert