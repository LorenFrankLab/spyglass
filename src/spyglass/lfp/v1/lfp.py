--- conflicted
+++ resolved
@@ -7,12 +7,9 @@
 import numpy as np
 import pandas as pd
 import pynwb
-<<<<<<< HEAD
-=======
 import scipy.stats as stats
 from scipy.signal import hilbert
 import math
->>>>>>> 5200d176
 
 from spyglass.common.common_ephys import Electrode, Raw
 from spyglass.common.common_filter import FirFilterParameters
