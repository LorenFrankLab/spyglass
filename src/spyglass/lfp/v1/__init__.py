--- conflicted
+++ resolved
@@ -1,23 +1,13 @@
 # flake8: noqa
-<<<<<<< HEAD
-from spyglass.lfp.v1.lfp import LFPV1, ImportedLFPV1, LFPElectrodeGroup, LFPSelection
-=======
 from spyglass.lfp.v1.lfp import (
     LFPV1,
     ImportedLFPV1,
     LFPElectrodeGroup,
     LFPSelection,
 )
->>>>>>> 283bbe2d
 from spyglass.lfp.v1.lfp_artifact import (
     LFPArtifactDetection,
     LFPArtifactDetectionParameters,
     LFPArtifactDetectionSelection,
     LFPArtifactRemovedIntervalList,
-<<<<<<< HEAD
-)
-
-# from spyglass.lfp.v1.filtered_lfp import LFPBand, LFPBandSelection
-=======
-)
->>>>>>> 283bbe2d
+)