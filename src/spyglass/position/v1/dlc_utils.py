--- conflicted
+++ resolved
@@ -717,16 +717,6 @@
     orient = np.full(len(pos_df), np.nan)  # Initialize with NaNs
     x_vec = pos_df[LED1]["x"] - pos_df[LED2]["x"]
     y_vec = pos_df[LED1]["y"] - pos_df[LED2]["y"]
-<<<<<<< HEAD
-
-    # when y_vec is zero, 1&2 are equal. Compare to 3, determine if up or down
-    orient[y_vec.eq(0) & pos_df[LED3]["y"].gt(pos_df[LED1]["y"])] = np.pi / 2
-    orient[y_vec.eq(0) & pos_df[LED3]["y"].lt(pos_df[LED1]["y"])] = -np.pi / 2
-
-    # Handling error case where y_vec is zero and all Ys are the same
-    y_1, y_2, y_3 = pos_df[LED1]["y"], pos_df[LED2]["y"], pos_df[LED3]["y"]
-    if np.any(y_vec.eq(0) & y_1.eq(y_2) & y_1.eq(y_3)):
-=======
     y_eq0 = np.isclose(y_vec, 0)
 
     # when y_vec is zero, 1&2 are equal. Compare to 3, determine if up or down
@@ -736,20 +726,13 @@
     # Handling error case where y_vec is zero and all Ys are the same
     y_1, y_2, y_3 = pos_df[LED1]["y"], pos_df[LED2]["y"], pos_df[LED3]["y"]
     if np.any(y_eq0 & np.isclose(y_1, y_2) & np.isclose(y_2, y_3)):
->>>>>>> 734e3aa9
         raise Exception("Cannot determine head direction from bisector")
 
     # General case where y_vec is not zero. Use arctan2 to determine orientation
     length = np.sqrt(x_vec**2 + y_vec**2)
-<<<<<<< HEAD
-    norm_x = (-y_vec / length)[~y_vec.eq(0)]
-    norm_y = (x_vec / length)[~y_vec.eq(0)]
-    orient[~y_vec.eq(0)] = np.arctan2(norm_y, norm_x)
-=======
     norm_x = (-y_vec / length)[~y_eq0]
     norm_y = (x_vec / length)[~y_eq0]
     orient[~y_eq0] = np.arctan2(norm_y, norm_x)
->>>>>>> 734e3aa9
 
     return orient
 
