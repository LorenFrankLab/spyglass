# Convenience functions
# some DLC-utils copied from datajoint element-interface utils.py
import grp
import logging
import os
import pathlib
import pwd
import subprocess
from collections import abc
from contextlib import redirect_stdout
from itertools import groupby
from operator import itemgetter
from typing import Union

import datajoint as dj
import matplotlib.pyplot as plt
import numpy as np
import pandas as pd
from tqdm import tqdm as tqdm


def _set_permissions(directory, mode, username: str, groupname: str = None):
    """
    Use to recursively set ownership and permissions for
    directories/files that result from the DLC pipeline

    Parameters
    ----------
    directory : str or PosixPath
        path to target directory
    mode : stat read-out
        list of permissions to set using stat package
        (e.g. mode = stat.S_IRUSR | stat.S_IWUSR | stat.S_IRGRP)
    username : str
        username of user to set as owner and apply permissions to
    groupname : str
        existing Linux groupname to set as group owner
        and apply permissions to

    Returns
    -------
    None
    """

    directory = pathlib.Path(directory)
    assert directory.exists(), f"Target directory: {directory} does not exist"
    uid = pwd.getpwnam(username).pw_uid
    if groupname:
        gid = grp.getgrnam(groupname).gr_gid
    else:
        gid = None
    for dirpath, _, filenames in os.walk(directory):
        os.chown(dirpath, uid, gid)
        os.chmod(dirpath, mode)
        for filename in filenames:
            os.chown(os.path.join(dirpath, filename), uid, gid)
            os.chmod(os.path.join(dirpath, filename), mode)


class OutputLogger:
    """
    A class to wrap a logging.Logger object in order to provide context manager capabilities.

    This class uses contextlib.redirect_stdout to temporarily redirect sys.stdout and thus
    print statements to the log file instead of, or as well as the console.

    Attributes
    ----------
    logger : logging.Logger
        logger object
    name : str
        name of logger
    level : int
        level of logging that the logger is set to handle

    Methods
    -------
    setup_logger(name_logfile, path_logfile, print_console=False)
        initialize or get logger object with name_logfile
        that writes to path_logfile

    Examples
    --------
    >>> with OutputLogger(name, path, print_console=True) as logger:
    ...    print("this will print to logfile")
    ...    logger.logger.info("this will log to the logfile")
    ... print("this will print to the console")
    ... logger.logger.info("this will log to the logfile")

    """

    def __init__(self, name, path, level="INFO", **kwargs):
        self.logger = self.setup_logger(name, path, **kwargs)
        self.name = self.logger.name
        self.level = getattr(logging, level)

    def setup_logger(
        self, name_logfile, path_logfile, print_console=False
    ) -> logging.Logger:
        """
        Sets up a logger for that outputs to a file, and optionally, the console

        Parameters
        ----------
        name_logfile : str
            name of the logfile to use
        path_logfile : str
            path to the file that should be used as the file handler
        print_console : bool, default-False
            if True, prints to console as well as log file.

        Returns
        -------
        logger : logging.Logger
            the logger object with specified handlers
        """

        logger = logging.getLogger(name_logfile)
        # check to see if handlers already exist for this logger
        if logger.handlers:
            for handler in logger.handlers:
                # if it's a file handler
                # type is used instead of isinstance,
                # which doesn't work properly with logging.StreamHandler
                if type(handler) == logging.FileHandler:
                    # if paths don't match, change file handler path
                    if not os.path.samefile(handler.baseFilename, path_logfile):
                        handler.close()
                        logger.removeHandler(handler)
                        file_handler = self._get_file_handler(path_logfile)
                        logger.addHandler(file_handler)
                # if a stream handler exists and
                # if print_console is False remove streamHandler
                if type(handler) == logging.StreamHandler:
                    if not print_console:
                        handler.close()
                        logger.removeHandler(handler)
            if print_console and not any(
                type(handler) == logging.StreamHandler
                for handler in logger.handlers
            ):
                logger.addHandler(self._get_stream_handler())

        else:
            file_handler = self._get_file_handler(path_logfile)
            logger.addHandler(file_handler)
            if print_console:
                logger.addHandler(self._get_stream_handler())
        logger.setLevel(logging.INFO)
        return logger

    def _get_file_handler(self, path):
        output_dir = pathlib.Path(os.path.dirname(path))
        if not os.path.exists(output_dir):
            output_dir.mkdir(parents=True, exist_ok=True)
        file_handler = logging.FileHandler(path, mode="a")
        file_handler.setFormatter(self._get_formatter())
        return file_handler

    def _get_stream_handler(self):
        stream_handler = logging.StreamHandler()
        stream_handler.setFormatter(self._get_formatter())
        return stream_handler

    def _get_formatter(self):
        return logging.Formatter(
            "[%(asctime)s] in %(pathname)s, line %(lineno)d: %(message)s",
            datefmt="%d-%b-%y %H:%M:%S",
        )

    def write(self, msg):
        if msg and not msg.isspace():
            self.logger.log(self.level, msg)

    def flush(self):
        pass

    def __enter__(self):
        self._redirector = redirect_stdout(self)
        self._redirector.__enter__()
        return self

    def __exit__(self, exc_type, exc_value, traceback):
        # let contextlib do any exception handling here
        self._redirector.__exit__(exc_type, exc_value, traceback)


def get_dlc_root_data_dir():
    if "custom" in dj.config:
        if "dlc_root_data_dir" in dj.config["custom"]:
            dlc_root_dirs = dj.config.get("custom", {}).get("dlc_root_data_dir")
    if not dlc_root_dirs:
        return [
            "/nimbus/deeplabcut/projects/",
            "/nimbus/deeplabcut/output/",
            "/cumulus/deeplabcut/",
        ]
    elif not isinstance(dlc_root_dirs, abc.Sequence):
        return list(dlc_root_dirs)
    else:
        return dlc_root_dirs


def get_dlc_processed_data_dir() -> str:
    """Returns session_dir relative to custom 'dlc_output_dir' root"""
    if "custom" in dj.config:
        if "dlc_output_dir" in dj.config["custom"]:
            dlc_output_dir = dj.config.get("custom", {}).get("dlc_output_dir")
    if dlc_output_dir:
        return pathlib.Path(dlc_output_dir)
    else:
        return pathlib.Path("/nimbus/deeplabcut/output/")


def find_full_path(root_directories, relative_path):
    """
    from Datajoint Elements - unused
    Given a relative path, search and return the full-path
     from provided potential root directories (in the given order)
        :param root_directories: potential root directories
        :param relative_path: the relative path to find the valid root directory
        :return: full-path (pathlib.Path object)
    """
    relative_path = _to_Path(relative_path)

    if relative_path.exists():
        return relative_path

    # Turn to list if only a single root directory is provided
    if isinstance(root_directories, (str, pathlib.Path)):
        root_directories = [_to_Path(root_directories)]

    for root_dir in root_directories:
        if (_to_Path(root_dir) / relative_path).exists():
            return _to_Path(root_dir) / relative_path

    raise FileNotFoundError(
        f"No valid full-path found (from {root_directories})"
        f" for {relative_path}"
    )


def find_root_directory(root_directories, full_path):
    """
    From datajoint elements - unused
    Given multiple potential root directories and a full-path,
    search and return one directory that is the parent of the given path
        :param root_directories: potential root directories
        :param full_path: the full path to search the root directory
        :return: root_directory (pathlib.Path object)
    """
    full_path = _to_Path(full_path)

    if not full_path.exists():
        raise FileNotFoundError(f"{full_path} does not exist!")

    # Turn to list if only a single root directory is provided
    if isinstance(root_directories, (str, pathlib.Path)):
        root_directories = [_to_Path(root_directories)]

    try:
        return next(
            _to_Path(root_dir)
            for root_dir in root_directories
            if _to_Path(root_dir) in set(full_path.parents)
        )

    except StopIteration as exc:
        raise FileNotFoundError(
            f"No valid root directory found (from {root_directories})"
            f" for {full_path}"
        ) from exc


def infer_output_dir(key, makedir=True):
    """Return the expected pose_estimation_output_dir.

    Parameters
    ----------
    key: DataJoint key specifying a pairing of VideoFile and Model.
    """
    # TODO: add check to make sure interval_list_name refers to a single epoch
    # Or make key include epoch in and of itself instead of interval_list_name
    nwb_file_name = key["nwb_file_name"].split("_.")[0]
    output_dir = pathlib.Path(os.getenv("DLC_OUTPUT_PATH")) / pathlib.Path(
        f"{nwb_file_name}/{nwb_file_name}_{key['epoch']:02}"
        f"_model_" + key["dlc_model_name"].replace(" ", "-")
    )
    if makedir is True:
        if not os.path.exists(output_dir):
            output_dir.mkdir(parents=True, exist_ok=True)
    return output_dir


def _to_Path(path):
    """
    Convert the input "path" into a pathlib.Path object
    Handles one odd Windows/Linux incompatibility of the "\\"
    """
    return pathlib.Path(str(path).replace("\\", "/"))


def get_video_path(key):
    """
    Given nwb_file_name and interval_list_name returns specified
    video file filename and path

    Parameters
    ----------
    key : dict
        Dictionary containing nwb_file_name and interval_list_name as keys

    Returns
    -------
    video_filepath : str
        path to the video file, including video filename
    video_filename : str
        filename of the video
    """
    import pynwb

    from ...common.common_behav import VideoFile

    video_info = (
        VideoFile()
        & {"nwb_file_name": key["nwb_file_name"], "epoch": key["epoch"]}
    ).fetch1()
    nwb_path = (
        f"{os.getenv('SPYGLASS_BASE_DIR')}/raw/{video_info['nwb_file_name']}"
    )
    with pynwb.NWBHDF5IO(path=nwb_path, mode="r") as in_out:
        nwb_file = in_out.read()
        nwb_video = nwb_file.objects[video_info["video_file_object_id"]]
        video_filepath = VideoFile.get_abs_path(
            {"nwb_file_name": key["nwb_file_name"], "epoch": key["epoch"]}
        )
        video_dir = os.path.dirname(video_filepath) + "/"
        video_filename = video_filepath.split(video_dir)[-1]
        meters_per_pixel = nwb_video.device.meters_per_pixel
        timestamps = np.asarray(nwb_video.timestamps)
    return video_dir, video_filename, meters_per_pixel, timestamps


def check_videofile(
    video_path: Union[str, pathlib.PosixPath],
    output_path: Union[str, pathlib.PosixPath] = os.getenv("DLC_VIDEO_PATH"),
    video_filename: str = None,
    video_filetype: str = "h264",
):
    """
    Checks the file extension of a video file to make sure it is .mp4 for
    DeepLabCut processes. Converts to MP4 if not already.

    Parameters
    ----------
    video_path : str or PosixPath object
        path to directory of the existing video file without filename
    output_path : str or PosixPath object
        path to directory where converted video will be saved
    video_filename : str, Optional
        filename of the video to convert, if not provided, video_filetype must be
        and all video files of video_filetype in the directory will be converted
    video_filetype : str or List, Default 'h264', Optional
        If video_filename is not provided,
        all videos of this filetype will be converted to .mp4

    Returns
    -------
    output_files : List of PosixPath objects
        paths to converted video file(s)
    """

    if not video_filename:
        video_files = pathlib.Path(video_path).glob(f"*.{video_filetype}")
    else:
        video_files = [pathlib.Path(f"{video_path}/{video_filename}")]
    output_files = []
    for video_filepath in video_files:
        if video_filepath.exists():
            if video_filepath.suffix == ".mp4":
                output_files.append(video_filepath)
                continue
        video_file = (
            video_filepath.as_posix()
            .rsplit(video_filepath.parent.as_posix(), maxsplit=1)[-1]
            .split("/")[-1]
        )
        output_files.append(
            _convert_mp4(video_file, video_path, output_path, videotype="mp4")
        )
    return output_files


def _convert_mp4(
    filename: str,
    video_path: str,
    dest_path: str,
    videotype: str,
    count_frames=False,
    return_output=True,
):
    """converts video to mp4 using passthrough for frames
    Parameters
    ----------
    filename: str
        filename of video including suffix (e.g. .h264)
    video_path: str
        path of input video excluding filename
    dest_path: str
        path of output video excluding filename, but no suffix (e.g. no '.mp4')
    videotype: str
        str of filetype to convert to (currently only accepts 'mp4')
    count_frames: bool
        if True counts the number of frames in both videos instead of packets
    return_output: bool
        if True returns the destination filename
    """

    orig_filename = filename
    video_path = pathlib.PurePath(
        pathlib.Path(video_path), pathlib.Path(filename)
    )
    if videotype not in ["mp4"]:
        raise NotImplementedError
    dest_filename = os.path.splitext(filename)[0]
    if ".1" in dest_filename:
        dest_filename = os.path.splitext(dest_filename)[0]
    dest_path = pathlib.Path(f"{dest_path}/{dest_filename}.{videotype}")
    convert_command = [
        "ffmpeg",
        "-vsync",
        "passthrough",
        "-i",
        f"{video_path.as_posix()}",
        "-codec",
        "copy",
        f"{dest_path.as_posix()}",
    ]
    try:
        convert_process = subprocess.Popen(
            convert_command, stdout=subprocess.PIPE, stderr=subprocess.STDOUT
        )
    except subprocess.CalledProcessError as err:
        raise RuntimeError(
            f"command {err.cmd} return with error (code {err.returncode}): {err.output}"
        ) from err
    out, _ = convert_process.communicate()
    print(out.decode("utf-8"))
    print(f"finished converting {filename}")
    print(
        f"Checking that number of packets match between {orig_filename} and {dest_filename}"
    )
    num_packets = []
    for file in [video_path, dest_path]:
        packets_command = [
            "ffprobe",
            "-v",
            "error",
            "-select_streams",
            "v:0",
            "-count_packets",
            "-show_entries",
            "stream=nb_read_packets",
            "-of",
            "csv=p=0",
            file.as_posix(),
        ]
        frames_command = [
            "ffprobe",
            "-v",
            "error",
            "-select_streams",
            "v:0",
            "-count_frames",
            "-show_entries",
            "stream=nb_read_frames",
            "-of",
            "csv=p=0",
            file.as_posix(),
        ]
        if count_frames:
            try:
                check_process = subprocess.Popen(
                    frames_command,
                    stdout=subprocess.PIPE,
                    stderr=subprocess.STDOUT,
                )
            except subprocess.CalledProcessError as err:
                raise RuntimeError(
                    f"command {err.cmd} return with error (code {err.returncode}): {err.output}"
                ) from err
        else:
            try:
                check_process = subprocess.Popen(
                    packets_command,
                    stdout=subprocess.PIPE,
                    stderr=subprocess.STDOUT,
                )
            except subprocess.CalledProcessError as err:
                raise RuntimeError(
                    f"command {err.cmd} return with error (code {err.returncode}): {err.output}"
                ) from err
        out, _ = check_process.communicate()
        num_packets.append(int(out.decode("utf-8").split("\n")[0]))
    print(
        f"Number of packets in {orig_filename}: {num_packets[0]}, {dest_filename}: {num_packets[1]}"
    )
    assert num_packets[0] == num_packets[1]
    if return_output:
        return dest_path


def get_gpu_memory():
    """Queries the gpu cluster and returns the memory use for each core.
    This is used to evaluate which GPU cores are available to run jobs on
    (i.e. pose estimation, DLC model training)

    Returns
    -------
    memory_use_values : dict
        dictionary with core number as key and memory in use as value.

    Raises
    ------
    RuntimeError
        if subproccess command errors.
    """

    output_to_list = lambda x: x.decode("ascii").split("\n")[:-1]
    query_cmd = "nvidia-smi --query-gpu=memory.used --format=csv"
    try:
        memory_use_info = output_to_list(
            subprocess.check_output(query_cmd.split(), stderr=subprocess.STDOUT)
        )[1:]
    except subprocess.CalledProcessError as err:
        raise RuntimeError(
            f"command {err.cmd} return with error (code {err.returncode}): {err.output}"
        ) from err
    memory_use_values = {
        i: int(x.split()[0]) for i, x in enumerate(memory_use_info)
    }
    return memory_use_values


def get_span_start_stop(indices):
    """_summary_

    Parameters
    ----------
    indices : _type_
        _description_

    Returns
    -------
    _type_
        _description_
    """
    span_inds = []
    # Get start and stop index of spans of consecutive indices
    for k, g in groupby(enumerate(indices), lambda x: x[1] - x[0]):
        group = list(map(itemgetter(1), g))
        span_inds.append((group[0], group[-1]))
    return span_inds


def interp_pos(dlc_df, spans_to_interp, **kwargs):
    idx = pd.IndexSlice
    for ind, (span_start, span_stop) in enumerate(spans_to_interp):
        if (span_stop + 1) >= len(dlc_df):
            dlc_df.loc[idx[span_start:span_stop], idx["x"]] = np.nan
            dlc_df.loc[idx[span_start:span_stop], idx["y"]] = np.nan
            print(f"ind: {ind} has no endpoint with which to interpolate")
            continue
        if span_start < 1:
            dlc_df.loc[idx[span_start:span_stop], idx["x"]] = np.nan
            dlc_df.loc[idx[span_start:span_stop], idx["y"]] = np.nan
            print(f"ind: {ind} has no startpoint with which to interpolate")
            continue
        x = [dlc_df["x"].iloc[span_start - 1], dlc_df["x"].iloc[span_stop + 1]]
        y = [dlc_df["y"].iloc[span_start - 1], dlc_df["y"].iloc[span_stop + 1]]
        span_len = int(span_stop - span_start + 1)
        start_time = dlc_df.index[span_start]
        stop_time = dlc_df.index[span_stop]
        if "max_pts_to_interp" in kwargs:
            if span_len > kwargs["max_pts_to_interp"]:
                dlc_df.loc[idx[span_start:span_stop], idx["x"]] = np.nan
                dlc_df.loc[idx[span_start:span_stop], idx["y"]] = np.nan
                print(
                    f"inds {span_start} to {span_stop} "
                    f"length: {span_len} not interpolated"
                )
        if "max_cm_to_interp" in kwargs:
            if (
                np.linalg.norm(np.array([x[0], y[0]]) - np.array([x[1], y[1]]))
                > kwargs["max_cm_to_interp"]
            ):
                dlc_df.loc[idx[start_time:stop_time], idx["x"]] = np.nan
                dlc_df.loc[idx[start_time:stop_time], idx["y"]] = np.nan
                change = np.linalg.norm(
                    np.array([x[0], y[0]]) - np.array([x[1], y[1]])
                )
                print(
                    f"inds {span_start} to {span_stop + 1} "
                    f"with change in position: {change:.2f} not interpolated"
                )
                continue

        xnew = np.interp(
            x=dlc_df.index[span_start : span_stop + 1],
            xp=[start_time, stop_time],
            fp=[x[0], x[-1]],
        )
        ynew = np.interp(
            x=dlc_df.index[span_start : span_stop + 1],
            xp=[start_time, stop_time],
            fp=[y[0], y[-1]],
        )
        dlc_df.loc[idx[start_time:stop_time], idx["x"]] = xnew
        dlc_df.loc[idx[start_time:stop_time], idx["y"]] = ynew

    return dlc_df


def smooth_moving_avg(
    interp_df, smoothing_duration: float, sampling_rate: int, **kwargs
):
    import bottleneck as bn

    idx = pd.IndexSlice
    moving_avg_window = int(np.round(smoothing_duration * sampling_rate))
    xy_arr = interp_df.loc[:, idx[("x", "y")]].values
    smoothed_xy_arr = bn.move_mean(
        xy_arr, window=moving_avg_window, axis=0, min_count=1
    )
    interp_df.loc[:, idx["x"]], interp_df.loc[:, idx["y"]] = [
        *zip(*smoothed_xy_arr.tolist())
    ]
    return interp_df


_key_to_smooth_func_dict = {
    "moving_avg": smooth_moving_avg,
}


def fill_nan(variable, video_time, variable_time):
    video_ind = np.digitize(variable_time, video_time[1:])

    n_video_time = len(video_time)
    try:
        n_variable_dims = variable.shape[1]
        filled_variable = np.full((n_video_time, n_variable_dims), np.nan)
    except IndexError:
        filled_variable = np.full((n_video_time,), np.nan)
    filled_variable[video_ind] = variable

    return filled_variable


def convert_to_pixels(data, frame_size, cm_to_pixels=1.0):
    """Converts from cm to pixels and flips the y-axis.
    Parameters
    ----------
    data : ndarray, shape (n_time, 2)
    frame_size : array_like, shape (2,)
    cm_to_pixels : float

    Returns
    -------
    converted_data : ndarray, shape (n_time, 2)
    """
    return data / cm_to_pixels


def make_video(
    video_filename,
    video_frame_inds,
    position_mean,
    centroids,
    likelihoods,
    position_time,
    video_time=None,
    processor="opencv",
    frames=None,
    percent_frames=1,
    output_video_filename="output.mp4",
    cm_to_pixels=1.0,
    disable_progressbar=False,
    crop=None,
    arrow_radius=15,
    circle_radius=8,
):
    import cv2

    RGB_PINK = (234, 82, 111)
    RGB_YELLOW = (253, 231, 76)
    RGB_WHITE = (255, 255, 255)
    RGB_BLUE = (30, 144, 255)
    RGB_ORANGE = (255, 127, 80)
    #     "#29ff3e",
    #     "#ff0073",
    #     "#ff291a",
    #     "#1e2cff",
    #     "#b045f3",
    #     "#ffe91a",
    # ]
    if processor == "opencv":
        video = cv2.VideoCapture(video_filename)
        fourcc = cv2.VideoWriter_fourcc(*"mp4v")
        frame_size = (int(video.get(3)), int(video.get(4)))
        frame_rate = video.get(5)
        if frames is not None:
            n_frames = len(frames)
        else:
            n_frames = int(len(video_frame_inds) * percent_frames)
            frames = np.arange(0, n_frames)
        print(
            f"video save path: {output_video_filename}\n{n_frames} frames in total."
        )
        if crop:
            crop_offset_x = crop[0]
            crop_offset_y = crop[2]
            frame_size = (crop[1] - crop[0], crop[3] - crop[2])
        out = cv2.VideoWriter(
            output_video_filename, fourcc, frame_rate, frame_size, True
        )
        print(f"video_output: {output_video_filename}")

        # centroids = {
        #     color: self.fill_nan(data, video_time, position_time)
        #     for color, data in centroids.items()
        # }
        if video_time:
            position_mean = {
                key: fill_nan(position_mean[key]["position"], video_time, position_time)
                for key in position_mean.keys()
            }
            orientation_mean = {
                key: fill_nan(
                    position_mean[key]["orientation"], video_time, position_time
                )
                for key in orientation_mean.keys()
            }
        print(
            f"frames start: {frames[0]}\nvideo_frames start: {video_frame_inds[0]}\ncv2 frame ind start: {int(video.get(1))}"
        )
        for time_ind in tqdm(
            frames, desc="frames", disable=disable_progressbar
        ):
            if time_ind == 0:
                video.set(1, time_ind + 1)
            elif int(video.get(1)) != time_ind - 1:
                video.set(1, time_ind - 1)
            is_grabbed, frame = video.read()

            if is_grabbed:
                frame = cv2.cvtColor(frame, cv2.COLOR_BGR2RGB)
                if crop:
                    frame = frame[crop[2] : crop[3], crop[0] : crop[1]].copy()
                if time_ind < video_frame_inds[0] - 1:
                    cv2.putText(
                        img=frame,
                        text=f"time_ind: {int(time_ind)} video frame: {int(video.get(1))}",
                        org=(10, 10),
                        fontFace=cv2.FONT_HERSHEY_SIMPLEX,
                        fontScale=0.5,
                        color=RGB_YELLOW,
                        thickness=1,
                    )
                    frame = cv2.cvtColor(frame, cv2.COLOR_RGB2BGR)
                    out.write(frame)
                    continue
                cv2.putText(
                    img=frame,
                    text=f"time_ind: {int(time_ind)} video frame: {int(video.get(1))}",
                    org=(10, 10),
                    fontFace=cv2.FONT_HERSHEY_SIMPLEX,
                    fontScale=0.5,
                    color=RGB_YELLOW,
                    thickness=1,
                )
                pos_ind = time_ind - video_frame_inds[0]
                # red_centroid = centroids["red"][time_ind]
                # green_centroid = centroids["green"][time_ind]
                for key in position_mean.keys():
                    position = position_mean[key][pos_ind]
                    # if crop:
                    #     position = np.hstack(
                    #         (
                    #             convert_to_pixels(
                    #                 position[0, np.newaxis],
                    #                 frame_size,
                    #                 cm_to_pixels,
                    #             )
                    #             - crop_offset_x,
                    #             convert_to_pixels(
                    #                 position[1, np.newaxis],
                    #                 frame_size,
                    #                 cm_to_pixels,
                    #             )
                    #             - crop_offset_y,
                    #         )
                    #     )
                    # else:
                    #     position = convert_to_pixels(position, frame_size, cm_to_pixels)
                    position = convert_to_pixels(
                        position, frame_size, cm_to_pixels
                    )
                    orientation = orientation_mean[key][pos_ind]
                    if key == "DLC":
                        color = RGB_BLUE
                    if key == "Trodes":
                        color = RGB_ORANGE
<<<<<<< HEAD
                    if key == "Common":
                        color = RGB_PINK
                    if np.all(~np.isnan(position)) & np.all(~np.isnan(orientation)):
=======
                    if np.all(~np.isnan(position)) & np.all(
                        ~np.isnan(orientation)
                    ):
>>>>>>> 89c32e8c
                        arrow_tip = (
                            int(
                                position[0] + arrow_radius * np.cos(orientation)
                            ),
                            int(
                                position[1] + arrow_radius * np.sin(orientation)
                            ),
                        )
                        cv2.arrowedLine(
                            img=frame,
                            pt1=tuple(position.astype(int)),
                            pt2=arrow_tip,
                            color=color,
                            thickness=4,
                            line_type=8,
                            shift=cv2.CV_8U,
                            tipLength=0.25,
                        )

                    if np.all(~np.isnan(position)):
                        cv2.circle(
                            img=frame,
                            center=tuple(position.astype(int)),
                            radius=circle_radius,
                            color=color,
                            thickness=-1,
                            shift=cv2.CV_8U,
                        )
                # if np.all(~np.isnan(red_centroid)):
                #     cv2.circle(
                #         img=frame,
                #         center=tuple(red_centroid.astype(int)),
                #         radius=circle_radius,
                #         color=RGB_YELLOW,
                #         thickness=-1,
                #         shift=cv2.CV_8U,
                #     )

                # if np.all(~np.isnan(green_centroid)):
                #     cv2.circle(
                #         img=frame,
                #         center=tuple(green_centroid.astype(int)),
                #         radius=circle_radius,
                #         color=RGB_PINK,
                #         thickness=-1,
                #         shift=cv2.CV_8U,
                #     )

                # if np.all(~np.isnan(head_position)) & np.all(
                #     ~np.isnan(head_orientation)
                # ):
                #     arrow_tip = (
                #         int(head_position[0] + arrow_radius * np.cos(head_orientation)),
                #         int(head_position[1] + arrow_radius * np.sin(head_orientation)),
                #     )
                #     cv2.arrowedLine(
                #         img=frame,
                #         pt1=tuple(head_position.astype(int)),
                #         pt2=arrow_tip,
                #         color=RGB_WHITE,
                #         thickness=4,
                #         line_type=8,
                #         shift=cv2.CV_8U,
                #         tipLength=0.25,
                #     )

                # if np.all(~np.isnan(head_position)):
                #     cv2.circle(
                #         img=frame,
                #         center=tuple(head_position.astype(int)),
                #         radius=circle_radius,
                #         color=RGB_WHITE,
                #         thickness=-1,
                #         shift=cv2.CV_8U,
                #     )

                frame = cv2.cvtColor(frame, cv2.COLOR_RGB2BGR)
                out.write(frame)
            else:
                print("not grabbed")
                break
        print("releasing video")
        video.release()
        out.release()
        print("destroying cv2 windows")
        cv2.destroyAllWindows()
        print("finished making video with opencv")
        return

    elif processor == "matplotlib":
        import matplotlib.animation as animation
        import matplotlib.font_manager as fm

        position_mean = position_mean["DLC"]
        orientation_mean = orientation_mean["DLC"]
        frame_offset = -1
        time_slice = []
        video_slowdown = 1
        vmax = 0.07  # ?
        # Set up formatting for the movie files

        window_size = 501
        if likelihoods:
            plot_likelihood = True
        elif likelihoods is None:
            plot_likelihood = False

        window_ind = np.arange(window_size) - window_size // 2
        # Get video frames
        assert pathlib.Path(
            video_filename
        ).exists(), f"Path to video: {video_filename} does not exist"
        color_swatch = [
            "#29ff3e",
            "#ff0073",
            "#ff291a",
            "#1e2cff",
            "#b045f3",
            "#ffe91a",
        ]
        video = cv2.VideoCapture(video_filename)
        fourcc = cv2.VideoWriter_fourcc(*"mp4v")
        frame_size = (int(video.get(3)), int(video.get(4)))
        frame_rate = video.get(5)
        Writer = animation.writers["ffmpeg"]
        if frames is not None:
            n_frames = len(frames)
        else:
            n_frames = int(len(video_frame_inds) * percent_frames)
            frames = np.arange(0, n_frames)
        print(
            f"video save path: {output_video_filename}\n{n_frames} frames in total."
        )
        fps = int(np.round(frame_rate / video_slowdown))
        writer = Writer(fps=fps, bitrate=-1)
        ret, frame = video.read()
        frame = cv2.cvtColor(frame, cv2.COLOR_BGR2RGB)
        if crop:
            frame = frame[crop[2] : crop[3], crop[0] : crop[1]].copy()
            crop_offset_x = crop[0]
            crop_offset_y = crop[2]
        frame_ind = 0
        with plt.style.context("dark_background"):
            # Set up plots
            fig, axes = plt.subplots(
                2,
                1,
                figsize=(8, 6),
                gridspec_kw={"height_ratios": [8, 1]},
                constrained_layout=False,
            )

            axes[0].tick_params(colors="white", which="both")
            axes[0].spines["bottom"].set_color("white")
            axes[0].spines["left"].set_color("white")
            image = axes[0].imshow(frame, animated=True)
            print(f"frame after init plot: {video.get(1)}")
            centroid_plot_objs = {
                bodypart: axes[0].scatter(
                    [],
                    [],
                    s=2,
                    zorder=102,
                    color=color,
                    label=f"{bodypart} position",
                    animated=True,
                    alpha=0.6,
                )
                for color, bodypart in zip(color_swatch, centroids.keys())
            }
            centroid_position_dot = axes[0].scatter(
                [],
                [],
                s=5,
                zorder=102,
                color="#b045f3",
                label="centroid position",
                animated=True,
                alpha=0.6,
            )
            (orientation_line,) = axes[0].plot(
                [],
                [],
                color="cyan",
                linewidth=1,
                animated=True,
                label="Orientation",
            )
            axes[0].set_xlabel("")
            axes[0].set_ylabel("")
            ratio = frame_size[1] / frame_size[0]
            if crop:
                ratio = (crop[3] - crop[2]) / (crop[1] - crop[0])
            x_left, x_right = axes[0].get_xlim()
            y_low, y_high = axes[0].get_ylim()
            axes[0].set_aspect(
                abs((x_right - x_left) / (y_low - y_high)) * ratio
            )
            axes[0].spines["top"].set_color("black")
            axes[0].spines["right"].set_color("black")
            time_delta = pd.Timedelta(
                position_time[0] - position_time[0]
            ).total_seconds()
            axes[0].legend(loc="lower right", fontsize=4)
            title = axes[0].set_title(
                f"time = {time_delta:3.4f}s\n frame = {frame_ind}",
                fontsize=8,
            )
            fontprops = fm.FontProperties(size=12)
            #     scalebar = AnchoredSizeBar(axes[0].transData,
            #                                20, '20 cm', 'lower right',
            #                                pad=0.1,
            #                                color='white',
            #                                frameon=False,
            #                                size_vertical=1,
            #                                fontproperties=fontprops)

            #     axes[0].add_artist(scalebar)
            axes[0].axis("off")
            if plot_likelihood:
                likelihood_objs = {
                    bodypart: axes[1].plot(
                        [],
                        [],
                        color=color,
                        linewidth=1,
                        animated=True,
                        clip_on=False,
                        label=bodypart,
                    )[0]
                    for color, bodypart in zip(color_swatch, likelihoods.keys())
                }
                axes[1].set_ylim((0.0, 1))
                print(f"frame_rate: {frame_rate}")
                axes[1].set_xlim(
                    (
                        window_ind[0] / frame_rate,
                        window_ind[-1] / frame_rate,
                    )
                )
                axes[1].set_xlabel("Time [s]")
                axes[1].set_ylabel("Likelihood")
                axes[1].set_facecolor("black")
                axes[1].spines["top"].set_color("black")
                axes[1].spines["right"].set_color("black")
                axes[1].legend(loc="upper right", fontsize=4)
            progress_bar = tqdm(leave=True, position=0)
            progress_bar.reset(total=n_frames)

            def _update_plot(time_ind):
                if time_ind == 0:
                    video.set(1, time_ind + 1)
                else:
                    video.set(1, time_ind - 1)
                ret, frame = video.read()
                if ret:
                    frame = cv2.cvtColor(frame, cv2.COLOR_BGR2RGB)
                    if crop:
                        frame = frame[
                            crop[2] : crop[3], crop[0] : crop[1]
                        ].copy()
                    image.set_array(frame)
                pos_ind = np.where(video_frame_inds == time_ind)[0]
                if len(pos_ind) == 0:
                    centroid_position_dot.set_offsets((np.NaN, np.NaN))
                    for bodypart in centroid_plot_objs.keys():
                        centroid_plot_objs[bodypart].set_offsets(
                            (np.NaN, np.NaN)
                        )
                    orientation_line.set_data((np.NaN, np.NaN))
                    title.set_text(f"time = {0:3.4f}s\n frame = {time_ind}")
                else:
                    pos_ind = pos_ind[0]
                    dlc_centroid_data = convert_to_pixels(
                        position_mean[pos_ind], frame, cm_to_pixels
                    )
                    if crop:
                        dlc_centroid_data = np.hstack(
                            (
                                convert_to_pixels(
                                    position_mean[pos_ind, 0, np.newaxis],
                                    frame,
                                    cm_to_pixels,
                                )
                                - crop_offset_x,
                                convert_to_pixels(
                                    position_mean[pos_ind, 1, np.newaxis],
                                    frame,
                                    cm_to_pixels,
                                )
                                - crop_offset_y,
                            )
                        )
                    for bodypart in centroid_plot_objs.keys():
                        centroid_plot_objs[bodypart].set_offsets(
                            convert_to_pixels(
                                centroids[bodypart][pos_ind],
                                frame,
                                cm_to_pixels,
                            )
                        )
                    centroid_position_dot.set_offsets(dlc_centroid_data)
                    r = 30
                    orientation_line.set_data(
                        [
                            dlc_centroid_data[0],
                            dlc_centroid_data[0]
                            + r * np.cos(orientation_mean[pos_ind]),
                        ],
                        [
                            dlc_centroid_data[1],
                            dlc_centroid_data[1]
                            + r * np.sin(orientation_mean[pos_ind]),
                        ],
                    )
                    # Need to convert times to datetime object probably.

                    time_delta = pd.Timedelta(
                        pd.to_datetime(position_time[pos_ind] * 1e9, unit="ns")
                        - pd.to_datetime(position_time[0] * 1e9, unit="ns")
                    ).total_seconds()
                    title.set_text(
                        f"time = {time_delta:3.4f}s\n frame = {time_ind}"
                    )
                    likelihood_inds = pos_ind + window_ind
                    neg_inds = np.where(likelihood_inds < 0)[0]
                    over_inds = np.where(
                        likelihood_inds
                        > (len(likelihoods[list(likelihood_objs.keys())[0]]))
                        - 1
                    )[0]
                    if len(neg_inds) > 0:
                        likelihood_inds[neg_inds] = 0
                    if len(over_inds) > 0:
                        likelihood_inds[neg_inds] = -1
                    for bodypart in likelihood_objs.keys():
                        likelihood_objs[bodypart].set_data(
                            window_ind / frame_rate,
                            np.asarray(likelihoods[bodypart][likelihood_inds]),
                        )
                progress_bar.update()

                return (
                    image,
                    centroid_position_dot,
                    orientation_line,
                    title,
                    # redC_likelihood,
                    # green_likelihood,
                    # redL_likelihood,
                    # redR_likelihood,
                )

            movie = animation.FuncAnimation(
                fig,
                _update_plot,
                frames=frames,
                interval=1000 / fps,
                blit=True,
            )
            movie.save(output_video_filename, writer=writer, dpi=400)
            video.release()
            print("finished making video with matplotlib")
            return<|MERGE_RESOLUTION|>--- conflicted
+++ resolved
@@ -811,15 +811,9 @@
                         color = RGB_BLUE
                     if key == "Trodes":
                         color = RGB_ORANGE
-<<<<<<< HEAD
                     if key == "Common":
                         color = RGB_PINK
                     if np.all(~np.isnan(position)) & np.all(~np.isnan(orientation)):
-=======
-                    if np.all(~np.isnan(position)) & np.all(
-                        ~np.isnan(orientation)
-                    ):
->>>>>>> 89c32e8c
                         arrow_tip = (
                             int(
                                 position[0] + arrow_radius * np.cos(orientation)
