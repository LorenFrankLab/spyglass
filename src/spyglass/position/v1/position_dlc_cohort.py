from pathlib import Path

import datajoint as dj
import numpy as np
import pandas as pd

from spyglass.common.common_nwbfile import AnalysisNwbfile
from spyglass.position.v1.dlc_utils import file_log, infer_output_dir
from spyglass.position.v1.position_dlc_pose_estimation import (
    DLCPoseEstimation,
)  # noqa: F401
from spyglass.position.v1.position_dlc_position import DLCSmoothInterp
from spyglass.utils import SpyglassMixin, logger

schema = dj.schema("position_v1_dlc_cohort")


@schema
class DLCSmoothInterpCohortSelection(SpyglassMixin, dj.Manual):
    """
    Table to specify which combination of bodyparts from DLCSmoothInterp
    get combined into a cohort
    """

    definition = """
    dlc_si_cohort_selection_name : varchar(120)
    -> DLCPoseEstimation
    ---
    bodyparts_params_dict   : blob      # Dict with bodypart as key and desired dlc_si_params_name as value
    """


@schema
class DLCSmoothInterpCohort(SpyglassMixin, dj.Computed):
    """
    Table to combine multiple bodyparts from DLCSmoothInterp
    to enable centroid/orientation calculations
    """

    # Need to ensure that nwb_file_name/epoch/interval list name endure as primary keys
    definition = """
    -> DLCSmoothInterpCohortSelection
    """
    log_path = None

    class BodyPart(SpyglassMixin, dj.Part):
        definition = """
        -> DLCSmoothInterpCohort
        -> DLCSmoothInterp
        ---
        -> AnalysisNwbfile
        dlc_smooth_interp_position_object_id : varchar(80)
        dlc_smooth_interp_info_object_id : varchar(80)
        """

        def fetch1_dataframe(self) -> pd.DataFrame:
            """Fetch a single dataframe."""
            nwb_data = self.fetch_nwb()[0]
            index = pd.Index(
                np.asarray(
                    nwb_data["dlc_smooth_interp_position"]
                    .get_spatial_series()
                    .timestamps
                ),
                name="time",
            )
            COLUMNS = [
                "video_frame_ind",
                "x",
                "y",
            ]
            return pd.DataFrame(
                np.concatenate(
                    (
                        np.asarray(
                            nwb_data["dlc_smooth_interp_info"]
                            .time_series["video_frame_ind"]
                            .data,
                            dtype=int,
                        )[:, np.newaxis],
                        np.asarray(
                            nwb_data["dlc_smooth_interp_position"]
                            .get_spatial_series()
                            .data
                        ),
                    ),
                    axis=1,
                ),
                columns=COLUMNS,
                index=index,
            )

    def make(self, key):
        """Populate DLCSmoothInterpCohort table with the combined bodyparts.

        Calls _logged_make to log the process to a log.log file while...
        1. Fetching the cohort selection and smooted interpolated data for each
              bodypart.
        2. Ensuring the number of bodyparts match across data and parameters.
        3. Inserting the combined bodyparts into DLCSmoothInterpCohort.
        """
        output_dir = infer_output_dir(key=key, makedir=False)
<<<<<<< HEAD
        with OutputLogger(
            name=f"{key['nwb_file_name']}_{key['epoch']}_{key['dlc_model_name']}_log",
            path=f"{output_dir.as_posix()}/log.log",
            print_console=False,
        ) as logger:
            logger.logger.info("-----------------------")
            logger.logger.info("Bodypart Cohort")
            self.insert1(key)
            cohort_selection = (DLCSmoothInterpCohortSelection & key).fetch1()
            table_entries = []
            bodyparts_params_dict = cohort_selection.pop(
                "bodyparts_params_dict"
            )
            if len(bodyparts_params_dict) == 0:
                logger.logger.warn(
                    "No bodyparts specified in bodyparts_params_dict"
                )
                return
            temp_key = cohort_selection.copy()
            for bodypart, params in bodyparts_params_dict.items():
                temp_key["bodypart"] = bodypart
                temp_key["dlc_si_params_name"] = params
                table_entries.append((DLCSmoothInterp & temp_key).fetch())
            assert len(table_entries) == len(
                bodyparts_params_dict
            ), "more entries found in DLCSmoothInterp than specified in bodyparts_params_dict"
            table_column_names = list(table_entries[0].dtype.fields.keys())

            if len(table_entries) == 0:
                raise ValueError(
                    f"No entries found in DLCSmoothInterp for {temp_key}"
                )

            for table_entry in table_entries:
                entry_key = {
                    **{
                        k: v for k, v in zip(table_column_names, table_entry[0])
                    },
                    **key,
                }
                DLCSmoothInterpCohort.BodyPart.insert1(
                    entry_key, skip_duplicates=True
                )
        logger.logger.info("Inserted entry into DLCSmoothInterpCohort")
=======
        self.log_path = Path(output_dir) / "log.log"
        self._logged_make(key)
        logger.info("Inserted entry into DLCSmoothInterpCohort")

    @file_log(logger, console=False)
    def _logged_make(self, key):
        logger.info("-----------------------")
        logger.info("Bodypart Cohort")

        cohort_selection = (DLCSmoothInterpCohortSelection & key).fetch1()
        table_entries = []
        bp_params_dict = cohort_selection.pop("bodyparts_params_dict")
        temp_key = cohort_selection.copy()
        for bodypart, params in bp_params_dict.items():
            temp_key["bodypart"] = bodypart
            temp_key["dlc_si_params_name"] = params
            table_entries.append((DLCSmoothInterp & temp_key).fetch())

        if not len(table_entries) == len(bp_params_dict):
            raise ValueError(
                f"Mismatch: DLCSmoothInterp {len(table_entries)} vs "
                + f"bodyparts_params_dict {len(bp_params_dict)}"
            )

        # TODO: change to DLCSmoothInterp.heading.names
        table_column_names = list(table_entries[0].dtype.fields.keys())

        part_keys = [
            {
                **{k: v for k, v in zip(table_column_names, table_entry[0])},
                **key,
            }
            for table_entry in table_entries
        ]

        self.insert1(key)
        self.BodyPart.insert(part_keys, skip_duplicates=True)
>>>>>>> 75ad067c
<|MERGE_RESOLUTION|>--- conflicted
+++ resolved
@@ -100,52 +100,6 @@
         3. Inserting the combined bodyparts into DLCSmoothInterpCohort.
         """
         output_dir = infer_output_dir(key=key, makedir=False)
-<<<<<<< HEAD
-        with OutputLogger(
-            name=f"{key['nwb_file_name']}_{key['epoch']}_{key['dlc_model_name']}_log",
-            path=f"{output_dir.as_posix()}/log.log",
-            print_console=False,
-        ) as logger:
-            logger.logger.info("-----------------------")
-            logger.logger.info("Bodypart Cohort")
-            self.insert1(key)
-            cohort_selection = (DLCSmoothInterpCohortSelection & key).fetch1()
-            table_entries = []
-            bodyparts_params_dict = cohort_selection.pop(
-                "bodyparts_params_dict"
-            )
-            if len(bodyparts_params_dict) == 0:
-                logger.logger.warn(
-                    "No bodyparts specified in bodyparts_params_dict"
-                )
-                return
-            temp_key = cohort_selection.copy()
-            for bodypart, params in bodyparts_params_dict.items():
-                temp_key["bodypart"] = bodypart
-                temp_key["dlc_si_params_name"] = params
-                table_entries.append((DLCSmoothInterp & temp_key).fetch())
-            assert len(table_entries) == len(
-                bodyparts_params_dict
-            ), "more entries found in DLCSmoothInterp than specified in bodyparts_params_dict"
-            table_column_names = list(table_entries[0].dtype.fields.keys())
-
-            if len(table_entries) == 0:
-                raise ValueError(
-                    f"No entries found in DLCSmoothInterp for {temp_key}"
-                )
-
-            for table_entry in table_entries:
-                entry_key = {
-                    **{
-                        k: v for k, v in zip(table_column_names, table_entry[0])
-                    },
-                    **key,
-                }
-                DLCSmoothInterpCohort.BodyPart.insert1(
-                    entry_key, skip_duplicates=True
-                )
-        logger.logger.info("Inserted entry into DLCSmoothInterpCohort")
-=======
         self.log_path = Path(output_dir) / "log.log"
         self._logged_make(key)
         logger.info("Inserted entry into DLCSmoothInterpCohort")
@@ -158,6 +112,12 @@
         cohort_selection = (DLCSmoothInterpCohortSelection & key).fetch1()
         table_entries = []
         bp_params_dict = cohort_selection.pop("bodyparts_params_dict")
+        if len(bp_params_dict) == 0:
+            logger.logger.warn(
+                "No bodyparts specified in bodyparts_params_dict"
+            )
+            self.insert1(key)
+            return
         temp_key = cohort_selection.copy()
         for bodypart, params in bp_params_dict.items():
             temp_key["bodypart"] = bodypart
@@ -182,5 +142,4 @@
         ]
 
         self.insert1(key)
-        self.BodyPart.insert(part_keys, skip_duplicates=True)
->>>>>>> 75ad067c
+        self.BodyPart.insert(part_keys, skip_duplicates=True)