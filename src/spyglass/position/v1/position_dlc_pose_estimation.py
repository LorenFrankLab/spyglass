--- conflicted
+++ resolved
@@ -74,14 +74,10 @@
     def insert_estimation_task(
         cls,
         key,
-<<<<<<< HEAD
-        task_mode="trigger", #load or trigger
-=======
         task_mode="trigger",  # load or trigger
->>>>>>> 6a98c964
         params: dict = None,
         check_crop=None,
-        skip_duplicates=True
+        skip_duplicates=True,
     ):
         """
         Insert PoseEstimationTask in inferred output dir.
