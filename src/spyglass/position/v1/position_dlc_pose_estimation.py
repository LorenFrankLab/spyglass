--- conflicted
+++ resolved
@@ -239,14 +239,6 @@
 
             logger.logger.info("getting raw position")
             interval_list_name = (
-<<<<<<< HEAD
-                key["interval_list_name"]
-                if "interval_list_name" in key
-                else f"pos {key['epoch']-1} valid times"
-            )
-            if "interval_list_name" in key:
-                del key["interval_list_name"]
-=======
                 convert_epoch_interval_name_to_position_interval_name(
                     {
                         "nwb_file_name": key["nwb_file_name"],
@@ -255,7 +247,6 @@
                     populate_missing=False,
                 )
             )
->>>>>>> d3b5c931
             spatial_series = (
                 RawPosition()
                 & {**key, "interval_list_name": interval_list_name}
