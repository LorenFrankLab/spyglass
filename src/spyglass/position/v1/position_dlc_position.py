import datajoint as dj
import numpy as np
import pandas as pd
import pynwb

from ...common.common_nwbfile import AnalysisNwbfile
from ...utils.dj_helper_fn import fetch_nwb
from .dlc_utils import (
    _key_to_smooth_func_dict,
    get_span_start_stop,
    interp_pos,
)
from .position_dlc_pose_estimation import DLCPoseEstimation

schema = dj.schema("position_v1_dlc_position")


@schema
class DLCSmoothInterpParams(dj.Manual):
    """
    Parameters for extracting the smoothed head position.

    Attributes
    ----------
    interpolate : bool, default True
        whether to interpolate over NaN spans
    smooth : bool, default True
        whether to smooth the dataset
    smoothing_params : dict
        smoothing_duration : float, default 0.05
            number of frames to smooth over: sampling_rate*smoothing_duration = num_frames
    interp_params : dict
        max_cm_to_interp : int, default 20
            maximum distance between high likelihood points on either side of a NaN span
            to interpolate over
    likelihood_thresh : float, default 0.95
        likelihood below which to NaN and interpolate over
    """

    definition = """
    dlc_si_params_name : varchar(80) # name for this set of parameters
    ---
    params: longblob # dictionary of parameters
    """

    @classmethod
    def insert_params(cls, params_name: str, params: dict, **kwargs):
        cls.insert1(
            {"dlc_si_params_name": params_name, "params": params},
            **kwargs,
        )

    @classmethod
    def insert_default(cls, **kwargs):
        default_params = {
            "smooth": True,
            "smoothing_params": {
                "smoothing_duration": 0.05,
                "smooth_method": "moving_avg",
            },
            "interpolate": True,
            "likelihood_thresh": 0.95,
            "interp_params": {"max_cm_to_interp": 15},
            "max_cm_between_pts": 20,
            # This is for use when finding "good spans" and is how many indices to bridge in between good spans
            # see inds_to_span in get_good_spans
            "num_inds_to_span": 20,
        }
        cls.insert1(
            {"dlc_si_params_name": "default", "params": default_params},
            **kwargs,
        )

    @classmethod
    def insert_nan_params(cls, **kwargs):
        nan_params = {
            "smooth": False,
            "interpolate": False,
            "likelihood_thresh": 0.95,
            "max_cm_between_pts": 20,
            "num_inds_to_span": 20,
        }
        cls.insert1(
            {"dlc_si_params_name": "just_nan", "params": nan_params}, **kwargs
        )

    @classmethod
    def get_default(cls):
        query = cls & {"dlc_si_params_name": "default"}
        if not len(query) > 0:
            cls().insert_default(skip_duplicates=True)
            default = (cls & {"dlc_si_params_name": "default"}).fetch1()
        else:
            default = query.fetch1()
        return default

    @classmethod
    def get_nan_params(cls):
        query = cls & {"dlc_si_params_name": "just_nan"}
        if not len(query) > 0:
            cls().insert_nan_params(skip_duplicates=True)
            nan_params = (cls & {"dlc_si_params_name": "just_nan"}).fetch1()
        else:
            nan_params = query.fetch1()
        return nan_params

    @staticmethod
    def get_available_methods():
        return _key_to_smooth_func_dict.keys()

    def insert1(self, key, **kwargs):
        if "params" in key:
            if not "max_cm_between_pts" in key["params"]:
                raise KeyError("max_cm_between_pts is a required parameter")
            if "smooth" in key["params"]:
                if key["params"]["smooth"]:
                    if "smoothing_params" in key["params"]:
                        if "smooth_method" in key["params"]["smoothing_params"]:
                            smooth_method = key["params"]["smoothing_params"][
                                "smooth_method"
                            ]
                            if smooth_method not in _key_to_smooth_func_dict:
                                raise KeyError(
                                    f"smooth_method: {smooth_method} not an available method."
                                )
                        if (
                            not "smoothing_duration"
                            in key["params"]["smoothing_params"]
                        ):
                            raise KeyError(
                                "smoothing_duration must be passed as a smoothing_params within key['params']"
                            )
                        else:
                            assert isinstance(
                                key["params"]["smoothing_params"][
                                    "smoothing_duration"
                                ],
                                (float, int),
                            ), "smoothing_duration must be a float or int"
                    else:
                        raise ValueError(
                            "smoothing_params not in key['params']"
                        )
            if "likelihood_thresh" in key["params"]:
                assert isinstance(
                    key["params"]["likelihood_thresh"],
                    float,
                ), "likelihood_thresh must be a float"
                assert (
                    0 < key["params"]["likelihood_thresh"] < 1
                ), "likelihood_thresh must be between 0 and 1"
            else:
                raise ValueError(
                    "likelihood_thresh must be passed within key['params']"
                )
        else:
            raise KeyError("'params' must be in key")
        super().insert1(key, **kwargs)

    # def delete(self, key, **kwargs):
    #     super().delete(key, **kwargs)


@schema
class DLCSmoothInterpSelection(dj.Manual):
    definition = """
    -> DLCPoseEstimation.BodyPart
    -> DLCSmoothInterpParams
    ---

    """


@schema
class DLCSmoothInterp(dj.Computed):
    """
    Interpolates across low likelihood periods and smooths the position
    Can take a few minutes.
    """

    definition = """
    -> DLCSmoothInterpSelection
    ---
    -> AnalysisNwbfile
    dlc_smooth_interp_position_object_id : varchar(80)
    dlc_smooth_interp_info_object_id : varchar(80)
    """

    def make(self, key):
        from .dlc_utils import OutputLogger, infer_output_dir

        METERS_PER_CM = 0.01

        output_dir = infer_output_dir(key=key, makedir=False)
        with OutputLogger(
            name=f"{key['nwb_file_name']}_{key['epoch']}_{key['dlc_model_name']}_log",
            path=f"{output_dir.as_posix()}/log.log",
            print_console=False,
        ) as logger:
            logger.logger.info("-----------------------")
            idx = pd.IndexSlice
            # Get labels to smooth from Parameters table
            params = (DLCSmoothInterpParams() & key).fetch1("params")
            # Get DLC output dataframe
            logger.logger.info("fetching Pose Estimation Dataframe")
            dlc_df = (DLCPoseEstimation.BodyPart() & key).fetch1_dataframe()
            dt = np.median(np.diff(dlc_df.index.to_numpy()))
            sampling_rate = 1 / dt
            logger.logger.info("Identifying indices to NaN")
            df_w_nans, bad_inds = nan_inds(
                dlc_df.copy(),
                params["max_cm_between_pts"],
                likelihood_thresh=params.pop("likelihood_thresh"),
                inds_to_span=params["num_inds_to_span"],
            )

            nan_spans = get_span_start_stop(np.where(bad_inds)[0])
            if params["interpolate"]:
                logger.logger.info("interpolating across low likelihood times")
                interp_df = interp_pos(
                    df_w_nans.copy(), nan_spans, **params["interp_params"]
                )
            else:
                interp_df = df_w_nans.copy()
                logger.logger.info("skipping interpolation")
            if params["smooth"]:
                if "smoothing_duration" in params["smoothing_params"]:
                    smoothing_duration = params["smoothing_params"].pop(
                        "smoothing_duration"
                    )
                dt = np.median(np.diff(dlc_df.index.to_numpy()))
                sampling_rate = 1 / dt
                logger.logger.info("smoothing position")
                smooth_func = _key_to_smooth_func_dict[
                    params["smoothing_params"]["smooth_method"]
                ]
                logger.logger.info(
                    "Smoothing using method: %s",
                    str(params["smoothing_params"]["smooth_method"]),
                )
                smooth_df = smooth_func(
                    interp_df,
                    smoothing_duration=smoothing_duration,
                    sampling_rate=sampling_rate,
                    **params["smoothing_params"],
                )
            else:
                smooth_df = interp_df.copy()
                logger.logger.info("skipping smoothing")
            final_df = smooth_df.drop(["likelihood"], axis=1)
            final_df = final_df.rename_axis("time").reset_index()
<<<<<<< HEAD
            position_nwb_data = (
                (DLCPoseEstimation.BodyPart() & key)
                .fetch_nwb()[0]["dlc_pose_estimation_position"]
                .get_spatial_series()
            )
            key["analysis_file_name"] = AnalysisNwbfile().create(key["nwb_file_name"])
            # Add dataframe to AnalysisNwbfile
            nwb_analysis_file = AnalysisNwbfile()
            position = pynwb.behavior.Position()
            video_frame_ind = pynwb.behavior.BehavioralTimeSeries()
            logger.logger.info("Creating NWB objects")
            position.create_spatial_series(
                name="position",
                timestamps=final_df.time.to_numpy(),
                conversion=METERS_PER_CM,
                data=final_df.loc[:, idx[("x", "y")]].to_numpy(),
                reference_frame=position_nwb_data.reference_frame,
                comments=position_nwb_data.comments,
                description="x_position, y_position",
            )
            video_frame_ind.create_timeseries(
                name="video_frame_ind",
                timestamps=final_df.time.to_numpy(),
                data=final_df.loc[:, idx["video_frame_ind"]].to_numpy(),
                unit="index",
                comments="no comments",
                description="video_frame_ind",
            )
            key[
                "dlc_smooth_interp_position_object_id"
=======
            key["analysis_file_name"] = AnalysisNwbfile().create(
                key["nwb_file_name"]
            )
            # Add dataframe to AnalysisNwbfile
            nwb_analysis_file = AnalysisNwbfile()
            key[
                "dlc_smooth_interp_object_id"
>>>>>>> 89c32e8c
            ] = nwb_analysis_file.add_nwb_object(
                analysis_file_name=key["analysis_file_name"],
                nwb_object=position,
            )
            key["dlc_smooth_interp_info_object_id"] = nwb_analysis_file.add_nwb_object(
                analysis_file_name=key["analysis_file_name"],
                nwb_object=video_frame_ind,
            )
            nwb_analysis_file.add(
                nwb_file_name=key["nwb_file_name"],
                analysis_file_name=key["analysis_file_name"],
            )
            self.insert1(key)
            logger.logger.info("inserted entry into DLCSmoothInterp")

    def fetch_nwb(self, *attrs, **kwargs):
        return fetch_nwb(
            self, (AnalysisNwbfile, "analysis_file_abs_path"), *attrs, **kwargs
        )

    def fetch1_dataframe(self):
        nwb_data = self.fetch_nwb()[0]
        index = pd.Index(
            np.asarray(
                nwb_data["dlc_smooth_interp_position"].get_spatial_series().timestamps
            ),
            name="time",
        )
        COLUMNS = [
            "video_frame_ind",
            "x",
            "y",
        ]
        return pd.DataFrame(
            np.concatenate(
                (
                    np.asarray(
                        nwb_data["dlc_smooth_interp_info"]
                        .time_series["video_frame_ind"]
                        .data,
                        dtype=int,
                    )[:, np.newaxis],
                    np.asarray(
                        nwb_data["dlc_smooth_interp_position"].get_spatial_series().data
                    ),
                ),
                axis=1,
            ),
            columns=COLUMNS,
            index=index,
        )


def nan_inds(
    dlc_df: pd.DataFrame,
    max_dist_between,
    likelihood_thresh: float,
    inds_to_span: int,
):
    idx = pd.IndexSlice
    # Could either NaN sub-likelihood threshold inds here and then not consider in jumping...
    # OR just keep in back pocket when checking jumps against last good point
    subthresh_inds = get_subthresh_inds(
        dlc_df, likelihood_thresh=likelihood_thresh
    )
    df_subthresh_indices = dlc_df.index[subthresh_inds]
    dlc_df.loc[idx[df_subthresh_indices], idx[("x", "y")]] = np.nan
    # To further determine which indices are the original point and which are jump points
    # There could be a more efficient method of doing this
    # screen inds for jumps to baseline
    subthresh_inds_mask = np.zeros(len(dlc_df), dtype=bool)
    subthresh_inds_mask[subthresh_inds] = True
    jump_inds_mask = np.zeros(len(dlc_df), dtype=bool)
    _, good_spans = get_good_spans(
        subthresh_inds_mask, inds_to_span=inds_to_span
    )

    for span in good_spans[::-1]:
        if np.sum(np.isnan(dlc_df.iloc[span[0] : span[-1]].x)) > 0:
            nan_mask = np.isnan(dlc_df.iloc[span[0] : span[-1]].x)
            good_start = np.arange(span[0], span[1])[~nan_mask]
            start_point = good_start[int(len(good_start) // 2)]
        else:
            start_point = span[0] + int(span_length(span) // 2)
        for ind in range(start_point, span[0], -1):
            if subthresh_inds_mask[ind]:
                continue
            previous_good_inds = np.where(
                np.logical_and(
                    ~np.isnan(dlc_df.iloc[ind + 1 : start_point].x),
                    ~jump_inds_mask[ind + 1 : start_point],
                    ~subthresh_inds_mask[ind + 1 : start_point],
                )
            )[0]
            if len(previous_good_inds) >= 1:
                last_good_ind = ind + 1 + np.min(previous_good_inds)
            else:
                last_good_ind = start_point
            good_x, good_y = dlc_df.loc[
                idx[dlc_df.index[last_good_ind]], ["x", "y"]
            ]
            if (
                (dlc_df.y.iloc[ind] < int(good_y - max_dist_between))
                | (dlc_df.y.iloc[ind] > int(good_y + max_dist_between))
            ) | (
                (dlc_df.x.iloc[ind] < int(good_x - max_dist_between))
                | (dlc_df.x.iloc[ind] > int(good_x + max_dist_between))
            ):
                jump_inds_mask[ind] = True
        for ind in range(start_point, span[-1], 1):
            if subthresh_inds_mask[ind]:
                continue
            previous_good_inds = np.where(
                np.logical_and(
                    ~np.isnan(dlc_df.iloc[start_point:ind].x),
                    ~jump_inds_mask[start_point:ind],
                    ~subthresh_inds_mask[start_point:ind],
                )
            )[0]
            if len(previous_good_inds) >= 1:
                last_good_ind = start_point + np.max(previous_good_inds)
            else:
                last_good_ind = start_point
            good_x, good_y = dlc_df.loc[
                idx[dlc_df.index[last_good_ind]], ["x", "y"]
            ]
            if (
                (dlc_df.y.iloc[ind] < int(good_y - max_dist_between))
                | (dlc_df.y.iloc[ind] > int(good_y + max_dist_between))
            ) | (
                (dlc_df.x.iloc[ind] < int(good_x - max_dist_between))
                | (dlc_df.x.iloc[ind] > int(good_x + max_dist_between))
            ):
                jump_inds_mask[ind] = True
        bad_inds_mask = np.logical_or(jump_inds_mask, subthresh_inds_mask)
        dlc_df.loc[bad_inds_mask, idx[("x", "y")]] = np.nan
    return dlc_df, bad_inds_mask


def get_good_spans(bad_inds_mask, inds_to_span: int = 50):
    """
    This function takes in a boolean mask of good and bad indices and
    determines spans of consecutive good indices. It combines two neighboring spans
    with a separation of less than inds_to_span and treats them as a single good span.

    Parameters
    ----------
    bad_inds_mask : boolean mask
        A boolean mask where True is a bad index and False is a good index.
    inds_to_span : int, default 50
        This indicates how many indices between two good spans should
        be bridged to form a single good span.
        For instance if span A is (1500, 2350) and span B is (2370, 3700),
        then span A and span B would be combined into span A (1500, 3700)
        since one would want to identify potential jumps in the space in between the original A and B.

    Returns
    -------
    good_spans : list
        List of spans of good indices, unmodified.
    modified_spans : list
        spans that are amended to bridge up to inds_to_span consecutive bad indices
    """
    good_spans = get_span_start_stop(
        np.arange(len(bad_inds_mask))[~bad_inds_mask]
    )
    if len(good_spans) > 1:
        modified_spans = []
        for (start1, stop1), (start2, stop2) in zip(
            good_spans[:-1], good_spans[1:]
        ):
            check_existing = [
                entry
                for entry in modified_spans
                if start1
                in range(entry[0] - inds_to_span, entry[1] + inds_to_span)
            ]
            if len(check_existing) > 0:
                modify_ind = modified_spans.index(check_existing[0])
                if (start2 - stop1) <= inds_to_span:
                    modified_spans[modify_ind] = (check_existing[0][0], stop2)
                else:
                    modified_spans[modify_ind] = (check_existing[0][0], stop1)
                    modified_spans.append((start2, stop2))
                continue
            if (start2 - stop1) <= inds_to_span:
                modified_spans.append((start1, stop2))
            else:
                modified_spans.append((start1, stop1))
                modified_spans.append((start2, stop2))
        return good_spans, modified_spans
    else:
        return None, good_spans


def span_length(x):
    return x[-1] - x[0]


def get_subthresh_inds(dlc_df: pd.DataFrame, likelihood_thresh: float):
    df_filter = dlc_df["likelihood"] < likelihood_thresh
    sub_thresh_inds = np.where(
        ~np.isnan(dlc_df["likelihood"].where(df_filter))
    )[0]
    nand_inds = np.where(np.isnan(dlc_df["x"]))[0]
    all_nan_inds = list(set(sub_thresh_inds).union(set(nand_inds)))
    all_nan_inds.sort()
    sub_thresh_percent = (len(sub_thresh_inds) / len(dlc_df)) * 100
    # TODO: add option to return sub_thresh_percent
    return all_nan_inds<|MERGE_RESOLUTION|>--- conflicted
+++ resolved
@@ -249,7 +249,6 @@
                 logger.logger.info("skipping smoothing")
             final_df = smooth_df.drop(["likelihood"], axis=1)
             final_df = final_df.rename_axis("time").reset_index()
-<<<<<<< HEAD
             position_nwb_data = (
                 (DLCPoseEstimation.BodyPart() & key)
                 .fetch_nwb()[0]["dlc_pose_estimation_position"]
@@ -280,15 +279,6 @@
             )
             key[
                 "dlc_smooth_interp_position_object_id"
-=======
-            key["analysis_file_name"] = AnalysisNwbfile().create(
-                key["nwb_file_name"]
-            )
-            # Add dataframe to AnalysisNwbfile
-            nwb_analysis_file = AnalysisNwbfile()
-            key[
-                "dlc_smooth_interp_object_id"
->>>>>>> 89c32e8c
             ] = nwb_analysis_file.add_nwb_object(
                 analysis_file_name=key["analysis_file_name"],
                 nwb_object=position,
