--- conflicted
+++ resolved
@@ -1,8 +1,4 @@
-<<<<<<< HEAD
 from pathlib import Path
-=======
-from time import time
->>>>>>> 5d957f1c
 
 import datajoint as dj
 import numpy as np
@@ -19,15 +15,10 @@
     validate_option,
     validate_smooth_params,
 )
-<<<<<<< HEAD
 from spyglass.position.v1.position_dlc_pose_estimation import DLCPoseEstimation
 from spyglass.utils import SpyglassMixin, logger
-=======
 from spyglass.settings import test_mode
-from spyglass.utils.dj_mixin import SpyglassMixin
-
-from .position_dlc_pose_estimation import DLCPoseEstimation
->>>>>>> 5d957f1c
+
 
 schema = dj.schema("position_v1_dlc_position")
 
@@ -182,14 +173,18 @@
 
         METERS_PER_CM = 0.01
 
-<<<<<<< HEAD
         logger.info("-----------------------")
         idx = pd.IndexSlice
         # Get labels to smooth from Parameters table
         params = (DLCSmoothInterpParams() & key).fetch1("params")
         # Get DLC output dataframe
         logger.info("fetching Pose Estimation Dataframe")
-        dlc_df = (DLCPoseEstimation.BodyPart() & key).fetch1_dataframe()
+
+        bp_key = key.copy()
+        if test_mode:  # during testing, analysis_file not in BodyPart table
+            bp_key.pop("analysis_file_name", None)
+
+        dlc_df = (DLCPoseEstimation.BodyPart() & bp_key).fetch1_dataframe()
         dt = np.median(np.diff(dlc_df.index.to_numpy()))
         logger.info("Identifying indices to NaN")
         df_w_nans, bad_inds = nan_inds(
@@ -213,27 +208,6 @@
             smooth_method = smooth_params.get("smooth_method")
             smooth_func = _key_to_smooth_func_dict[smooth_method]
 
-=======
-        output_dir = infer_output_dir(key=key, makedir=False)
-        with OutputLogger(
-            name=f"{key['nwb_file_name']}_{key['epoch']}_{key['dlc_model_name']}_log",
-            path=f"{output_dir.as_posix()}/log.log",
-            print_console=False,
-        ) as logger:
-            AnalysisNwbfile()._creation_times["pre_create_time"] = time()
-            logger.logger.info("-----------------------")
-            idx = pd.IndexSlice
-            # Get labels to smooth from Parameters table
-            params = (DLCSmoothInterpParams() & key).fetch1("params")
-            # Get DLC output dataframe
-            logger.logger.info("fetching Pose Estimation Dataframe")
-
-            bp_key = key.copy()
-            if test_mode:  # during testing, analysis_file not in BodyPart table
-                bp_key.pop("analysis_file_name", None)
-
-            dlc_df = (DLCPoseEstimation.BodyPart() & bp_key).fetch1_dataframe()
->>>>>>> 5d957f1c
             dt = np.median(np.diff(dlc_df.index.to_numpy()))
             logger.info(f"Smoothing using method: {smooth_method}")
             smooth_df = smooth_func(
@@ -249,7 +223,7 @@
         final_df = smooth_df.drop(["likelihood"], axis=1)
         final_df = final_df.rename_axis("time").reset_index()
         position_nwb_data = (
-            (DLCPoseEstimation.BodyPart() & key)
+            (DLCPoseEstimation.BodyPart() & bp_key)
             .fetch_nwb()[0]["dlc_pose_estimation_position"]
             .get_spatial_series()
         )
@@ -257,7 +231,6 @@
             key["nwb_file_name"]
         )
 
-<<<<<<< HEAD
         # Add dataframe to AnalysisNwbfile
         nwb_analysis_file = AnalysisNwbfile()
         position = pynwb.behavior.Position()
@@ -284,84 +257,6 @@
             nwb_analysis_file.add_nwb_object(
                 analysis_file_name=key["analysis_file_name"],
                 nwb_object=position,
-=======
-            nan_spans = get_span_start_stop(np.where(bad_inds)[0])
-            if params["interpolate"]:
-                logger.logger.info("interpolating across low likelihood times")
-                interp_df = interp_pos(
-                    df_w_nans.copy(), nan_spans, **params["interp_params"]
-                )
-            else:
-                interp_df = df_w_nans.copy()
-                logger.logger.info("skipping interpolation")
-            if params["smooth"]:
-                if "smoothing_duration" in params["smoothing_params"]:
-                    smoothing_duration = params["smoothing_params"].pop(
-                        "smoothing_duration"
-                    )
-                dt = np.median(np.diff(dlc_df.index.to_numpy()))
-                sampling_rate = 1 / dt
-                logger.logger.info("smoothing position")
-                smooth_func = _key_to_smooth_func_dict[
-                    params["smoothing_params"]["smooth_method"]
-                ]
-                logger.logger.info(
-                    "Smoothing using method: %s",
-                    str(params["smoothing_params"]["smooth_method"]),
-                )
-                smooth_df = smooth_func(
-                    interp_df,
-                    smoothing_duration=smoothing_duration,
-                    sampling_rate=sampling_rate,
-                    **params["smoothing_params"],
-                )
-            else:
-                smooth_df = interp_df.copy()
-                logger.logger.info("skipping smoothing")
-            final_df = smooth_df.drop(["likelihood"], axis=1)
-            final_df = final_df.rename_axis("time").reset_index()
-            position_nwb_data = (
-                (DLCPoseEstimation.BodyPart() & bp_key)
-                .fetch_nwb()[0]["dlc_pose_estimation_position"]
-                .get_spatial_series()
-            )
-            key["analysis_file_name"] = AnalysisNwbfile().create(  # logged
-                key["nwb_file_name"]
-            )
-            # Add dataframe to AnalysisNwbfile
-            nwb_analysis_file = AnalysisNwbfile()
-            position = pynwb.behavior.Position()
-            video_frame_ind = pynwb.behavior.BehavioralTimeSeries()
-            logger.logger.info("Creating NWB objects")
-            position.create_spatial_series(
-                name="position",
-                timestamps=final_df.time.to_numpy(),
-                conversion=METERS_PER_CM,
-                data=final_df.loc[:, idx[("x", "y")]].to_numpy(),
-                reference_frame=position_nwb_data.reference_frame,
-                comments=position_nwb_data.comments,
-                description="x_position, y_position",
-            )
-            video_frame_ind.create_timeseries(
-                name="video_frame_ind",
-                timestamps=final_df.time.to_numpy(),
-                data=final_df.loc[:, idx["video_frame_ind"]].to_numpy(),
-                unit="index",
-                comments="no comments",
-                description="video_frame_ind",
-            )
-            key["dlc_smooth_interp_position_object_id"] = (
-                nwb_analysis_file.add_nwb_object(
-                    analysis_file_name=key["analysis_file_name"],
-                    nwb_object=position,
-                )
-            )
-            key["dlc_smooth_interp_info_object_id"] = (
-                nwb_analysis_file.add_nwb_object(
-                    analysis_file_name=key["analysis_file_name"],
-                    nwb_object=video_frame_ind,
-                )
->>>>>>> 5d957f1c
             )
         )
         key["dlc_smooth_interp_info_object_id"] = (
@@ -369,18 +264,13 @@
                 analysis_file_name=key["analysis_file_name"],
                 nwb_object=video_frame_ind,
             )
-<<<<<<< HEAD
         )
         nwb_analysis_file.add(
             nwb_file_name=key["nwb_file_name"],
             analysis_file_name=key["analysis_file_name"],
         )
         self.insert1(key)
-=======
-            self.insert1(key)
-            logger.logger.info("inserted entry into DLCSmoothInterp")
-            AnalysisNwbfile().log(key, table=self.full_table_name)
->>>>>>> 5d957f1c
+        AnalysisNwbfile().log(key, table=self.full_table_name)
 
     def fetch1_dataframe(self):
         nwb_data = self.fetch_nwb()[0]
