--- conflicted
+++ resolved
@@ -5,23 +5,15 @@
 import datajoint as dj
 import numpy as np
 from datajoint.utils import to_camel_case
-from tqdm import tqdm as tqdm
 
 from spyglass.common.common_behav import RawPosition
 from spyglass.common.common_nwbfile import AnalysisNwbfile
 from spyglass.common.common_position import IntervalPositionInfo
-<<<<<<< HEAD
 from spyglass.position.v1.dlc_utils import (
     check_videofile,
-    convert_to_pixels,
-    fill_nan,
     get_video_path,
 )
 from spyglass.position.v1.dlc_utils_makevid import make_video
-=======
-from spyglass.position.v1.dlc_utils import check_videofile, get_video_path
-from spyglass.settings import test_mode
->>>>>>> 5d957f1c
 from spyglass.utils import SpyglassMixin, logger
 
 schema = dj.schema("position_v1_trodes_position")
@@ -298,25 +290,8 @@
         )[0].as_posix()
 
         output_video_filename = (
-<<<<<<< HEAD
             Path(os.getcwd()) / key["nwb_file_name"].replace(".nwb", "")
             + f"_{epoch:02d}_{key['trodes_pos_params_name']}.mp4"
-=======
-            f"{current_dir.as_posix()}/{nwb_base_filename}_"
-            f"{epoch:02d}_{key['trodes_pos_params_name']}.mp4"
-        )
-        red_cols = (
-            ["xloc", "yloc"]
-            if "xloc" in raw_position_df.columns
-            else ["xloc1", "yloc1"]
-        )
-        centroids = {
-            "red": np.asarray(raw_position_df[red_cols]),
-            "green": np.asarray(raw_position_df[["xloc2", "yloc2"]]),
-        }
-        position_mean = np.asarray(
-            position_info_df[["position_x", "position_y"]]
->>>>>>> 5d957f1c
         )
 
         make_video(
@@ -334,188 +309,4 @@
             cm_to_pixels=meters_per_pixel * M_TO_CM,
             disable_progressbar=False,
         )
-<<<<<<< HEAD
-        self.insert1(dict(**key, has_video=True))
-=======
-        self.insert1(dict(**key, has_video=True))
-
-    @staticmethod
-    def convert_to_pixels(data, frame_size, cm_to_pixels=1.0):
-        """Converts from cm to pixels and flips the y-axis.
-        Parameters
-        ----------
-        data : ndarray, shape (n_time, 2)
-        frame_size : array_like, shape (2,)
-        cm_to_pixels : float
-
-        Returns
-        -------
-        converted_data : ndarray, shape (n_time, 2)
-        """
-        return data / cm_to_pixels
-
-    @staticmethod
-    def fill_nan(variable, video_time, variable_time, truncate_data=False):
-        """Fill in missing values in variable with nans at video_time.
-
-        Parameters
-        ----------
-        variable : ndarray, shape (n_time,) or (n_time, n_dims)
-            The variable to fill in.
-        video_time : ndarray, shape (n_video_time,)
-            The time points of the video.
-        variable_time : ndarray, shape (n_variable_time,)
-            The time points of the variable.
-        """
-        # TODO: Reduce duplication across dlc_utils and common_position
-
-        video_ind = np.digitize(variable_time, video_time[1:])
-        n_video_time = len(video_time)
-
-        try:
-            n_variable_dims = variable.shape[1]
-            filled_variable = np.full((n_video_time, n_variable_dims), np.nan)
-        except IndexError:
-            filled_variable = np.full((n_video_time,), np.nan)
-
-        filled_variable[video_ind] = variable
-
-        return filled_variable
-
-    def make_video(
-        self,
-        video_filename,
-        centroids,
-        position_mean,
-        orientation_mean,
-        video_time,
-        position_time,
-        output_video_filename="output.mp4",
-        cm_to_pixels=1.0,
-        disable_progressbar=False,
-        arrow_radius=15,
-        circle_radius=8,
-        truncate_data=False,  # reduce data to min length across all variables
-    ):
-        import cv2
-
-        RGB_PINK = (234, 82, 111)
-        RGB_YELLOW = (253, 231, 76)
-        RGB_WHITE = (255, 255, 255)
-
-        video = cv2.VideoCapture(video_filename)
-        fourcc = cv2.VideoWriter_fourcc(*"mp4v")
-        frame_size = (int(video.get(3)), int(video.get(4)))
-        frame_rate = video.get(5)
-        n_frames = int(orientation_mean.shape[0])
-        logger.info(f"video filepath: {output_video_filename}")
-        out = cv2.VideoWriter(
-            output_video_filename, fourcc, frame_rate, frame_size, True
-        )
-
-        if test_mode or truncate_data:
-            # pytest video data has mismatched shapes in some cases
-            #   centroid (267, 2), video_time (270, 2), position_time (5193,)
-            min_len = min(
-                n_frames,
-                len(video_time),
-                len(position_time),
-                len(position_mean),
-                len(orientation_mean),
-                min(len(v) for v in centroids.values()),
-            )
-            n_frames = min_len
-            video_time = video_time[:min_len]
-            position_time = position_time[:min_len]
-            position_mean = position_mean[:min_len]
-            orientation_mean = orientation_mean[:min_len]
-            for color, data in centroids.items():
-                centroids[color] = data[:min_len]
-
-        centroids = {
-            color: self.fill_nan(
-                variable=data,
-                video_time=video_time,
-                variable_time=position_time,
-            )
-            for color, data in centroids.items()
-        }
-        position_mean = self.fill_nan(position_mean, video_time, position_time)
-        orientation_mean = self.fill_nan(
-            orientation_mean, video_time, position_time
-        )
-
-        for time_ind in tqdm(
-            range(n_frames - 1), desc="frames", disable=disable_progressbar
-        ):
-            is_grabbed, frame = video.read()
-            if is_grabbed:
-                frame = cv2.cvtColor(frame, cv2.COLOR_BGR2RGB)
-
-                red_centroid = centroids["red"][time_ind]
-                green_centroid = centroids["green"][time_ind]
-
-                position = position_mean[time_ind]
-                position = self.convert_to_pixels(
-                    position, frame_size, cm_to_pixels
-                )
-                orientation = orientation_mean[time_ind]
-
-                if np.all(~np.isnan(red_centroid)):
-                    cv2.circle(
-                        img=frame,
-                        center=tuple(red_centroid.astype(int)),
-                        radius=circle_radius,
-                        color=RGB_YELLOW,
-                        thickness=-1,
-                        shift=cv2.CV_8U,
-                    )
-
-                if np.all(~np.isnan(green_centroid)):
-                    cv2.circle(
-                        img=frame,
-                        center=tuple(green_centroid.astype(int)),
-                        radius=circle_radius,
-                        color=RGB_PINK,
-                        thickness=-1,
-                        shift=cv2.CV_8U,
-                    )
-
-                if np.all(~np.isnan(position)) & np.all(~np.isnan(orientation)):
-                    arrow_tip = (
-                        int(position[0] + arrow_radius * np.cos(orientation)),
-                        int(position[1] + arrow_radius * np.sin(orientation)),
-                    )
-                    cv2.arrowedLine(
-                        img=frame,
-                        pt1=tuple(position.astype(int)),
-                        pt2=arrow_tip,
-                        color=RGB_WHITE,
-                        thickness=4,
-                        line_type=8,
-                        shift=cv2.CV_8U,
-                        tipLength=0.25,
-                    )
-
-                if np.all(~np.isnan(position)):
-                    cv2.circle(
-                        img=frame,
-                        center=tuple(position.astype(int)),
-                        radius=circle_radius,
-                        color=RGB_WHITE,
-                        thickness=-1,
-                        shift=cv2.CV_8U,
-                    )
-
-                frame = cv2.cvtColor(frame, cv2.COLOR_RGB2BGR)
-                out.write(frame)
-            else:
-                break
-
-        video.release()
-        out.release()
-        try:
-            cv2.destroyAllWindows()
-        except cv2.error:  # if cv is already closed or does not have func
-            pass
->>>>>>> 5d957f1c
+        self.insert1(dict(**key, has_video=True))