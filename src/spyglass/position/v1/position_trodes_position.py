import copy
import os
from pathlib import Path

import cv2
import datajoint as dj
import numpy as np
from datajoint.utils import to_camel_case
from tqdm import tqdm as tqdm

from ...common.common_behav import RawPosition
from ...common.common_nwbfile import AnalysisNwbfile
from ...common.common_positon import IntervalPositionInfo
from ...utils.dj_helper_fn import fetch_nwb
from .dlc_utils import check_videofile, get_video_path

schema = dj.schema("position_v1_trodes_position")


@schema
class TrodesPosParams(dj.Manual):
    """
    Parameters for calculating the position (centroid, velocity, orientation)
    """

    definition = """
    trodes_pos_params_name: varchar(80) # name for this set of parameters
    ---
    params: longblob
    """

    @property
    def default_pk(self):
        return {"trodes_pos_params_name": "default"}

    @property
    def default_params(self):
        return {
            "max_LED_separation": 9.0,
            "max_plausible_speed": 300.0,
            "position_smoothing_duration": 0.125,
            "speed_smoothing_std_dev": 0.100,
            "orient_smoothing_std_dev": 0.001,
            "led1_is_front": 1,
            "is_upsampled": 0,
            "upsampling_sampling_rate": None,
            "upsampling_interpolation_method": "linear",
        }

    @classmethod
    def insert_default(cls, **kwargs):
        """
        Insert default parameter set for position determination
        """
        cls.insert1(
            {**cls().default_pk, "params": cls().default_params},
            skip_duplicates=True,
        )

    @classmethod
    def get_default(cls):
        query = cls & cls().default_pk
        if not len(query) > 0:
            cls().insert_default(skip_duplicates=True)
            return (cls & cls().default_pk).fetch1()

        return query.fetch1()

    @classmethod
    def get_accepted_params(cls):
        return [k for k in cls().default_params.keys()]


@schema
class TrodesPosSelection(dj.Manual):
    """
    Table to pair an interval with position data
    and position determination parameters
    """

    definition = """
    -> RawPosition
    -> TrodesPosParams
    """

    @classmethod
    def insert_with_default(
        cls,
        key: dict,
        skip_duplicates: bool = False,
        edit_defaults: dict = {},
        edit_name: str = None,
    ) -> None:
        """Insert key with default parameters.

        To change defaults, supply a dict as edit_defaults with a name for
        the new paramset as edit_name.

        Parameters
        ----------
        key: Union[dict, str]
            Restriction uniquely identifying entr(y/ies) in RawPosition.
        skip_duplicates: bool, optional
            Skip duplicate entries.
        edit_defauts: dict, optional
            Dictionary of overrides to default parameters.
        edit_name: str, optional
            If edit_defauts is passed, the name of the new entry

        Raises
        ------
        ValueError
            Key does not identify any entries in RawPosition.
        """
        query = RawPosition & key
        if not query:
            raise ValueError(f"Found no entries found for {key}")

        param_pk, param_name = list(TrodesPosParams().default_pk.items())[0]

        if bool(edit_defaults) ^ bool(edit_name):  # XOR: only one of them
            raise ValueError("Must specify both edit_defauts and edit_name")

        elif edit_defaults and edit_name:
            TrodesPosParams.insert1(
                {
                    param_pk: edit_name,
                    "params": {
                        **TrodesPosParams().default_params,
                        **edit_defaults,
                    },
                },
                skip_duplicates=skip_duplicates,
            )

        cls.insert(
            [
                {**k, param_pk: edit_name or param_name}
                for k in query.fetch("KEY", as_dict=True)
            ],
            skip_duplicates=skip_duplicates,
        )


@schema
class TrodesPosV1(dj.Computed):
    """
    Table to calculate the position based on Trodes tracking
    """

    definition = """
    -> TrodesPosSelection
    ---
    -> AnalysisNwbfile
    position_object_id : varchar(80)
    orientation_object_id : varchar(80)
    velocity_object_id : varchar(80)
    """

    def make(self, key):
        print(f"Computing position for: {key}")
        orig_key = copy.deepcopy(key)

<<<<<<< HEAD
        spatial_series = (RawPosition.PosObject & key).fetch_nwb()[0][
            "raw_position"
        ]

        spatial_df = (RawPosition.PosObject & key).fetch1_dataframe()
        video_frame_ind = getattr(spatial_df, "video_frame_ind", None)
=======
        analysis_file_name = AnalysisNwbfile().create(key["nwb_file_name"])
>>>>>>> 2f0faa33

        raw_position = RawPosition.PosObject & key
        spatial_series = raw_position.fetch_nwb()[0]["raw_position"]
        spatial_df = raw_position.fetch1_dataframe()

        position_info_parameters = (TrodesPosParams() & key).fetch1("params")
        position_info = self.calculate_position_info(
            spatial_df=spatial_df,
            meters_to_pixels=spatial_series.conversion,
            **position_info_parameters,
        )

        key.update(
            dict(
                analysis_file_name=analysis_file_name,
                **self.generate_pos_components(
                    spatial_series=spatial_series,
                    spatial_df=spatial_df,
                    position_info=position_info,
                    analysis_fname=analysis_file_name,
                    prefix="",
                    add_frame_ind=True,
                    video_frame_ind=getattr(
                        spatial_df, "video_frame_ind", None
                    ),
                ),
            )
        )

        AnalysisNwbfile().add(key["nwb_file_name"], analysis_file_name)

        self.insert1(key)

        from ..position_merge import PositionOutput

        part_name = to_camel_case(self.table_name.split("__")[-1])

        # TODO: The next line belongs in a merge table function
        PositionOutput._merge_insert(
            [orig_key], part_name=part_name, skip_duplicates=True
        )

    @staticmethod
<<<<<<< HEAD
    def calculate_position_info_from_spatial_series(
        spatial_df: pd.DataFrame,
        meters_to_pixels: float,
        max_LED_separation,
        max_plausible_speed,
        speed_smoothing_std_dev,
        position_smoothing_duration,
        orient_smoothing_std_dev,
        led1_is_front,
        is_upsampled,
        upsampling_sampling_rate,
        upsampling_interpolation_method,
        **kwargs,
    ):
        """Calculate position info from 2D spatial series."""
        # TODO: remove in favor of fetching the same from common?
        CM_TO_METERS = 100
        # Accepts x/y 'loc' or 'loc1' format for first pos. Renames to 'loc'
        DEFAULT_COLS = ["xloc", "yloc", "xloc2", "yloc2", "xloc1", "yloc1"]

        cols = list(spatial_df.columns)
        if len(cols) != 4 or not all([c in DEFAULT_COLS for c in cols]):
            choice = dj.utils.user_choice(
                f"Unexpected columns in raw position. Assume "
                + f"{DEFAULT_COLS[:4]}?\n{spatial_df}\n"
            )
            if choice.lower() not in ["yes", "y"]:
                raise ValueError(f"Unexpected columns in raw position: {cols}")
        # rename first 4 columns, keep rest. Rest dropped below
        spatial_df.columns = DEFAULT_COLS[:4] + cols[4:]

        # Get spatial series properties
        time = np.asarray(spatial_df.index)  # seconds
        position = np.asarray(spatial_df.iloc[:, :4])  # meters

        # remove NaN times
        is_nan_time = np.isnan(time)
        position = position[~is_nan_time]
        time = time[~is_nan_time]

        dt = np.median(np.diff(time))
        sampling_rate = 1 / dt

        # Define LEDs
        if led1_is_front:
            front_LED = position[:, [0, 1]].astype(float)
            back_LED = position[:, [2, 3]].astype(float)
        else:
            back_LED = position[:, [0, 1]].astype(float)
            front_LED = position[:, [2, 3]].astype(float)

        # Convert to cm
        back_LED *= meters_to_pixels * CM_TO_METERS
        front_LED *= meters_to_pixels * CM_TO_METERS

        # Set points to NaN where the front and back LEDs are too separated
        dist_between_LEDs = get_distance(back_LED, front_LED)
        is_too_separated = dist_between_LEDs >= max_LED_separation

        back_LED[is_too_separated] = np.nan
        front_LED[is_too_separated] = np.nan

        # Calculate speed
        front_LED_speed = get_speed(
            front_LED,
            time,
            sigma=speed_smoothing_std_dev,
            sampling_frequency=sampling_rate,
        )
        back_LED_speed = get_speed(
            back_LED,
            time,
            sigma=speed_smoothing_std_dev,
            sampling_frequency=sampling_rate,
        )
=======
    def generate_pos_components(*args, **kwargs):
        return IntervalPositionInfo.generate_pos_components(*args, **kwargs)
>>>>>>> 2f0faa33

    @staticmethod
    def calculate_position_info(*args, **kwargs):
        """Calculate position info from 2D spatial series."""
        return IntervalPositionInfo.calculate_position_info(*args, **kwargs)

    def fetch_nwb(self, *attrs, **kwargs):
        return fetch_nwb(
            self, (AnalysisNwbfile, "analysis_file_abs_path"), *attrs, **kwargs
        )

    def fetch1_dataframe(self):
        return IntervalPositionInfo._data_to_df(
            self.fetch_nwb()[0], prefix="", add_frame_ind=True
        )


@schema
class TrodesPosVideo(dj.Computed):
    """Creates a video of the computed head position and orientation as well as
    the original LED positions overlaid on the video of the animal.

    Use for debugging the effect of position extraction parameters."""

    definition = """
    -> TrodesPosV1
    ---
    has_video : bool
    """

    def make(self, key):
        M_TO_CM = 100

        print("Loading position data...")
        raw_position_df = (
            RawPosition.PosObject
            & {
                "nwb_file_name": key["nwb_file_name"],
                "interval_list_name": key["interval_list_name"],
            }
        ).fetch1_dataframe()
        position_info_df = (TrodesPosV1() & key).fetch1_dataframe()

        print("Loading video data...")
        epoch = (
            int(
                key["interval_list_name"]
                .replace("pos ", "")
                .replace(" valid times", "")
            )
            + 1
        )

        (
            video_path,
            video_filename,
            meters_per_pixel,
            video_time,
        ) = get_video_path(
            {"nwb_file_name": key["nwb_file_name"], "epoch": epoch}
        )

        if not video_path:
            self.insert1(dict(**key, has_video=False))
            return

        video_dir = os.path.dirname(video_path) + "/"
        video_path = check_videofile(
            video_path=video_dir, video_filename=video_filename
        )[0].as_posix()
        nwb_base_filename = key["nwb_file_name"].replace(".nwb", "")
        current_dir = Path(os.getcwd())
        output_video_filename = (
            f"{current_dir.as_posix()}/{nwb_base_filename}_"
            f"{epoch:02d}_{key['trodes_pos_params_name']}.mp4"
        )
        centroids = {
            "red": np.asarray(raw_position_df[["xloc", "yloc"]]),
            "green": np.asarray(raw_position_df[["xloc2", "yloc2"]]),
        }
        position_mean = np.asarray(
            position_info_df[["position_x", "position_y"]]
        )
        orientation_mean = np.asarray(position_info_df[["orientation"]])
        position_time = np.asarray(position_info_df.index)
        cm_per_pixel = meters_per_pixel * M_TO_CM

        print("Making video...")
        self.make_video(
            video_path,
            centroids,
            position_mean,
            orientation_mean,
            video_time,
            position_time,
            output_video_filename=output_video_filename,
            cm_to_pixels=cm_per_pixel,
            disable_progressbar=False,
        )
        self.insert1(dict(**key, has_video=True))

    @staticmethod
    def convert_to_pixels(data, frame_size, cm_to_pixels=1.0):
        """Converts from cm to pixels and flips the y-axis.
        Parameters
        ----------
        data : ndarray, shape (n_time, 2)
        frame_size : array_like, shape (2,)
        cm_to_pixels : float

        Returns
        -------
        converted_data : ndarray, shape (n_time, 2)
        """
        return data / cm_to_pixels

    @staticmethod
    def fill_nan(variable, video_time, variable_time):
        video_ind = np.digitize(variable_time, video_time[1:])

        n_video_time = len(video_time)
        try:
            n_variable_dims = variable.shape[1]
            filled_variable = np.full((n_video_time, n_variable_dims), np.nan)
        except IndexError:
            filled_variable = np.full((n_video_time,), np.nan)
        filled_variable[video_ind] = variable

        return filled_variable

    def make_video(
        self,
        video_filename,
        centroids,
        position_mean,
        orientation_mean,
        video_time,
        position_time,
        output_video_filename="output.mp4",
        cm_to_pixels=1.0,
        disable_progressbar=False,
        arrow_radius=15,
        circle_radius=8,
    ):
        RGB_PINK = (234, 82, 111)
        RGB_YELLOW = (253, 231, 76)
        RGB_WHITE = (255, 255, 255)

        video = cv2.VideoCapture(video_filename)
        fourcc = cv2.VideoWriter_fourcc(*"mp4v")
        frame_size = (int(video.get(3)), int(video.get(4)))
        frame_rate = video.get(5)
        n_frames = int(orientation_mean.shape[0])
        print(f"video filepath: {output_video_filename}")
        out = cv2.VideoWriter(
            output_video_filename, fourcc, frame_rate, frame_size, True
        )

        centroids = {
            color: self.fill_nan(data, video_time, position_time)
            for color, data in centroids.items()
        }
        position_mean = self.fill_nan(position_mean, video_time, position_time)
        orientation_mean = self.fill_nan(
            orientation_mean, video_time, position_time
        )

        for time_ind in tqdm(
            range(n_frames - 1), desc="frames", disable=disable_progressbar
        ):
            is_grabbed, frame = video.read()
            if is_grabbed:
                frame = cv2.cvtColor(frame, cv2.COLOR_BGR2RGB)

                red_centroid = centroids["red"][time_ind]
                green_centroid = centroids["green"][time_ind]

                position = position_mean[time_ind]
                position = self.convert_to_pixels(
                    position, frame_size, cm_to_pixels
                )
                orientation = orientation_mean[time_ind]

                if np.all(~np.isnan(red_centroid)):
                    cv2.circle(
                        img=frame,
                        center=tuple(red_centroid.astype(int)),
                        radius=circle_radius,
                        color=RGB_YELLOW,
                        thickness=-1,
                        shift=cv2.CV_8U,
                    )

                if np.all(~np.isnan(green_centroid)):
                    cv2.circle(
                        img=frame,
                        center=tuple(green_centroid.astype(int)),
                        radius=circle_radius,
                        color=RGB_PINK,
                        thickness=-1,
                        shift=cv2.CV_8U,
                    )

                if np.all(~np.isnan(position)) & np.all(~np.isnan(orientation)):
                    arrow_tip = (
                        int(position[0] + arrow_radius * np.cos(orientation)),
                        int(position[1] + arrow_radius * np.sin(orientation)),
                    )
                    cv2.arrowedLine(
                        img=frame,
                        pt1=tuple(position.astype(int)),
                        pt2=arrow_tip,
                        color=RGB_WHITE,
                        thickness=4,
                        line_type=8,
                        shift=cv2.CV_8U,
                        tipLength=0.25,
                    )

                if np.all(~np.isnan(position)):
                    cv2.circle(
                        img=frame,
                        center=tuple(position.astype(int)),
                        radius=circle_radius,
                        color=RGB_WHITE,
                        thickness=-1,
                        shift=cv2.CV_8U,
                    )

                frame = cv2.cvtColor(frame, cv2.COLOR_RGB2BGR)
                out.write(frame)
            else:
                break

        video.release()
        out.release()
        cv2.destroyAllWindows()<|MERGE_RESOLUTION|>--- conflicted
+++ resolved
@@ -161,16 +161,7 @@
         print(f"Computing position for: {key}")
         orig_key = copy.deepcopy(key)
 
-<<<<<<< HEAD
-        spatial_series = (RawPosition.PosObject & key).fetch_nwb()[0][
-            "raw_position"
-        ]
-
-        spatial_df = (RawPosition.PosObject & key).fetch1_dataframe()
-        video_frame_ind = getattr(spatial_df, "video_frame_ind", None)
-=======
         analysis_file_name = AnalysisNwbfile().create(key["nwb_file_name"])
->>>>>>> 2f0faa33
 
         raw_position = RawPosition.PosObject & key
         spatial_series = raw_position.fetch_nwb()[0]["raw_position"]
@@ -214,86 +205,8 @@
         )
 
     @staticmethod
-<<<<<<< HEAD
-    def calculate_position_info_from_spatial_series(
-        spatial_df: pd.DataFrame,
-        meters_to_pixels: float,
-        max_LED_separation,
-        max_plausible_speed,
-        speed_smoothing_std_dev,
-        position_smoothing_duration,
-        orient_smoothing_std_dev,
-        led1_is_front,
-        is_upsampled,
-        upsampling_sampling_rate,
-        upsampling_interpolation_method,
-        **kwargs,
-    ):
-        """Calculate position info from 2D spatial series."""
-        # TODO: remove in favor of fetching the same from common?
-        CM_TO_METERS = 100
-        # Accepts x/y 'loc' or 'loc1' format for first pos. Renames to 'loc'
-        DEFAULT_COLS = ["xloc", "yloc", "xloc2", "yloc2", "xloc1", "yloc1"]
-
-        cols = list(spatial_df.columns)
-        if len(cols) != 4 or not all([c in DEFAULT_COLS for c in cols]):
-            choice = dj.utils.user_choice(
-                f"Unexpected columns in raw position. Assume "
-                + f"{DEFAULT_COLS[:4]}?\n{spatial_df}\n"
-            )
-            if choice.lower() not in ["yes", "y"]:
-                raise ValueError(f"Unexpected columns in raw position: {cols}")
-        # rename first 4 columns, keep rest. Rest dropped below
-        spatial_df.columns = DEFAULT_COLS[:4] + cols[4:]
-
-        # Get spatial series properties
-        time = np.asarray(spatial_df.index)  # seconds
-        position = np.asarray(spatial_df.iloc[:, :4])  # meters
-
-        # remove NaN times
-        is_nan_time = np.isnan(time)
-        position = position[~is_nan_time]
-        time = time[~is_nan_time]
-
-        dt = np.median(np.diff(time))
-        sampling_rate = 1 / dt
-
-        # Define LEDs
-        if led1_is_front:
-            front_LED = position[:, [0, 1]].astype(float)
-            back_LED = position[:, [2, 3]].astype(float)
-        else:
-            back_LED = position[:, [0, 1]].astype(float)
-            front_LED = position[:, [2, 3]].astype(float)
-
-        # Convert to cm
-        back_LED *= meters_to_pixels * CM_TO_METERS
-        front_LED *= meters_to_pixels * CM_TO_METERS
-
-        # Set points to NaN where the front and back LEDs are too separated
-        dist_between_LEDs = get_distance(back_LED, front_LED)
-        is_too_separated = dist_between_LEDs >= max_LED_separation
-
-        back_LED[is_too_separated] = np.nan
-        front_LED[is_too_separated] = np.nan
-
-        # Calculate speed
-        front_LED_speed = get_speed(
-            front_LED,
-            time,
-            sigma=speed_smoothing_std_dev,
-            sampling_frequency=sampling_rate,
-        )
-        back_LED_speed = get_speed(
-            back_LED,
-            time,
-            sigma=speed_smoothing_std_dev,
-            sampling_frequency=sampling_rate,
-        )
-=======
     def generate_pos_components(*args, **kwargs):
         return IntervalPositionInfo.generate_pos_components(*args, **kwargs)
->>>>>>> 2f0faa33
 
     @staticmethod
     def calculate_position_info(*args, **kwargs):
