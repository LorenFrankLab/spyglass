--- conflicted
+++ resolved
@@ -171,25 +171,7 @@
                 ),
             }
         )
-<<<<<<< HEAD
-
-        nwb_analysis_file.add(
-            nwb_file_name=key["nwb_file_name"],
-            analysis_file_name=analysis_file_name,
-        )
-        self.insert1(key)
-
-        from ..position_merge import PositionOutput
-
-        # TODO: The next line belongs in a merge table function
-        PositionOutput._merge_insert(
-            [orig_key],
-            part_name=to_camel_case(self.table_name.split("__")[-1]),
-            skip_duplicates=True,
-        )
-=======
         return key
->>>>>>> 202249f2
 
     def fetch1_dataframe(self) -> pd.DataFrame:
         """Return the position data as a DataFrame."""
