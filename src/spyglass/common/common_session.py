import datajoint as dj

from spyglass.common.common_device import (
    CameraDevice,
    DataAcquisitionDevice,
    Probe,
)
from spyglass.common.common_lab import Institution, Lab, LabMember
from spyglass.common.common_nwbfile import Nwbfile
from spyglass.common.common_subject import Subject
from spyglass.settings import config, debug_mode, test_mode
from spyglass.utils import SpyglassMixin, logger
from spyglass.utils.nwb_helper_fn import get_config, get_nwb_file

schema = dj.schema("common_session")


@schema
class Session(SpyglassMixin, dj.Imported):
    definition = """
    # Table for holding experimental sessions.
    # Note that each session can have multiple experimenters and data acquisition devices. See DataAcquisitionDevice
    # and Experimenter part tables below.
    -> Nwbfile
    ---
    -> [nullable] Subject
    -> [nullable] Institution
    -> [nullable] Lab
    session_id = NULL: varchar(200)
    session_description: varchar(2000)
    session_start_time: datetime
    timestamps_reference_time: datetime
    experiment_description = NULL: varchar(2000)
    """

    class DataAcquisitionDevice(SpyglassMixin, dj.Part):
        definition = """
        # Part table that allows a Session to be associated with multiple DataAcquisitionDevice entries.
        -> Session
        -> DataAcquisitionDevice
        """

        # NOTE: as a Part table, it is generally advised not to delete entries directly
        # (see https://docs.datajoint.org/python/computation/03-master-part.html),
        # but you can use `delete(force=True)`.

    class Experimenter(SpyglassMixin, dj.Part):
        definition = """
        # Part table that allows a Session to be associated with multiple LabMember entries.
        -> Session
        -> LabMember
        """

    def make(self, key):
        """Make without transaction

        Allows populate_all_common to work within a single transaction."""
        # These imports must go here to avoid cyclic dependencies
        # from .common_task import Task, TaskEpoch
        from .common_interval import IntervalList

        # from .common_ephys import Unit

        nwb_file_name = key["nwb_file_name"]
        nwb_file_abspath = Nwbfile.get_abs_path(nwb_file_name)
        nwbf = get_nwb_file(nwb_file_abspath)
        config = get_config(nwb_file_abspath, calling_table=self.camel_name)

        # certain data are not associated with a single NWB file / session
        # because they may apply to multiple sessions. these data go into
        # dj.Manual tables. e.g., a lab member may be associated with multiple
        # experiments, so the lab member table should not be dependent on
        # (contain a primary key for) a session.

        # here, we create new entries in these dj.Manual tables based on the
        # values read from the NWB file then, they are linked to the session
        # via fields of Session (e.g., Subject, Institution, Lab) or part
        # tables (e.g., Experimenter, DataAcquisitionDevice).

<<<<<<< HEAD
        logger.info("Institution...")
        institution_name = Institution().insert_from_nwbfile(nwbf, config)

        logger.info("Lab...")
        lab_name = Lab().insert_from_nwbfile(nwbf, config)

        logger.info("LabMember...")
        LabMember().insert_from_nwbfile(nwbf, config)

        logger.info("Subject...")
        subject_id = Subject().insert_from_nwbfile(nwbf, config)
=======
        logger.info("Session populates Institution...")
        Institution().insert_from_nwbfile(nwbf)

        logger.info("Session populates Lab...")
        Lab().insert_from_nwbfile(nwbf)

        logger.info("Session populates LabMember...")
        LabMember().insert_from_nwbfile(nwbf)

        logger.info("Session populates Subject...")
        Subject().insert_from_nwbfile(nwbf)
>>>>>>> 3ba5d0a5

        if not debug_mode:  # TODO: remove when demo files agree on device
            logger.info("Session populates Populate DataAcquisitionDevice...")
            DataAcquisitionDevice.insert_from_nwbfile(nwbf, config)

<<<<<<< HEAD
        logger.info("Populate CameraDevice...")
        CameraDevice.insert_from_nwbfile(nwbf, config)
=======
        logger.info("Session populates Populate CameraDevice...")
        CameraDevice.insert_from_nwbfile(nwbf)
>>>>>>> 3ba5d0a5

        logger.info("Session populates Populate Probe...")
        Probe.insert_from_nwbfile(nwbf, config)

        Session().insert1(
            {
                "nwb_file_name": nwb_file_name,
                "subject_id": subject_id,
                "institution_name": institution_name,
                "lab_name": lab_name,
                "session_id": nwbf.session_id,
                "session_description": nwbf.session_description,
                "session_start_time": nwbf.session_start_time,
                "timestamps_reference_time": nwbf.timestamps_reference_time,
                "experiment_description": nwbf.experiment_description,
            },
            skip_duplicates=True,
            allow_direct_insert=True,  # for populate_all_common
        )

        logger.info("Skipping Apparatus for now...")
        # Apparatus().insert_from_nwbfile(nwbf)

        # interval lists depend on Session (as a primary key) but users may want to add these manually so this is
        # a manual table that is also populated from NWB files

        logger.info("Session populates IntervalList...")
        IntervalList().insert_from_nwbfile(nwbf, nwb_file_name=nwb_file_name)

        # logger.info('Unit...')
        # Unit().insert_from_nwbfile(nwbf, nwb_file_name=nwb_file_name)

        self._add_data_acquisition_device_part(nwb_file_name, nwbf, config)
        self._add_experimenter_part(nwb_file_name, nwbf, config)

    def _add_data_acquisition_device_part(self, nwb_file_name, nwbf, config):
        # get device names from both the NWB file and the associated config file
        device_names, _, _ = DataAcquisitionDevice.get_all_device_names(
            nwbf, config
        )

        for device_name in device_names:
            # ensure that the foreign key exists and do nothing if not
            query = DataAcquisitionDevice & {
                "data_acquisition_device_name": device_name
            }
            if len(query) == 0:
                logger.warn(
                    "Cannot link Session with DataAcquisitionDevice.\n"
                    + f"DataAcquisitionDevice does not exist: {device_name}"
                )
                continue
            key = dict()
            key["nwb_file_name"] = nwb_file_name
            key["data_acquisition_device_name"] = device_name
            Session.DataAcquisitionDevice.insert1(key)

    def _add_experimenter_part(self, nwb_file_name, nwbf, config):
        # Use config file over nwb file
        if members := config.get("LabMember"):
            experimenter_list = [
                member["lab_member_name"] for member in members
            ]
        elif nwbf.experimenter is not None:
            experimenter_list = nwbf.experimenter
        else:
            return

        for name in experimenter_list:
            # ensure that the foreign key exists and do nothing if not
            query = LabMember & {"lab_member_name": name}
            if len(query) == 0:
                logger.warn(
                    "Cannot link Session with LabMember. "
                    + f"LabMember does not exist: {name}"
                )
                continue

            key = dict()
            key["nwb_file_name"] = nwb_file_name
            key["lab_member_name"] = name
            Session.Experimenter.insert1(key)


@schema
class SessionGroup(SpyglassMixin, dj.Manual):
    definition = """
    session_group_name: varchar(200)
    ---
    session_group_description: varchar(2000)
    """

    @staticmethod
    def add_group(
        session_group_name: str,
        session_group_description: str,
        *,
        skip_duplicates: bool = False,
    ):
        SessionGroup.insert1(
            {
                "session_group_name": session_group_name,
                "session_group_description": session_group_description,
            },
            skip_duplicates=skip_duplicates,
        )

    @staticmethod
    def update_session_group_description(
        session_group_name: str, session_group_description
    ):
        SessionGroup.update1(
            {
                "session_group_name": session_group_name,
                "session_group_description": session_group_description,
            }
        )

    @staticmethod
    def add_session_to_group(
        nwb_file_name: str,
        session_group_name: str,
        *,
        skip_duplicates: bool = False,
    ):
        if test_mode:
            skip_duplicates = True
        SessionGroupSession.insert1(
            {
                "session_group_name": session_group_name,
                "nwb_file_name": nwb_file_name,
            },
            skip_duplicates=skip_duplicates,
        )

    @staticmethod
    def remove_session_from_group(
        nwb_file_name: str, session_group_name: str, *args, **kwargs
    ):
        query = {
            "session_group_name": session_group_name,
            "nwb_file_name": nwb_file_name,
        }
        (SessionGroupSession & query).delete(
            force_permission=test_mode, *args, **kwargs
        )

    @staticmethod
    def delete_group(session_group_name: str, *args, **kwargs):
        query = {"session_group_name": session_group_name}
        (SessionGroup & query).delete(
            force_permission=test_mode, *args, **kwargs
        )

    @staticmethod
    def get_group_sessions(session_group_name: str):
        results = (
            SessionGroupSession & {"session_group_name": session_group_name}
        ).fetch(as_dict=True)
        return [
            {"nwb_file_name": result["nwb_file_name"]} for result in results
        ]

    @staticmethod
    def create_spyglass_view(session_group_name: str):
        import figurl as fig

        FIGURL_CHANNEL = config.get("FIGURL_CHANNEL")
        if not FIGURL_CHANNEL:
            raise ValueError("FIGURL_CHANNEL config/env variable not set")

        return fig.Figure(
            view_url="gs://figurl/spyglassview-1",
            data={
                "type": "spyglassview",
                "sessionGroupName": session_group_name,
            },
        )


# The reason this is not implemented as a dj.Part is that
# datajoint prohibits deleting from a subtable without
# also deleting the parent table.
# See: https://docs.datajoint.org/python/computation/03-master-part.html


@schema
class SessionGroupSession(SpyglassMixin, dj.Manual):
    definition = """
    -> SessionGroup
    -> Session
    """<|MERGE_RESOLUTION|>--- conflicted
+++ resolved
@@ -77,43 +77,24 @@
         # via fields of Session (e.g., Subject, Institution, Lab) or part
         # tables (e.g., Experimenter, DataAcquisitionDevice).
 
-<<<<<<< HEAD
-        logger.info("Institution...")
+        logger.info("Session populates Institution...")
         institution_name = Institution().insert_from_nwbfile(nwbf, config)
 
-        logger.info("Lab...")
+        logger.info("Session populates Lab...")
         lab_name = Lab().insert_from_nwbfile(nwbf, config)
 
-        logger.info("LabMember...")
+        logger.info("Session populates LabMember...")
         LabMember().insert_from_nwbfile(nwbf, config)
 
-        logger.info("Subject...")
+        logger.info("Session populates Subject...")
         subject_id = Subject().insert_from_nwbfile(nwbf, config)
-=======
-        logger.info("Session populates Institution...")
-        Institution().insert_from_nwbfile(nwbf)
-
-        logger.info("Session populates Lab...")
-        Lab().insert_from_nwbfile(nwbf)
-
-        logger.info("Session populates LabMember...")
-        LabMember().insert_from_nwbfile(nwbf)
-
-        logger.info("Session populates Subject...")
-        Subject().insert_from_nwbfile(nwbf)
->>>>>>> 3ba5d0a5
 
         if not debug_mode:  # TODO: remove when demo files agree on device
             logger.info("Session populates Populate DataAcquisitionDevice...")
             DataAcquisitionDevice.insert_from_nwbfile(nwbf, config)
 
-<<<<<<< HEAD
-        logger.info("Populate CameraDevice...")
+        logger.info("Session populates Populate CameraDevice...")
         CameraDevice.insert_from_nwbfile(nwbf, config)
-=======
-        logger.info("Session populates Populate CameraDevice...")
-        CameraDevice.insert_from_nwbfile(nwbf)
->>>>>>> 3ba5d0a5
 
         logger.info("Session populates Populate Probe...")
         Probe.insert_from_nwbfile(nwbf, config)
