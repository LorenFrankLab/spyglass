from pathlib import Path
from typing import List, Union

import datajoint as dj
import yaml
from datajoint.utils import to_camel_case

from spyglass.common.common_behav import (
    PositionSource,
    RawPosition,
    StateScriptFile,
    VideoFile,
)
from spyglass.common.common_device import (
    CameraDevice,
    DataAcquisitionDevice,
    DataAcquisitionDeviceAmplifier,
    DataAcquisitionDeviceSystem,
    Probe,
    ProbeType,
)
from spyglass.common.common_dio import DIOEvents
from spyglass.common.common_ephys import (
    Electrode,
    ElectrodeGroup,
    Raw,
    SampleCount,
)
from spyglass.common.common_interval import IntervalList
from spyglass.common.common_lab import Institution, Lab, LabMember, LabTeam
from spyglass.common.common_nwbfile import Nwbfile
from spyglass.common.common_optogenetics import (
    OpticalFiberImplant,
    OptogeneticProtocol,
    VirusInjection,
)
from spyglass.common.common_sensors import SensorData
from spyglass.common.common_session import Session
from spyglass.common.common_subject import Subject
from spyglass.common.common_task import TaskEpoch
from spyglass.common.common_usage import InsertError
from spyglass.settings import base_dir
from spyglass.utils import logger
from spyglass.utils.dj_helper_fn import declare_all_merge_tables
from spyglass.utils.dj_mixin import SpyglassIngestion


def log_insert_error(
    table: str, err: Exception, error_constants: dict = None
) -> None:
    """Log a given error to the InsertError table.

    Parameters
    ----------
    table : str
        The table name where the error occurred.
    err : Exception
        The exception that was raised.
    error_constants : dict, optional
        Dictionary with keys for dj_user, connection_id, and nwb_file_name.
        Defaults to checking dj.conn and using "Unknown" for nwb_file_name.
    """
    if error_constants is None:
        error_constants = dict(
            dj_user=dj.config["database.user"],
            connection_id=dj.conn().connection_id,
            nwb_file_name="Unknown",
        )
    InsertError.insert1(
        dict(
            **error_constants,
            table=table.__name__,
            error_type=type(err).__name__,
            error_message=str(err)[:255],  # limit to 255 chars
            error_raw=str(err),
        )
    )


def _get_config_name(table_obj):
    """Given a table object, return its config name for entries.yaml

    Returns Master.Part for part tables, otherwise just the table name.
    """
    if hasattr(table_obj, "_master"):
        return f"{table_obj._master.__name__}.{table_obj.__class__.__name__}"
    return table_obj.__class__.__name__


def single_transaction_make(
    tables: List[dj.Table],
    nwb_file_name: str,
    raise_err: bool = False,
    error_constants: dict = None,
    config: dict = None,
):
    """For each table, run the `make` method directly instead of `populate`.

    Requires `allow_direct_insert` set to True within each method. Uses
    nwb_file_name search table key_source for relevant key. Currently assumes
    all tables will have exactly one key_source entry per nwb file.
    """

    file_restr = {"nwb_file_name": nwb_file_name}
    with Nwbfile._safe_context():
        for table in tables:
            config_name = _get_config_name(table())
            table_config = config.get(config_name, dict())

            if isinstance(table(), SpyglassIngestion):
                try:
                    table().insert_from_nwbfile(
                        nwb_file_name, config=table_config
                    )
                except Exception as err:
                    if raise_err:
                        raise err
                    log_insert_error(
                        table=table, err=err, error_constants=error_constants
                    )
                continue

            # If imported/computed table, get key from key_source
            logger.info(f"Populating {table.__name__}...")
            key_source = getattr(table, "key_source", None)
            if key_source is None:  # Generate key from parents
                parents = table.parents(as_objects=True)
                key_source = parents[0].proj()
                for parent in parents[1:]:
                    key_source *= parent.proj()

            table_name = to_camel_case(table.table_name)
            if table_name == "PositionSource":
                # PositionSource only uses nwb_file_name - full calls redundant
                key_source = dj.U("nwb_file_name") & key_source
            if table_name in [
                "ImportedPose",
                "ImportedLFP",
                "VirusInjection",
                "OpticalFiberImplant",
            ]:
                key_source = Nwbfile()

            query = key_source & file_restr
            for pop_key in query.fetch("KEY"):
                try:
                    table().make(pop_key)
                except Exception as err:
                    if raise_err:
                        raise err
                    log_insert_error(
                        table=table, err=err, error_constants=error_constants
                    )
            # if table_name in ["TaskEpoch"]:
            #     __import__("pdb").set_trace()


def populate_all_common(
    nwb_file_name, rollback_on_fail=False, raise_err=False
) -> Union[List, None]:
    """Insert all common tables for a given NWB file.

    Parameters
    ----------
    nwb_file_name : str
        The name of the NWB file to populate.
    rollback_on_fail : bool, optional
        If True, will delete the Session entry if any errors occur.
        Defaults to False.
    raise_err : bool, optional
        If True, will raise any errors that occur during population.
        Defaults to False. This will prevent any rollback from occurring.

    Returns
    -------
    List
        A list of keys for InsertError entries if any errors occurred.
    """
    from spyglass.lfp.lfp_imported import ImportedLFP
    from spyglass.position.v1.imported_pose import ImportedPose
    from spyglass.spikesorting.imported import ImportedSpikeSorting

    declare_all_merge_tables()

    error_constants = dict(
        dj_user=dj.config["database.user"],
        connection_id=dj.conn().connection_id,
        nwb_file_name=nwb_file_name,
    )

    table_lists: List[List[dj.Table]] = [
        # Tables that can be inserted in a single transaction
        [
            Institution,  # Parent node
            Lab,  # Parent node
            LabMember,  # Parent node
            LabTeam,  # Parent node
            Subject,  # Parent node
            CameraDevice,  # Parent node
            ProbeType,  # Parent node
            DataAcquisitionDeviceAmplifier,  # Parent node
            DataAcquisitionDeviceSystem,  # Parent node
            DataAcquisitionDevice,  # Depends on DataAcq*Amp, DataAcq*Sys
        ],
        [
            Probe,  # Depends on ProbeType, DataAcquisitionDevice
            Probe.Shank,  # Depends on Probe
            Probe.Electrode,  # Depends on Probe
            Session,  # Depends on Subject, Institution, Lab
            Session.Experimenter,  # Depends on Session
            Session.DataAcquisitionDevice,  # Depends on Sess, DataAcq*Device
            ElectrodeGroup,  # Depends on Session
            Raw,  # Depends on Session
            SampleCount,  # Depends on Session
            DIOEvents,  # Depends on Session
            ImportedSpikeSorting,  # Depends on Session
            SensorData,  # Depends on Session
            IntervalList,  # Depends on Session
            TaskEpoch,  # Depends on Session, Task, CamearaDevice, IntervalList
            # NwbfileKachery, # Not used by default
        ],
        [  # Tables that depend on above transaction
            Electrode,  # Depends on ElectrodeGroup
            PositionSource,  # Depends on Session
            VideoFile,  # Depends on TaskEpoch
            StateScriptFile,  # Depends on TaskEpoch
            ImportedPose,  # Depends on Session
            ImportedLFP,  # Depends on ElectrodeGroup
<<<<<<< HEAD
            ImportedSpikeSorting,  # Depends on Session
=======
            VirusInjection,  # Depends on Session
            OpticalFiberImplant,  # Depends on Session
            OptogeneticProtocol,  # Depends on Session and TaskEpoch
>>>>>>> 67ca6660
        ],
        [
            RawPosition,  # Depends on PositionSource
        ],
    ]

    config = dict()
    entries_path = Path(base_dir) / "entries.yaml"
    if entries_path.exists():
        with open(f"{base_dir}/entries.yaml", "r") as stream:
            config = yaml.safe_load(stream)

    for tables in table_lists:
        single_transaction_make(
            tables=tables,
            nwb_file_name=nwb_file_name,
            raise_err=raise_err,
            error_constants=error_constants,
            config=config,
        )

    err_query = InsertError & error_constants
    nwbfile_query = Nwbfile & {"nwb_file_name": nwb_file_name}

    if err_query and nwbfile_query and rollback_on_fail:
        logger.error(f"Rolling back population for {nwb_file_name}...")
        # Should this be safemode=False to prevent confirmation prompt?
        nwbfile_query.super_delete(warn=False)

    if err_query:
        err_tables = err_query.fetch("table")
        logger.error(
            f"Errors occurred during population for {nwb_file_name}:\n\t"
            + f"Failed tables {err_tables}\n\t"
            + "See common_usage.InsertError for more details"
        )
        return err_query.fetch("KEY")<|MERGE_RESOLUTION|>--- conflicted
+++ resolved
@@ -226,13 +226,10 @@
             StateScriptFile,  # Depends on TaskEpoch
             ImportedPose,  # Depends on Session
             ImportedLFP,  # Depends on ElectrodeGroup
-<<<<<<< HEAD
             ImportedSpikeSorting,  # Depends on Session
-=======
             VirusInjection,  # Depends on Session
             OpticalFiberImplant,  # Depends on Session
             OptogeneticProtocol,  # Depends on Session and TaskEpoch
->>>>>>> 67ca6660
         ],
         [
             RawPosition,  # Depends on PositionSource
