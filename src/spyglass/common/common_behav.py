import pathlib
import re
from functools import reduce
from typing import Dict, List, Union

import datajoint as dj
import ndx_franklab_novela
import pandas as pd
import pynwb

from spyglass.common.common_device import CameraDevice
from spyglass.common.common_ephys import Raw  # noqa: F401
from spyglass.common.common_interval import IntervalList, interval_list_contains
from spyglass.common.common_nwbfile import Nwbfile
from spyglass.common.common_session import Session  # noqa: F401
from spyglass.common.common_task import TaskEpoch
from spyglass.settings import video_dir
from spyglass.utils import SpyglassMixin, logger
from spyglass.utils.nwb_helper_fn import (
    get_all_spatial_series,
    get_data_interface,
    get_nwb_file,
)

schema = dj.schema("common_behav")


@schema
class PositionSource(SpyglassMixin, dj.Manual):
    definition = """
    -> Session
    -> IntervalList
    ---
    source: varchar(200)             # source of data (e.g., trodes, dlc)
    import_file_name: varchar(2000)  # path to import file if importing
    """

    class SpatialSeries(SpyglassMixin, dj.Part):
        definition = """
        -> master
        id = 0 : int unsigned            # index of spatial series
        ---
        name=null: varchar(32)       # name of spatial series
        """

    def populate(self, *args, **kwargs):
        logger.warning(
            "PositionSource is a manual table with a custom `make`."
            + " Use `make` instead."
        )
        self.make(*args, **kwargs)

    def make(self, keys: Union[List[Dict], dj.Table]):
        """Insert position source data from NWB file."""
        if not isinstance(keys, list):
            keys = [keys]
        if isinstance(keys[0], (dj.Table, dj.expression.QueryExpression)):
            keys = [k for tbl in keys for k in tbl.fetch("KEY", as_dict=True)]
        for key in keys:
            nwb_file_name = key.get("nwb_file_name")
            if not nwb_file_name:
                raise ValueError("PositionSource.make requires nwb_file_name")
            self.insert_from_nwbfile(nwb_file_name, skip_duplicates=True)

    @classmethod
    def insert_from_nwbfile(cls, nwb_file_name, skip_duplicates=False) -> None:
        """Add intervals to ItervalList and PositionSource.

        Given an NWB file name, get the spatial series and interval lists from
        the file, add the interval lists to the IntervalList table, and
        populate the RawPosition table if possible.

        Parameters
        ----------
        nwb_file_name : str
            The name of the NWB file.
        """
        nwbf = get_nwb_file(nwb_file_name)
        all_pos = get_all_spatial_series(nwbf, verbose=True)
        sess_key = Nwbfile.get_file_key(nwb_file_name)
        src_key = dict(**sess_key, source="trodes", import_file_name="")

        if all_pos is None:
            return

        sources = []
        intervals = []
        spat_series = []

        for epoch, epoch_list in all_pos.items():
            ind_key = dict(interval_list_name=cls.get_pos_interval_name(epoch))

            sources.append(dict(**src_key, **ind_key))
            intervals.append(
                dict(
                    **sess_key,
                    **ind_key,
                    valid_times=epoch_list[0]["valid_times"],
                    pipeline="position",
                )
            )

            for index, pdict in enumerate(epoch_list):
                spat_series.append(
                    dict(
                        **sess_key,
                        **ind_key,
                        id=index,
                        name=pdict.get("name"),
                    )
                )

        with cls._safe_context():
            IntervalList.insert(intervals, skip_duplicates=skip_duplicates)
            cls.insert(sources, skip_duplicates=skip_duplicates)
            cls.SpatialSeries.insert(
                spat_series, skip_duplicates=skip_duplicates
            )

        # make map from epoch intervals to position intervals
        populate_position_interval_map_session(nwb_file_name)

    @staticmethod
    def get_pos_interval_name(epoch_num: int) -> str:
        """Return string of the interval name from the epoch number.

        Parameters
        ----------
        epoch_num : int
            Input epoch number

        Returns
        -------
        str
            Position interval name (e.g., pos 2 valid times)
        """
        try:
            int(epoch_num)
        except ValueError:
            raise ValueError(
                f"Epoch number must must be an integer. Received: {epoch_num}"
            )
        return f"pos {epoch_num} valid times"

    @staticmethod
    def _is_valid_name(name) -> bool:
        return name.startswith("pos ") and name.endswith(" valid times")

    @staticmethod
    def get_epoch_num(name: str) -> int:
        """Return the epoch number from the interval name.

        Parameters
        ----------
        name : str
            Name of position interval (e.g., pos epoch 1 index 2 valid times)

        Returns
        -------
        int
            epoch number
        """
        if not PositionSource._is_valid_name(name):
            raise ValueError(f"Invalid interval name: {name}")
        return int(name.replace("pos ", "").replace(" valid times", ""))


@schema
class RawPosition(SpyglassMixin, dj.Imported):
    """

    Notes
    -----
    The position timestamps come from: .pos_cameraHWSync.dat.
    If PTP is not used, the position timestamps are inferred by finding the
    closest timestamps from the neural recording via the trodes time.

    """

    definition = """
    -> PositionSource
    """

    class PosObject(SpyglassMixin, dj.Part):
        definition = """
        -> master
        -> PositionSource.SpatialSeries.proj('id')
        ---
        raw_position_object_id: varchar(40) # id of spatial series in NWB file
        """

        _nwb_table = Nwbfile

        def fetch1_dataframe(self):
            id_rp = [(n["id"], n["raw_position"]) for n in self.fetch_nwb()]

            if len(set(rp.interval for _, rp in id_rp)) > 1:
                logger.warn("Loading DataFrame with multiple intervals.")

            df_list = [
                pd.DataFrame(
                    data=rp.data,
                    index=pd.Index(rp.timestamps, name="time"),
                    columns=self._get_column_names(rp, pos_id),
                )
                for pos_id, rp in id_rp
            ]

            return reduce(lambda x, y: pd.merge(x, y, on="time"), df_list)

        @staticmethod
        def _get_column_names(rp, pos_id):
            INDEX_ADJUST = 1  # adjust 0-index to 1-index (e.g., xloc0 -> xloc1)
            n_pos_dims = rp.data.shape[1]
            column_names = [
                (
                    col  # use existing columns if already numbered
                    if "1" in rp.description or "2" in rp.description
                    # else number them by id
                    else col + str(pos_id + INDEX_ADJUST)
                )
                for col in rp.description.split(", ")
            ]
            if len(column_names) != n_pos_dims:
                # if the string split didn't work, use default names
                column_names = ["x", "y", "z"][:n_pos_dims]
            return column_names

    def make(self, key):
        """Make without transaction

        Allows populate_all_common to work within a single transaction."""
        nwb_file_name = key["nwb_file_name"]
        interval_list_name = key["interval_list_name"]

        nwbf = get_nwb_file(nwb_file_name)
        indices = (PositionSource.SpatialSeries & key).fetch("id")

        # incl_times = False -> don't do extra processing for valid_times
        spat_objs = get_all_spatial_series(nwbf, incl_times=False)[
            PositionSource.get_epoch_num(interval_list_name)
        ]

        self.insert1(key, allow_direct_insert=True)
        self.PosObject.insert(
            [
                dict(
                    nwb_file_name=nwb_file_name,
                    interval_list_name=interval_list_name,
                    id=index,
                    raw_position_object_id=obj["raw_position_object_id"],
                )
                for index, obj in enumerate(spat_objs)
                if index in indices
            ]
        )

    def fetch_nwb(self, *attrs, **kwargs) -> list:
        """
        Returns a condatenated list of nwb objects from RawPosition.PosObject
        """
        return (
            self.PosObject()
            .restrict(self.restriction)  # Avoids fetch_nwb on whole table
            .fetch_nwb(*attrs, **kwargs)
        )

    def fetch1_dataframe(self):
        """Returns a dataframe with all RawPosition.PosObject items.

        Uses interval_list_name as column index.
        """
        ret = {}

        pos_obj_set = self.PosObject & self.restriction
        unique_intervals = set(pos_obj_set.fetch("interval_list_name"))

        for interval in unique_intervals:
            ret[interval] = (
                pos_obj_set & {"interval_list_name": interval}
            ).fetch1_dataframe()

        if len(unique_intervals) == 1:
            return next(iter(ret.values()))

        return pd.concat(ret, axis=1)


@schema
class StateScriptFile(SpyglassMixin, dj.Imported):
    definition = """
    -> TaskEpoch
    ---
    file_object_id: varchar(40)  # the object id of the file object
    """

    _nwb_table = Nwbfile

    def make(self, key):
        """Make without transaction

        Allows populate_all_common to work within a single transaction."""
        """Add a new row to the StateScriptFile table."""
        nwb_file_name = key["nwb_file_name"]
        nwb_file_abspath = Nwbfile.get_abs_path(nwb_file_name)
        nwbf = get_nwb_file(nwb_file_abspath)

        associated_files = nwbf.processing.get(
            "associated_files"
        ) or nwbf.processing.get("associated files")
        if associated_files is None:
            logger.info(
                "Unable to import StateScriptFile: no processing module named "
                + '"associated_files" found in {nwb_file_name}.'
            )
            return  # See #849

        script_inserts = []
        for associated_file_obj in associated_files.data_interfaces.values():
            if not isinstance(
                associated_file_obj, ndx_franklab_novela.AssociatedFiles
            ):
                logger.info(
                    f"Data interface {associated_file_obj.name} within "
                    + '"associated_files" processing module is not '
                    + "of expected type ndx_franklab_novela.AssociatedFiles\n"
                )
                return

            # parse the task_epochs string
            # TODO: update associated_file_obj.task_epochs to be an array of
            # 1-based ints, not a comma-separated string of ints

            epoch_list = associated_file_obj.task_epochs.split(",")
            # only insert if this is the statescript file
            logger.info(associated_file_obj.description)
            if (
                "statescript".upper() in associated_file_obj.description.upper()
                or "state_script".upper()
                in associated_file_obj.description.upper()
                or "state script".upper()
                in associated_file_obj.description.upper()
            ):
                # find the file associated with this epoch
                if str(key["epoch"]) in epoch_list:
                    key["file_object_id"] = associated_file_obj.object_id
                    script_inserts.append(key.copy())
            else:
                logger.info("not a statescript file")

        if script_inserts:
            self.insert(script_inserts, allow_direct_insert=True)


@schema
class VideoFile(SpyglassMixin, dj.Imported):
    """

    Notes
    -----
    The video timestamps come from: videoTimeStamps.cameraHWSync if PTP is
    used. If PTP is not used, the video timestamps come from
    videoTimeStamps.cameraHWFrameCount .

    """

    definition = """
    -> TaskEpoch
    video_file_num = 0: int
    ---
    camera_name: varchar(80)
    video_file_object_id: varchar(40)  # the object id of the file object
    """

    _nwb_table = Nwbfile

    def make(self, key):
        self._no_transaction_make(key)

    def _no_transaction_make(self, key, verbose=True, skip_duplicates=False):
        if not self.connection.in_transaction:
            self.populate(key)
            return

        nwb_file_name = key["nwb_file_name"]
        nwb_file_abspath = Nwbfile.get_abs_path(nwb_file_name)
        nwbf = get_nwb_file(nwb_file_abspath)
        videos = get_data_interface(
            nwbf, "video", pynwb.behavior.BehavioralEvents
        )

        if videos is None:
            logger.warn(f"No video data interface found in {nwb_file_name}\n")
            return
        else:
            videos = videos.time_series

        # get the interval for the current TaskEpoch
        interval_list_name = (TaskEpoch() & key).fetch1("interval_list_name")
        valid_times = (
            IntervalList
            & {
                "nwb_file_name": key["nwb_file_name"],
                "interval_list_name": interval_list_name,
            }
        ).fetch1("valid_times")

        cam_device_str = r"camera_device (\d+)"
        is_found = False
        for ind, video in enumerate(videos.values()):
            if isinstance(video, pynwb.image.ImageSeries):
                video = [video]
            for video_obj in video:
                # check to see if the times for this video_object are largely
                # overlapping with the task epoch times

                if not len(
                    interval_list_contains(valid_times, video_obj.timestamps)
                    > 0.9 * len(video_obj.timestamps)
                ):
                    continue

                nwb_cam_device = video_obj.device.name

                # returns whatever was captured in the first group (within the
                # parentheses) of the regular expression - in this case, 0

                key["video_file_num"] = int(
                    re.match(cam_device_str, nwb_cam_device)[1]
                )
                camera_name = video_obj.device.camera_name
                if CameraDevice & {"camera_name": camera_name}:
                    key["camera_name"] = video_obj.device.camera_name
                else:
                    raise KeyError(
                        f"No camera with camera_name: {camera_name} found "
                        + "in CameraDevice table."
                    )
<<<<<<< HEAD
                key["video_file_object_id"] = video_obj.object_id
                self.insert1(key, skip_duplicates=skip_duplicates)
                is_found = True
=======
                    camera_name = video_obj.device.camera_name
                    if CameraDevice & {"camera_name": camera_name}:
                        key["camera_name"] = video_obj.device.camera_name
                    else:
                        raise KeyError(
                            f"No camera with camera_name: {camera_name} found "
                            + "in CameraDevice table."
                        )
                    key["video_file_object_id"] = video_obj.object_id
                    self.insert1(
                        key, skip_duplicates=True, allow_direct_insert=True
                    )
                    is_found = True
>>>>>>> 5d957f1c

        if not is_found and verbose:
            logger.info(
                f"No video found corresponding to file {nwb_file_name}, "
                + f"epoch {interval_list_name}"
            )

    @classmethod
    def update_entries(cls, restrict=True):
        existing_entries = (cls & restrict).fetch("KEY")
        for row in existing_entries:
            if (cls & row).fetch1("camera_name"):
                continue
            video_nwb = (cls & row).fetch_nwb()[0]
            if len(video_nwb) != 1:
                raise ValueError(
                    f"Expecting 1 video file per entry. {len(video_nwb)} found"
                )
            row["camera_name"] = video_nwb[0]["video_file"].device.camera_name
            cls.update1(row=row)

    @classmethod
    def get_abs_path(cls, key: Dict):
        """Return the absolute path for a stored video file given a key.

        Key must include the nwb_file_name and epoch number. The
        SPYGLASS_VIDEO_DIR environment variable must be set.

        Parameters
        ----------
        key : dict
            dictionary with nwb_file_name and epoch as keys

        Returns
        -------
        nwb_video_file_abspath : str
            The absolute path for the given file name.
        """
        video_path_obj = pathlib.Path(video_dir)
        video_info = (cls & key).fetch1()
        nwb_path = Nwbfile.get_abs_path(key["nwb_file_name"])
        nwbf = get_nwb_file(nwb_path)
        nwb_video = nwbf.objects[video_info["video_file_object_id"]]
        video_filename = nwb_video.name
        # see if the file exists and is stored in the base analysis dir
        nwb_video_file_abspath = pathlib.Path(video_path_obj / video_filename)
        if nwb_video_file_abspath.exists():
            return nwb_video_file_abspath.as_posix()
        else:
            raise FileNotFoundError(
                f"video file with filename: {video_filename} "
                f"does not exist in {video_path_obj}/"
            )


@schema
class PositionIntervalMap(SpyglassMixin, dj.Computed):
    definition = """
    -> IntervalList
    ---
    position_interval_name: varchar(200)  # name of the corresponding position interval
    """

    def make(self, key):
        self._no_transaction_make(key)

    def _no_transaction_make(self, key):
        # Find correspondence between pos valid times names and epochs. Use
        # epsilon to tolerate small differences in epoch boundaries across
        # epoch/pos intervals

        if not self.connection.in_transaction:
            # if not called in the context of a make function, call its own make function
            self.populate(key)
            return

        # *** HARD CODED VALUES ***
        EPSILON = 0.51  # tolerated time diff in bounds across epoch/pos
        no_pop_msg = "CANNOT POPULATE PositionIntervalMap"

        nwb_file_name = key["nwb_file_name"]
        pos_intervals = get_pos_interval_list_names(nwb_file_name)

        # Skip populating if no pos interval list names
        if len(pos_intervals) == 0:
            # TODO: Now that populate_all accept errors, raise here?
            logger.error(f"NO POS INTERVALS FOR {key}; {no_pop_msg}")
            return

        valid_times = (IntervalList & key).fetch1("valid_times")
        time_bounds = [
            valid_times[0][0] - EPSILON,
            valid_times[-1][-1] + EPSILON,
        ]

        matching_pos_intervals = []
        restr = (
            f"nwb_file_name='{nwb_file_name}' AND interval_list_name=" + "'{}'"
        )
        for pos_interval in pos_intervals:
            # cbroz: fetch1->fetch. fetch1 would fail w/o result
            pos_times = (IntervalList & restr.format(pos_interval)).fetch(
                "valid_times"
            )

            if len(pos_times) == 0:
                continue

            pos_times = pos_times[0]

            if all(
                [
                    time_bounds[0] <= time <= time_bounds[1]
                    for time in [pos_times[0][0], pos_times[-1][-1]]
                ]
            ):
                matching_pos_intervals.append(pos_interval)

            if len(matching_pos_intervals) > 1:
                break

        # Check that each pos interval was matched to only one epoch
        if len(matching_pos_intervals) != 1:
            # TODO: Now that populate_all accept errors, raise here?
            logger.warning(
                f"Found {len(matching_pos_intervals)} pos intervals for {key}; "
                + f"{no_pop_msg}\n{matching_pos_intervals}"
            )
            return

        # Insert into table
        key["position_interval_name"] = matching_pos_intervals[0]
        self.insert1(key, skip_duplicates=True, allow_direct_insert=True)
        logger.info(
            "Populated PosIntervalMap for "
            + f'{nwb_file_name}, {key["interval_list_name"]}'
        )


def get_pos_interval_list_names(nwb_file_name) -> list:
    return [
        interval_list_name
        for interval_list_name in (
            IntervalList & {"nwb_file_name": nwb_file_name}
        ).fetch("interval_list_name")
        if PositionSource._is_valid_name(interval_list_name)
    ]


def convert_epoch_interval_name_to_position_interval_name(
    key: dict, populate_missing: bool = True
) -> str:
    """Converts IntervalList key to the corresponding position interval name.

    Parameters
    ----------
    key : dict
        Lookup key
    populate_missing: bool
        Whether to populate PositionIntervalMap for the key if missing. Should
        be False if this function is used inside of another populate call.
        Defaults to True

    Returns
    -------
    position_interval_name : str
    """
    # get the interval list name if given epoch but not interval list name
    if "interval_list_name" not in key and "epoch" in key:
        key["interval_list_name"] = get_interval_list_name_from_epoch(
            key["nwb_file_name"], key["epoch"]
        )

    pos_query = PositionIntervalMap & key

    if len(pos_query) == 0:
        if populate_missing:
            PositionIntervalMap()._no_transaction_make(key)
            pos_query = PositionIntervalMap & key

    if len(pos_query) == 0:
        logger.info(f"No position intervals found for {key}")
        return []

    if len(pos_query) == 1:
        return pos_query.fetch1("position_interval_name")


def get_interval_list_name_from_epoch(nwb_file_name: str, epoch: int) -> str:
    """Returns the interval list name for the given epoch.

    Parameters
    ----------
    nwb_file_name : str
        The name of the NWB file.
    epoch : int
        The epoch number.

    Returns
    -------
    interval_list_name : str
        The interval list name.
    """
    interval_names = (
        TaskEpoch & {"nwb_file_name": nwb_file_name, "epoch": epoch}
    ).fetch("interval_list_name")

    if len(interval_names) != 1:
        logger.info(
            f"Found {len(interval_names)} interval list names found for "
            + f"{nwb_file_name} epoch {epoch}"
        )
        return None

    return interval_names[0]


def populate_position_interval_map_session(nwb_file_name: str):
    for interval_name in (TaskEpoch & {"nwb_file_name": nwb_file_name}).fetch(
        "interval_list_name"
    ):
        with PositionIntervalMap._safe_context():
            PositionIntervalMap().make(
                {
                    "nwb_file_name": nwb_file_name,
                    "interval_list_name": interval_name,
                }
            )<|MERGE_RESOLUTION|>--- conflicted
+++ resolved
@@ -436,25 +436,13 @@
                         f"No camera with camera_name: {camera_name} found "
                         + "in CameraDevice table."
                     )
-<<<<<<< HEAD
                 key["video_file_object_id"] = video_obj.object_id
-                self.insert1(key, skip_duplicates=skip_duplicates)
+                self.insert1(
+                    key,
+                    skip_duplicates=skip_duplicates,
+                    allow_direct_insert=True,
+                )
                 is_found = True
-=======
-                    camera_name = video_obj.device.camera_name
-                    if CameraDevice & {"camera_name": camera_name}:
-                        key["camera_name"] = video_obj.device.camera_name
-                    else:
-                        raise KeyError(
-                            f"No camera with camera_name: {camera_name} found "
-                            + "in CameraDevice table."
-                        )
-                    key["video_file_object_id"] = video_obj.object_id
-                    self.insert1(
-                        key, skip_duplicates=True, allow_direct_insert=True
-                    )
-                    is_found = True
->>>>>>> 5d957f1c
 
         if not is_found and verbose:
             logger.info(
