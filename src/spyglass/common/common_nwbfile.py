import os
import pathlib
import random
import stat
import string
from pathlib import Path

import datajoint as dj
import numpy as np
import pandas as pd
import pynwb
import spikeinterface as si
from hdmf.common import DynamicTable

from ..settings import raw_dir
from ..utils.dj_helper_fn import get_child_tables
from ..utils.nwb_helper_fn import get_electrode_indices, get_nwb_file

schema = dj.schema("common_nwbfile")

# define the fields that should be kept in AnalysisNWBFiles
NWB_KEEP_FIELDS = (
    "devices",
    "electrode_groups",
    "electrodes",
    "experiment_description",
    "experimenter",
    "file_create_date",
    "identifier",
    "intervals",
    "institution",
    "lab",
    "session_description",
    "session_id",
    "session_start_time",
    "subject",
    "timestamps_reference_time",
)


@schema
class Nwbfile(dj.Manual):
    definition = """
    # Table for holding the NWB files.
    nwb_file_name: varchar(255)   # name of the NWB file
    ---
    nwb_file_abs_path: filepath@raw
    INDEX (nwb_file_abs_path)
    """
    # NOTE the INDEX above is implicit from filepath@... above but needs to be explicit
    # so that alter() can work

    @classmethod
    def insert_from_relative_file_name(cls, nwb_file_name):
        """Insert a new session from an existing NWB file.

        Parameters
        ----------
        nwb_file_name : str
            The relative path to the NWB file.
        """
        nwb_file_abs_path = Nwbfile.get_abs_path(nwb_file_name)
        assert os.path.exists(
            nwb_file_abs_path
        ), f"File does not exist: {nwb_file_abs_path}"

        key = dict()
        key["nwb_file_name"] = nwb_file_name
        key["nwb_file_abs_path"] = nwb_file_abs_path
        cls.insert1(key, skip_duplicates=True)

    @classmethod
    def _get_file_name(cls, nwb_file_name: str) -> str:
        """Get valid nwb file name given substring."""
        query = cls & f'nwb_file_name LIKE "%{nwb_file_name}%"'

        if len(query) == 1:
            return query.fetch1("nwb_file_name")

        raise ValueError(
            f"Found {len(query)} matches for {nwb_file_name}: \n{query}"
        )

    @classmethod
    def get_file_key(cls, nwb_file_name: str) -> dict:
        """Return primary key using nwb_file_name substring."""
        return {"nwb_file_name": cls._get_file_name(nwb_file_name)}

    @classmethod
<<<<<<< HEAD
    def get_abs_path(cls, nwb_file_name) -> str:
=======
    def get_abs_path(cls, nwb_file_name, new_file=False) -> str:
>>>>>>> 0b81a781
        """Return absolute path for a stored raw NWB file given file name.

        The SPYGLASS_BASE_DIR must be set, either as an environment or part of
        dj.config['custom']. See spyglass.settings.load_config

        Parameters
        ----------
        nwb_file_name : str
            The name of an NWB file that has been inserted into the Nwbfile()
            table. May be file substring. May include % wildcard(s).
<<<<<<< HEAD
=======
        new_file : bool, optional
            Adding a new file to Nwbfile table. Defaults to False.
>>>>>>> 0b81a781

        Returns
        -------
        nwb_file_abspath : str
            The absolute path for the given file name.
        """
<<<<<<< HEAD
=======
        if new_file:
            return raw_dir + "/" + nwb_file_name

>>>>>>> 0b81a781
        return raw_dir + "/" + cls._get_file_name(nwb_file_name)

    @staticmethod
    def add_to_lock(nwb_file_name):
        """Add the specified NWB file to the file with the list of NWB files to be locked.

        The NWB_LOCK_FILE environment variable must be set.

        Parameters
        ----------
        nwb_file_name : str
            The name of an NWB file that has been inserted into the Nwbfile() schema.
        """
        key = {"nwb_file_name": nwb_file_name}
        # check to make sure the file exists
        assert (
            len((Nwbfile() & key).fetch()) > 0
        ), f"Error adding {nwb_file_name} to lock file, not in Nwbfile() schema"

        lock_file = open(os.getenv("NWB_LOCK_FILE"), "a+")
        lock_file.write(f"{nwb_file_name}\n")
        lock_file.close()

    @staticmethod
    def cleanup(delete_files=False):
        """Remove the filepath entries for NWB files that are not in use.

        This does not delete the files themselves unless delete_files=True is specified
        Run this after deleting the Nwbfile() entries themselves.
        """
        schema.external["raw"].delete(delete_external_files=delete_files)


# TODO: add_to_kachery will not work because we can't update the entry after it's been used in another table.
# We therefore need another way to keep track of the
@schema
class AnalysisNwbfile(dj.Manual):
    definition = """
    # Table for holding the NWB files that contain results of analysis, such as spike sorting.
    analysis_file_name: varchar(255)               # name of the file
    ---
    -> Nwbfile                                     # name of the parent NWB file. Used for naming and metadata copy
    analysis_file_abs_path: filepath@analysis      # the full path to the file
    analysis_file_description = "": varchar(2000)  # an optional description of this analysis
    analysis_parameters = NULL: blob               # additional relevant parameters. Currently used only for analyses
                                                   # that span multiple NWB files
    INDEX (analysis_file_abs_path)
    """
    # NOTE the INDEX above is implicit from filepath@... above but needs to be explicit
    # so that alter() can work

    def create(self, nwb_file_name):
        """Open the NWB file, create a copy, write the copy to disk and return the name of the new file.

        Note that this does NOT add the file to the schema; that needs to be done after data are written to it.

        Parameters
        ----------
        nwb_file_name : str
            The name of an NWB file to be copied.

        Returns
        -------
        analysis_file_name : str
            The name of the new NWB file.
        """
        nwb_file_abspath = Nwbfile.get_abs_path(nwb_file_name)
        with pynwb.NWBHDF5IO(
            path=nwb_file_abspath, mode="r", load_namespaces=True
        ) as io:
            nwbf = io.read()
            # pop off the unnecessary elements to save space
            nwb_fields = nwbf.fields
            for field in nwb_fields:
                if field not in NWB_KEEP_FIELDS:
                    nwb_object = getattr(nwbf, field)
                    if isinstance(nwb_object, pynwb.core.LabelledDict):
                        for module in list(nwb_object.keys()):
                            nwb_object.pop(module)

            analysis_file_name = self.__get_new_file_name(nwb_file_name)
            # write the new file
            print(f"Writing new NWB file {analysis_file_name}")
            analysis_file_abs_path = AnalysisNwbfile.get_abs_path(
                analysis_file_name
            )
            # export the new NWB file
            with pynwb.NWBHDF5IO(
                path=analysis_file_abs_path, mode="w", manager=io.manager
            ) as export_io:
                export_io.export(io, nwbf)

        # change the permissions to only allow owner to write
        permissions = stat.S_IRUSR | stat.S_IWUSR | stat.S_IRGRP | stat.S_IROTH
        os.chmod(analysis_file_abs_path, permissions)

        return analysis_file_name

    @classmethod
    def __get_new_file_name(cls, nwb_file_name):
        # each file ends with a random string of 10 digits, so we generate that string and redo if by some miracle
        # it's already there
        file_in_table = True
        while file_in_table:
            analysis_file_name = (
                os.path.splitext(nwb_file_name)[0]
                + "".join(
                    random.choices(string.ascii_uppercase + string.digits, k=10)
                )
                + ".nwb"
            )
            file_in_table = AnalysisNwbfile & {
                "analysis_file_name": analysis_file_name
            }

        return analysis_file_name

    @classmethod
    def __get_analysis_file_dir(cls, analysis_file_name: str):
        # strip off everything after and including the final underscore and return the result
        return analysis_file_name[0 : analysis_file_name.rfind("_")]

    @classmethod
    def copy(cls, nwb_file_name):
        """Make a copy of an analysis NWB file.

        Note that this does NOT add the file to the schema; that needs to be done after data are written to it.

        Parameters
        ----------
        nwb_file_name : str
            The name of the analysis NWB file to be copied.

        Returns
        -------
        analysis_file_name : str
            The name of the new NWB file.
        """
        nwb_file_abspath = AnalysisNwbfile.get_abs_path(nwb_file_name)
        with pynwb.NWBHDF5IO(
            path=nwb_file_abspath, mode="r", load_namespaces=True
        ) as io:
            nwbf = io.read()
            # get the current number of analysis files related to this nwb file
            query = AnalysisNwbfile & {"analysis_file_name": nwb_file_name}
            original_nwb_file_name = query.fetch("nwb_file_name")[0]
            analysis_file_name = cls.__get_new_file_name(original_nwb_file_name)
            # write the new file
            print(f"Writing new NWB file {analysis_file_name}...")
            analysis_file_abs_path = AnalysisNwbfile.get_abs_path(
                analysis_file_name
            )
            # export the new NWB file
            with pynwb.NWBHDF5IO(
                path=analysis_file_abs_path, mode="w", manager=io.manager
            ) as export_io:
                export_io.export(io, nwbf)

        return analysis_file_name

    def add(self, nwb_file_name, analysis_file_name):
        """Add the specified file to AnalysisNWBfile table.

        Parameters
        ----------
        nwb_file_name : str
            The name of the parent NWB file.
        analysis_file_name : str
            The name of the analysis NWB file that was created.
        """
        key = dict()
        key["nwb_file_name"] = nwb_file_name
        key["analysis_file_name"] = analysis_file_name
        key["analysis_file_description"] = ""
        key["analysis_file_abs_path"] = AnalysisNwbfile.get_abs_path(
            analysis_file_name
        )
        self.insert1(key)

    @staticmethod
    def get_abs_path(analysis_nwb_file_name):
        """Return the absolute path for a stored analysis NWB file given just the file name.

        The SPYGLASS_BASE_DIR environment variable must be set.

        Parameters
        ----------
        analysis_nwb_file_name : str
            The name of the NWB file that has been inserted into the AnalysisNwbfile() schema

        Returns
        -------
        analysis_nwb_file_abspath : str
            The absolute path for the given file name.
        """
        base_dir = pathlib.Path(os.getenv("SPYGLASS_BASE_DIR", None))
        assert (
            base_dir is not None
        ), "You must set SPYGLASS_BASE_DIR environment variable."

        # see if the file exists and is stored in the base analysis dir
        test_path = str(base_dir / "analysis" / analysis_nwb_file_name)

        if os.path.exists(test_path):
            return test_path
        else:
            # use the new path
            analysis_file_base_path = (
                base_dir
                / "analysis"
                / AnalysisNwbfile.__get_analysis_file_dir(
                    analysis_nwb_file_name
                )
            )
            if not analysis_file_base_path.exists():
                os.mkdir(str(analysis_file_base_path))
            return str(analysis_file_base_path / analysis_nwb_file_name)

    def add_nwb_object(
        self, analysis_file_name, nwb_object, table_name="pandas_table"
    ):
        # TODO: change to add_object with checks for object type and a name parameter, which should be specified if
        # it is not an NWB container
        """Add an NWB object to the analysis file in the scratch area and returns the NWB object ID

        Parameters
        ----------
        analysis_file_name : str
            The name of the analysis NWB file.
        nwb_object : pynwb.core.NWBDataInterface
            The NWB object created by PyNWB.
        table_name : str (optional, defaults to 'pandas_table')
            The name of the DynamicTable made from a dataframe.

        Returns
        -------
        nwb_object_id : str
            The NWB object ID of the added object.
        """
        with pynwb.NWBHDF5IO(
            path=self.get_abs_path(analysis_file_name),
            mode="a",
            load_namespaces=True,
        ) as io:
            nwbf = io.read()
            if isinstance(nwb_object, pd.DataFrame):
                dt_object = DynamicTable.from_dataframe(
                    name=table_name, df=nwb_object
                )
                nwbf.add_scratch(dt_object)
                io.write(nwbf)
                return dt_object.object_id
            else:
                nwbf.add_scratch(nwb_object)
                io.write(nwbf)
                return nwb_object.object_id

    def add_units(
        self,
        analysis_file_name,
        units,
        units_valid_times,
        units_sort_interval,
        metrics=None,
        units_waveforms=None,
        labels=None,
    ):
        """Add units to analysis NWB file

        Parameters
        ----------
        analysis_file_name : str
            The name of the analysis NWB file.
        units : dict
            keys are unit ids, values are spike times
        units_valid_times : dict
            Dictionary of units and valid times with unit ids as keys.
        units_sort_interval : dict
            Dictionary of units and sort_interval with unit ids as keys.
        units_waveforms : dict, optional
            Dictionary of unit waveforms with unit ids as keys.
        metrics : dict, optional
            Cluster metrics.
        labels : dict, optional
            Curation labels for clusters

        Returns
        -------
        units_object_id, waveforms_object_id : str, str
            The NWB object id of the Units object and the object id of the waveforms object ('' if None)
        """
        with pynwb.NWBHDF5IO(
            path=self.get_abs_path(analysis_file_name),
            mode="a",
            load_namespaces=True,
        ) as io:
            nwbf = io.read()
            sort_intervals = list()
            if len(units.keys()):
                # Add spike times and valid time range for the sort
                for id in units.keys():
                    nwbf.add_unit(
                        spike_times=units[id],
                        id=id,
                        # waveform_mean = units_templates[id],
                        obs_intervals=units_valid_times[id],
                    )
                    sort_intervals.append(units_sort_interval[id])
                # Add a column for the sort interval (subset of valid time)
                nwbf.add_unit_column(
                    name="sort_interval",
                    description="the interval used for spike sorting",
                    data=sort_intervals,
                )
                # If metrics were specified, add one column per metric
                if metrics is not None:
                    for metric in metrics:
                        if metrics[metric]:
                            unit_ids = np.array(list(metrics[metric].keys()))
                            metric_values = np.array(
                                list(metrics[metric].values())
                            )
                            # sort by unit_ids and apply that sorting to values to ensure that things go in the right order
                            metric_values = metric_values[np.argsort(unit_ids)]
                            print(f"Adding metric {metric} : {metric_values}")
                            nwbf.add_unit_column(
                                name=metric,
                                description=f"{metric} metric",
                                data=metric_values,
                            )
                if labels is not None:
                    unit_ids = np.array(list(units.keys()))
                    for unit in unit_ids:
                        if unit not in labels:
                            labels[unit] = ""
                    label_values = np.array(list(labels.values()))
                    label_values = label_values[np.argsort(unit_ids)].tolist()
                    nwbf.add_unit_column(
                        name="label",
                        description="label given during curation",
                        data=label_values,
                    )
                # If the waveforms were specified, add them as a dataframe to scratch
                waveforms_object_id = ""
                if units_waveforms is not None:
                    waveforms_df = pd.DataFrame.from_dict(
                        units_waveforms, orient="index"
                    )
                    waveforms_df.columns = ["waveforms"]
                    nwbf.add_scratch(
                        waveforms_df,
                        name="units_waveforms",
                        notes="spike waveforms for each unit",
                    )
                    waveforms_object_id = nwbf.scratch[
                        "units_waveforms"
                    ].object_id

                io.write(nwbf)
                return nwbf.units.object_id, waveforms_object_id
            else:
                return ""

    def add_units_waveforms(
        self,
        analysis_file_name,
        waveform_extractor: si.WaveformExtractor,
        metrics=None,
        labels=None,
    ):
        """Add units to analysis NWB file along with the waveforms

        Parameters
        ----------
        analysis_file_name : str
            The name of the analysis NWB file.
        waveform_extractor : si.WaveformExtractor object
        metrics : dict, optional
            Cluster metrics.
        labels : dict, optional
            Curation labels for clusters

        Returns
        -------
        units_object_id : str
            The NWB object id of the Units object
        """

        with pynwb.NWBHDF5IO(
            path=self.get_abs_path(analysis_file_name),
            mode="a",
            load_namespaces=True,
        ) as io:
            nwbf = io.read()
            for id in waveform_extractor.sorting.get_unit_ids():
                # (spikes, samples, channels)
                waveforms = waveform_extractor.get_waveforms(unit_id=id)
                # (channels, spikes, samples)
                waveforms = np.moveaxis(waveforms, source=2, destination=0)
                nwbf.add_unit(
                    spike_times=waveform_extractor.sorting.get_unit_spike_train(
                        unit_id=id
                    ),
                    id=id,
                    electrodes=waveform_extractor.recording.get_channel_ids(),
                    waveforms=waveforms,
                )

            # The following is a rough sketch of AnalysisNwbfile().add_waveforms
            # analysis_file_name = AnalysisNwbfile().create(key['nwb_file_name'])
            # or
            # nwbfile = pynwb.NWBFile(...)
            # (channels, spikes, samples)
            # wfs = [
            #         [     # elec 1
            #             [1, 2, 3],  # spike 1, [sample 1, sample 2, sample 3]
            #             [1, 2, 3],  # spike 2
            #             [1, 2, 3],  # spike 3
            #             [1, 2, 3]   # spike 4
            #         ], [  # elec 2
            #             [1, 2, 3],  # spike 1
            #             [1, 2, 3],  # spike 2
            #             [1, 2, 3],  # spike 3
            #             [1, 2, 3]   # spike 4
            #         ], [  # elec 3
            #             [1, 2, 3],  # spike 1
            #             [1, 2, 3],  # spike 2
            #             [1, 2, 3],  # spike 3
            #             [1, 2, 3]   # spike 4
            #         ]
            # ]
            # elecs = ... # DynamicTableRegion referring to three electrodes (rows) of the electrodes table
            # nwbfile.add_unit(spike_times=[1, 2, 3], electrodes=elecs, waveforms=wfs)

            # If metrics were specified, add one column per metric
            if metrics is not None:
                for metric_name, metric_dict in metrics.items():
                    print(f"Adding metric {metric_name} : {metric_dict}")
                    metric_data = metric_dict.values().to_list()
                    nwbf.add_unit_column(
                        name=metric_name,
                        description=metric_name,
                        data=metric_data,
                    )
            if labels is not None:
                nwbf.add_unit_column(
                    name="label",
                    description="label given during curation",
                    data=labels,
                )

            io.write(nwbf)
            return nwbf.units.object_id

    def add_units_metrics(self, analysis_file_name, metrics):
        """Add units to analysis NWB file along with the waveforms

        Parameters
        ----------
        analysis_file_name : str
            The name of the analysis NWB file.
        metrics : dict, optional
            Cluster metrics.

        Returns
        -------
        units_object_id : str
            The NWB object id of the Units object
        """
        metric_names = list(metrics.keys())
        unit_ids = list(metrics[metric_names[0]].keys())
        with pynwb.NWBHDF5IO(
            path=self.get_abs_path(analysis_file_name),
            mode="a",
            load_namespaces=True,
        ) as io:
            nwbf = io.read()
            for id in unit_ids:
                nwbf.add_unit(id=id)

            for metric_name, metric_dict in metrics.items():
                print(f"Adding metric {metric_name} : {metric_dict}")
                metric_data = list(metric_dict.values())
                nwbf.add_unit_column(
                    name=metric_name, description=metric_name, data=metric_data
                )

            io.write(nwbf)
            return nwbf.units.object_id

    @classmethod
    def get_electrode_indices(cls, analysis_file_name, electrode_ids):
        """Given an analysis NWB file name, returns the indices of the specified electrode_ids.

        Parameters
        ----------
        analysis_file_name : str
            The name of the analysis NWB file.
        electrode_ids : numpy array or list
            Array or list of electrode IDs.

        Returns
        -------
        electrode_indices : numpy array
            Array of indices in the electrodes table for the given electrode IDs.
        """
        nwbf = get_nwb_file(cls.get_abs_path(analysis_file_name))
        return get_electrode_indices(nwbf.electrodes, electrode_ids)

    @staticmethod
    def cleanup(delete_files=False):
        """Remove the filepath entries for NWB files that are not in use.

        Does not delete the files themselves unless delete_files=True is specified.
        Run this after deleting the Nwbfile() entries themselves.

        Parameters
        ----------
        delete_files : bool, optional
            Whether the original files should be deleted (default False).
        """
        schema.external["analysis"].delete(delete_external_files=delete_files)

    @staticmethod
    def nightly_cleanup():
        child_tables = get_child_tables(AnalysisNwbfile)
        (AnalysisNwbfile - child_tables).delete_quick()

        # a separate external files clean up required - this is to be done
        # during times when no other transactions are in progress.
        AnalysisNwbfile.cleanup(True)

        # also check to see whether there are directories in the spikesorting folder with this


@schema
class NwbfileKachery(dj.Computed):
    definition = """
    -> Nwbfile
    ---
    nwb_file_uri: varchar(200)  # the uri the NWB file for kachery
    """

    def make(self, key):
        print(f'Linking {key["nwb_file_name"]} and storing in kachery...')
        key["nwb_file_uri"] = kc.link_file(
            Nwbfile().get_abs_path(key["nwb_file_name"])
        )
        self.insert1(key)


@schema
class AnalysisNwbfileKachery(dj.Computed):
    definition = """
    -> AnalysisNwbfile
    ---
    analysis_file_uri: varchar(200)  # the uri of the file
    """

    def make(self, key):
        print(f'Linking {key["analysis_file_name"]} and storing in kachery...')
        key["analysis_file_uri"] = kc.link_file(
            AnalysisNwbfile().get_abs_path(key["analysis_file_name"])
        )
        self.insert1(key)<|MERGE_RESOLUTION|>--- conflicted
+++ resolved
@@ -87,11 +87,7 @@
         return {"nwb_file_name": cls._get_file_name(nwb_file_name)}
 
     @classmethod
-<<<<<<< HEAD
-    def get_abs_path(cls, nwb_file_name) -> str:
-=======
     def get_abs_path(cls, nwb_file_name, new_file=False) -> str:
->>>>>>> 0b81a781
         """Return absolute path for a stored raw NWB file given file name.
 
         The SPYGLASS_BASE_DIR must be set, either as an environment or part of
@@ -102,23 +98,17 @@
         nwb_file_name : str
             The name of an NWB file that has been inserted into the Nwbfile()
             table. May be file substring. May include % wildcard(s).
-<<<<<<< HEAD
-=======
         new_file : bool, optional
             Adding a new file to Nwbfile table. Defaults to False.
->>>>>>> 0b81a781
 
         Returns
         -------
         nwb_file_abspath : str
             The absolute path for the given file name.
         """
-<<<<<<< HEAD
-=======
         if new_file:
             return raw_dir + "/" + nwb_file_name
 
->>>>>>> 0b81a781
         return raw_dir + "/" + cls._get_file_name(nwb_file_name)
 
     @staticmethod
