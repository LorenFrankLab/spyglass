--- conflicted
+++ resolved
@@ -342,24 +342,11 @@
         class_objs : list of dj.FreeTable
             A list of all registered analysis table class objects.
         """
-<<<<<<< HEAD
-        if from_schema:  # Skips checksum check
-            query = (
-                schema.external["analysis"]
-                & f"filepath LIKE '%{analysis_nwb_file_name}'"
-            )
-            if len(query) == 1:  # Else try the standard way
-                return str(Path(analysis_dir) / query.fetch1("filepath"))
-            logger.warning(
-                f"Found {len(query)} files for: {analysis_nwb_file_name}"
-            )
-=======
         return [
             self._get_tbl_from_name(key["full_table_name"])()
             for key in self.fetch(as_dict=True)
             if self._is_valid_entry(key["full_table_name"], raise_err=False)
         ]
->>>>>>> b50fa859
 
     def get_externals(
         self, store: str = "analysis"
