--- conflicted
+++ resolved
@@ -555,12 +555,9 @@
         lfp_valid_times.set_key(
             nwb=key["nwb_file_name"], name="lfp valid times", pipeline="lfp_v0"
         )
-<<<<<<< HEAD
         # add an interval list for the LFP valid times, skipping duplicates
         IntervalList.insert1(lfp_valid_times.as_dict, replace=True)
         AnalysisNwbfile().log(key, table=self.full_table_name)
-=======
->>>>>>> 39f390c6
         self.insert1(key)
 
     def nwb_object(self, key):
