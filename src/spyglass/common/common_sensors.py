--- conflicted
+++ resolved
@@ -48,8 +48,8 @@
         key["interval_list_name"] = (
             Raw & {"nwb_file_name": nwb_file_name}
         ).fetch1("interval_list_name")
-<<<<<<< HEAD
-        self.insert1(key)
+
+        self.insert1(key, allow_direct_insert=True)
 
     def fetch1_dataframe(self, interval_list_name=None):
         """Fetch the sensor data as a DataFrame.
@@ -127,7 +127,4 @@
                     )
                 )
 
-            return pd.concat(sensor_data_df, axis=0).sort_index()
-=======
-        self.insert1(key, allow_direct_insert=True)
->>>>>>> 351a698d
+            return pd.concat(sensor_data_df, axis=0).sort_index()