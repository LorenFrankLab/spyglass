import inspect
from itertools import chain
from pathlib import Path

import datajoint as dj
import numpy as np
from datajoint.utils import to_camel_case
from non_local_detector.visualization.figurl_1D import create_1D_decode_view
from non_local_detector.visualization.figurl_2D import create_2D_decode_view

from spyglass.decoding.v1.clusterless import ClusterlessDecodingV1  # noqa: F401
from spyglass.decoding.v1.sorted_spikes import (
    SortedSpikesDecodingV1,
)  # noqa: F401
from spyglass.settings import config
from spyglass.utils import SpyglassMixin, _Merge, logger

schema = dj.schema("decoding_merge")


@schema
class DecodingOutput(_Merge, SpyglassMixin):
    definition = """
    merge_id: uuid
    ---
    source: varchar(32)
    """

<<<<<<< HEAD
    _source_class_dict = None

    class ClusterlessDecodingV1(SpyglassMixin, dj.Part):
=======
    class ClusterlessDecodingV1(SpyglassMixin, dj.Part):  # noqa: F811
>>>>>>> 0089d5eb
        definition = """
        -> master
        ---
        -> ClusterlessDecodingV1
        """

    class SortedSpikesDecodingV1(SpyglassMixin, dj.Part):  # noqa: F811
        definition = """
        -> master
        ---
        -> SortedSpikesDecodingV1
        """

    def cleanup(self, dry_run=False):
        """Remove any decoding outputs that are not in the merge table"""
        if dry_run:
            logger.info("Dry run, not removing any files")
        else:
            logger.info("Cleaning up decoding outputs")
        table_results_paths = list(
            chain(
                *[
                    part_parent_table.fetch("results_path").tolist()
                    for part_parent_table in self.merge_get_parent(
                        multi_source=True
                    )
                ]
            )
        )
        for path in Path(config["SPYGLASS_ANALYSIS_DIR"]).glob("**/*.nc"):
            if str(path) not in table_results_paths:
                logger.info(f"Removing {path}")
                if not dry_run:
                    try:
                        path.unlink(missing_ok=True)  # Ignore FileNotFoundError
                    except PermissionError:
                        logger.warning(f"Unable to remove {path}, skipping")

        table_model_paths = list(
            chain(
                *[
                    part_parent_table.fetch("classifier_path").tolist()
                    for part_parent_table in self.merge_get_parent(
                        multi_source=True
                    )
                ]
            )
        )
        for path in Path(config["SPYGLASS_ANALYSIS_DIR"]).glob("**/*.pkl"):
            if str(path) not in table_model_paths:
                logger.info(f"Removing {path}")
                if not dry_run:
                    try:
                        path.unlink()
                    except (PermissionError, FileNotFoundError):
                        logger.warning(f"Unable to remove {path}, skipping")

    @classmethod
    def _get_source_class(cls, key):
        if cls._source_class_dict is None:
            cls._source_class_dict = {}
            module = inspect.getmodule(cls)
            for part_name in cls.parts():
                part_name = to_camel_case(part_name.split("__")[-1].strip("`"))
                part = getattr(module, part_name)
                cls._source_class_dict[part_name] = part

        source = (cls & key).fetch1("source")
        return cls._source_class_dict[source]

    @classmethod
    def load_results(cls, key):
        decoding_selection_key = cls.merge_get_parent(key).fetch1("KEY")
        source_class = cls._get_source_class(key)
        return (source_class & decoding_selection_key).load_results()

    @classmethod
    def load_model(cls, key):
        decoding_selection_key = cls.merge_get_parent(key).fetch1("KEY")
        source_class = cls._get_source_class(key)
        return (source_class & decoding_selection_key).load_model()

    @classmethod
    def load_environments(cls, key):
        decoding_selection_key = cls.merge_get_parent(key).fetch1("KEY")
        source_class = cls._get_source_class(key)
        return source_class.load_environments(decoding_selection_key)

    @classmethod
    def load_position_info(cls, key):
        decoding_selection_key = cls.merge_get_parent(key).fetch1("KEY")
        source_class = cls._get_source_class(key)
        return source_class.load_position_info(decoding_selection_key)

    @classmethod
    def load_linear_position_info(cls, key):
        decoding_selection_key = cls.merge_get_parent(key).fetch1("KEY")
        source_class = cls._get_source_class(key)
        return source_class.load_linear_position_info(decoding_selection_key)

    @classmethod
    def load_spike_data(cls, key, filter_by_interval=True):
        decoding_selection_key = cls.merge_get_parent(key).fetch1("KEY")
        source_class = cls._get_source_class(key)
        return source_class.load_linear_position_info(
            decoding_selection_key, filter_by_interval=filter_by_interval
        )

    @classmethod
    def create_decoding_view(cls, key, head_direction_name="head_orientation"):
        results = cls.load_results(key)
        posterior = results.acausal_posterior.unstack("state_bins").sum("state")
        env = cls.load_environments(key)[0]

        if "x_position" in results.coords:
            position_info, position_variable_names = cls.load_position_info(key)
            # Not 1D
            bin_size = (
                np.nanmedian(np.diff(np.unique(results.x_position.values))),
                np.nanmedian(np.diff(np.unique(results.y_position.values))),
            )
            return create_2D_decode_view(
                position_time=position_info.index,
                position=position_info[position_variable_names],
                interior_place_bin_centers=env.place_bin_centers_[
                    env.is_track_interior_.ravel(order="C")
                ],
                place_bin_size=bin_size,
                posterior=posterior,
                head_dir=position_info[head_direction_name],
            )
        else:
            (
                position_info,
                position_variable_names,
            ) = cls.load_linear_position_info(key)
            return create_1D_decode_view(
                posterior=posterior,
                linear_position=position_info["linear_position"],
                ref_time_sec=position_info.index[0],
            )<|MERGE_RESOLUTION|>--- conflicted
+++ resolved
@@ -26,13 +26,7 @@
     source: varchar(32)
     """
 
-<<<<<<< HEAD
-    _source_class_dict = None
-
-    class ClusterlessDecodingV1(SpyglassMixin, dj.Part):
-=======
     class ClusterlessDecodingV1(SpyglassMixin, dj.Part):  # noqa: F811
->>>>>>> 0089d5eb
         definition = """
         -> master
         ---
