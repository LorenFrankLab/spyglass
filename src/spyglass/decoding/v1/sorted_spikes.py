--- conflicted
+++ resolved
@@ -23,15 +23,8 @@
 
 from spyglass.common.common_interval import IntervalList  # noqa: F401
 from spyglass.common.common_session import Session  # noqa: F401
-<<<<<<< HEAD
-from spyglass.decoding.v1.core import (
-    DecodingParameters,  # noqa: F401
-    PositionGroup,
-)
-=======
 from spyglass.decoding.v1.core import DecodingParameters  # noqa: F401
 from spyglass.decoding.v1.core import PositionGroup
->>>>>>> 5145ff6b
 from spyglass.position.position_merge import PositionOutput  # noqa: F401
 from spyglass.settings import config
 from spyglass.spikesorting.analysis.v1.group import SortedSpikesGroup
