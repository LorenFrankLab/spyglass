--- conflicted
+++ resolved
@@ -624,14 +624,6 @@
     marks = xr.concat(
         [marks.sel(time=times) for times in valid_slices], dim='time')
 
-<<<<<<< HEAD
-    # temporarily remove the bit where the animal is placed on the track
-    # ideally should use DIOs first poke event?
-    position_info = position_info.iloc[slice(20_000, -1)]
-    marks = marks.isel(time=slice(20_000, -1))
-
-=======
->>>>>>> bf0dab28
     return position_info, marks, valid_slices
 
 
