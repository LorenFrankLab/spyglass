import json
import os
import shutil
import time
import uuid
from pathlib import Path
from typing import List
from warnings import WarningMessage

import datajoint as dj
import numpy as np
import spikeinterface as si
import spikeinterface.toolkit as st

from ..common.common_interval import IntervalList
from ..common.common_nwbfile import AnalysisNwbfile
from ..common.dj_helper_fn import fetch_nwb
from .merged_sorting_extractor import MergedSortingExtractor
from .spikesorting_recording import SpikeSortingRecording
from .spikesorting_sorting import SpikeSorting

schema = dj.schema('spikesorting_curation')

valid_labels = ['reject', 'noise', 'artifact', 'mua', 'accept']

def apply_merge_groups_to_sorting(sorting: si.BaseSorting, merge_groups: List[List[int]]):
    # return a new sorting where the units are merged according to merge_groups
    # merge_groups is a list of lists of unit_ids.
    # for example: merge_groups = [[1, 2], [5, 8, 4]]]

    return MergedSortingExtractor(parent_sorting=sorting, merge_groups=merge_groups)


@schema
class Curation(dj.Manual):
    definition = """
    # Stores each spike sorting; similar to IntervalList
    curation_id: varchar(10) #A unique identifier for each curation entry for convenience
    -> SpikeSorting
    ---
    curation_num = -1: int #
    parent_curation_id='': varchar(10)
    curation_labels: blob # a dictionary of labels for the units
    merge_groups: blob # a list of merge groups for the units
    quality_metrics: blob # a list of quality metrics for the units (if available)
    description='': varchar(1000) #optional description for this curated sort
    time_of_creation: int   # in Unix time, to the nearest second
    """

    @staticmethod
    def insert_curation(sorting_key: dict, parent_curation_id: int = -1, labels=None, merge_groups=None, metrics=None, description=''):
        """Given a SpikeSorting key and the parent_sorting_id (and optional arguments) insert an entry into Curation

        :param sorting_key: the key for the original SpikeSorting
        :type dict
        :param parent_sorting_id: the id of the parent sorting (optional)
        :type parent_sorting_id: str
        :param metrics: computed metrics for sorting (optional)
        :type dict
        :param description: text description of this sort (optional)
        :type str
        :param labels: dictionary of labels for this sort (optional)
        :type dict

        returns:
        :param sorting_id
        :type str

        """
        if labels is None:
            labels = {}
        if merge_groups is None:
            merge_groups = []
        if metrics is None:
            metrics = {}

        # generate a unique number
        num = (Curation & sorting_key).fetch('curation_num')
        if len(num) > 0:
            num.sort()
            curation_num = num[-1] + 1
        else:
            curation_num = 0

        # generate a unique ID string
        found = True
        while found:
            curation_id = 'C_' + str(uuid.uuid4())[:8]
            if len((Curation & {'curation_id': curation_id}).fetch()) == 0:
                found = False

        sorting_key['curation_id'] = curation_id
        sorting_key['curation_num'] = curation_num
        sorting_key['parent_curation_id'] = parent_curation_id
        sorting_key['description'] = description
        sorting_key['curation_labels'] = labels
        sorting_key['merge_groups'] = merge_groups
        sorting_key['quality_metrics'] = metrics
        sorting_key['time_of_creation'] = int(time.time())

        Curation.insert1(sorting_key)

        return sorting_key['curation_id']

    @staticmethod
    def get_recording_extractor(key):
        """Returns the recording extractor for the recording related to this curation

        :param key: key to a single Curation entry
        :type key: dict

        returns
            recording_extractor: spike interface recording extractor
        """
        recording_path = (SpikeSortingRecording & key).fetch1('recording_path')
        return si.load_extractor(recording_path)

    @staticmethod
    def get_curated_sorting_extractor(key):
        """Returns the sorting extractor related to this curation, with merges applied

        :param key: key to a single Curation entry
        :type key: dict

        returns
            sorting_extractor: spike interface sorting extractor
        """
        sorting_path = (SpikeSorting & key).fetch1('sorting_path')
        sorting = si.load_extractor(sorting_path)
        merge_groups = (Curation & key).fetch1('merge_groups')
        # TODO: write code to get merged sorting extractor
        if len(merge_groups) != 0:
            return MergedSortingExtractor(parent_sorting=sorting, merge_groups=merge_groups)
        else:
            return sorting

    @staticmethod
    def save_sorting_nwb(key, sorting, timestamps, sort_interval_list_name,
                         sort_interval, labels=None, metrics=None,
                         unit_ids=None):
        """Store a sorting in a new AnalysisNwbfile
        Parameters
        ----------
        key : dict
            key to SpikeSorting table
        sorting : si.Sorting
            sorting
        timestamps : array_like
            Time stamps of the sorted recoridng;
            used to convert the spike timings from index to real time
        sort_interval_list_name : str
            name of sort interval
        sort_interval : list
            interval for start and end of sort
        labels : dict, optional
            curation labels, by default None
        metrics : dict, optional
            quality metrics, by default None
        unit_ids : list, optional
            IDs of units whose spiketrains to save, by default None

        Returns
        -------
        analysis_file_name : str
        units_object_id : str
        """

        sort_interval_valid_times = (
            IntervalList & {'interval_list_name': sort_interval_list_name}
        ).fetch1('valid_times')

        units = dict()
        units_valid_times = dict()
        units_sort_interval = dict()

        if unit_ids is None:
            unit_ids = sorting.get_unit_ids()

        for unit_id in unit_ids:
            spike_times_in_samples = sorting.get_unit_spike_train(
                unit_id=unit_id)
            units[unit_id] = timestamps[spike_times_in_samples]
            units_valid_times[unit_id] = sort_interval_valid_times
            units_sort_interval[unit_id] = [sort_interval]

        analysis_file_name = AnalysisNwbfile().create(key['nwb_file_name'])
        object_ids = AnalysisNwbfile().add_units(analysis_file_name,
                                                 units, units_valid_times,
                                                 units_sort_interval,
                                                 metrics=metrics, labels=labels)

        if object_ids == '':
            print('Sorting contains no units.'
                  'Created an empty analysis nwb file anyway.')
            units_object_id = ''
        else:
            units_object_id = object_ids[0]

        return analysis_file_name,  units_object_id

    def fetch_nwb(self, *attrs, **kwargs):
        return fetch_nwb(self, (AnalysisNwbfile, 'analysis_file_abs_path'),
                         *attrs, **kwargs)


@schema
class WaveformParameters(dj.Manual):
    definition = """
    waveform_params_name: varchar(80) # name of waveform extraction parameters
    ---
    waveform_params: blob # a dict of waveform extraction parameters
    """

    def insert_default(self):
        waveform_params_name = 'default_not_whitened'
        waveform_params = {'ms_before': 0.5, 'ms_after': 0.5, 'max_spikes_per_unit': 5000,
                           'n_jobs': 5, 'total_memory': '5G', 'whiten': False}
        self.insert1([waveform_params_name, waveform_params],
                     skip_duplicates=True)
        waveform_params_name = 'default_whitened'
        waveform_params = {'ms_before': 0.5, 'ms_after': 0.5, 'max_spikes_per_unit': 5000,
                           'n_jobs': 5, 'total_memory': '5G', 'whiten': True}
        self.insert1([waveform_params_name, waveform_params],
                     skip_duplicates=True)


@schema
class WaveformSelection(dj.Manual):
    definition = """
    -> Curation
    -> WaveformParameters
    ---
    """


@schema
class Waveforms(dj.Computed):
    definition = """
    -> WaveformSelection
    ---
    waveform_extractor_path: varchar(400)
    -> AnalysisNwbfile
    waveforms_object_id: varchar(40)   # Object ID for the waveforms in NWB file
    """

    def make(self, key):
        recording = Curation.get_recording_extractor(key)
        sorting = Curation.get_curated_sorting_extractor(key)

        print('Extracting waveforms...')
        waveform_params = (WaveformParameters & key).fetch1('waveform_params')
        if 'whiten' in waveform_params:
            if waveform_params['whiten']:
                recording = st.preprocessing.whiten(recording)
                # remove the 'whiten' dictionary entry as it is not recognized
                # by spike interface
            del waveform_params['whiten']

        waveform_extractor_name = self._get_waveform_extractor_name(key)
        key['waveform_extractor_path'] = str(
            Path(os.environ['NWB_DATAJOINT_WAVEFORMS_DIR']) /
            Path(waveform_extractor_name))
        if os.path.exists(key['waveform_extractor_path']):
            shutil.rmtree(key['waveform_extractor_path'])
        waveforms = si.extract_waveforms(recording=recording,
                                         sorting=sorting,
                                         folder=key['waveform_extractor_path'],
                                         **waveform_params)

        key['analysis_file_name'] = AnalysisNwbfile().create(key['nwb_file_name'])
        object_id = AnalysisNwbfile().add_units_waveforms(
            key['analysis_file_name'],
            waveform_extractor=waveforms)
        key['waveforms_object_id'] = object_id
        AnalysisNwbfile().add(key['nwb_file_name'], key['analysis_file_name'])

        self.insert1(key)

    def load_waveforms(self, key: dict):
        """Returns a spikeinterface waveform extractor specified by key

        Parameters
        ----------
        key : dict
            Could be an entry in Waveforms, or some other key that uniquely defines
            an entry in Waveforms

        Returns
        -------
        we : spikeinterface.WaveformExtractor
        """
        we_path = (self & key).fetch1('waveform_extractor_path')
        we = si.WaveformExtractor.load_from_folder(we_path)
        return we

    def fetch_nwb(self, key):
        # TODO: implement fetching waveforms from NWB
        return NotImplementedError

    def _get_waveform_extractor_name(self, key):
        waveform_params_name = (WaveformParameters & key).fetch1(
            'waveform_params_name')
        we_name = str(key['curation_id']) + '_' + \
            waveform_params_name + '_waveforms'
        return we_name


@schema
class MetricParameters(dj.Manual):
    definition = """
    # Parameters for computing quality metrics of sorted units
    metric_params_name: varchar(200)
    ---
    metric_params: blob
    """
    metric_default_params = {
        'snr': {'peak_sign': 'neg',
                'num_chunks_per_segment': 20,
                'chunk_size': 10000,
                'seed': 0},
        'isi_violation': {'isi_threshold_ms': 1.5,
                          'min_isi_ms': 0.0},
        'nn_isolation': {'max_spikes_for_nn': 1000,
                         'n_neighbors': 5,
                         'n_components': 7,
                         'radius_um': 100,
                         'seed': 0},
        'nn_noise_overlap': {'max_spikes_for_nn': 1000,
                             'n_neighbors': 5,
                             'n_components': 7,
                             'radius_um': 100,
                             'seed': 0},
        'peak_offset': {'peak_sign': 'neg'}
    }
    available_metrics = list(metric_default_params.keys())

    def get_metric_default_params(self, metric: str):
        "Returns default params for the given metric"
        return self.metric_default_params(metric)

    def insert_default(self):
        self.insert1(
            ['franklab_default', self.metric_default_params], skip_duplicates=True)

    # TODO
    def _validate_metrics_list(self, key):
        """Checks whether a row to be inserted contains only the available metrics
        """
        # get available metrics list
        # get metric list from key
        # compare
        return NotImplementedError


@schema
class MetricSelection(dj.Manual):
    definition = """
    -> Waveforms
    -> MetricParameters
    ---
    """


@schema
class QualityMetrics(dj.Computed):
    definition = """
    -> MetricSelection
    ---
    quality_metrics_path: varchar(500)
    -> AnalysisNwbfile
    object_id: varchar(40) # Object ID for the metrics in NWB file
    """

    def make(self, key):
        waveform_extractor = Waveforms().load_waveforms(key)
        qm = {}
        params = (MetricParameters & key).fetch1('metric_params')
        for metric_name, metric_params in params.items():
            metric = self._compute_metric(
                waveform_extractor, metric_name, **metric_params)
            qm[metric_name] = metric
        qm_name = self._get_quality_metrics_name(key)
        key['quality_metrics_path'] = str(
            Path(os.environ['NWB_DATAJOINT_WAVEFORMS_DIR']) / Path(qm_name + '.json'))
        # save metrics dict as json
        print(f'Computed all metrics: {qm}')
        self._dump_to_json(qm, key['quality_metrics_path'])

        key['analysis_file_name'] = AnalysisNwbfile().create(key['nwb_file_name'])
        key['object_id'] = AnalysisNwbfile().add_units_metrics(
            key['analysis_file_name'], metrics=qm)
        AnalysisNwbfile().add(key['nwb_file_name'], key['analysis_file_name'])

        self.insert1(key)

    def _get_quality_metrics_name(self, key):
        wf_name = Waveforms()._get_waveform_extractor_name(key)
        qm_name = wf_name + '_qm'
        return qm_name

    def _compute_metric(self, waveform_extractor, metric_name, **metric_params):
        metric_func = _metric_name_to_func[metric_name]
        # TODO clean up code below
        if metric_name == 'isi_violation':
            metric = metric_func(waveform_extractor, **metric_params)
        elif (metric_name == 'snr' or
              metric_name == 'peak_offset'):
            if 'peak_offset' in metric_params:
                peak_sign = metric_params['peak_sign']
                del metric_params['peak_sign']
                metric = metric_func(waveform_extractor,
                                    peak_sign=peak_sign, **metric_params)
            elif metric_name == 'snr':
                metric = metric_func(waveform_extractor, **metric_params)

            metric = {unit_id: metric_func(waveform_extractor,
                                                this_unit_id=unit_id, **metric_params)
                      for unit_id in
                      waveform_extractor.sorting.get_unit_ids()}
        return metric

    def _dump_to_json(self, qm_dict, save_path):
        new_qm = {}
        for key, value in qm_dict.items():
            m = {}
            for unit_id, metric_val in value.items():
                m[str(unit_id)] = metric_val
            new_qm[str(key)] = m
        with open(save_path, 'w', encoding='utf-8') as f:
            json.dump(new_qm, f, ensure_ascii=False, indent=4)


def _compute_isi_violation_fractions(waveform_extractor, **metric_params):
    isi_threshold_ms = metric_params['isi_threshold_ms']
    min_isi_ms = metric_params['min_isi_ms']

    # Extract the total number of spikes that violated the isi_threshold for each unit
    isi_violation_counts = st.qualitymetrics.compute_isi_violations(
        waveform_extractor, isi_threshold_ms=isi_threshold_ms,
        min_isi_ms=min_isi_ms).isi_violations_count

    # Extract the total number of spikes from each unit
    num_spikes = st.qualitymetrics.compute_num_spikes(waveform_extractor)
    isi_viol_frac_metric = {str(unit_id): isi_violation_counts[unit_id] /
                            num_spikes[unit_id] for unit_id in waveform_extractor.sorting.get_unit_ids()}
    return isi_viol_frac_metric


def _get_peak_offset(waveform_extractor: si.WaveformExtractor, peak_sign: str, **metric_params):
    if 'peak_sign' in metric_params:
        del metric_params['peak_sign']
    peak_offset_inds = st.get_template_extremum_channel_peak_shift(
        waveform_extractor=waveform_extractor,
        peak_sign=peak_sign, **metric_params)
    peak_offset = {key: int(val) for key, val in peak_offset_inds.items()}
    return peak_offset


_metric_name_to_func = {
    "snr": st.qualitymetrics.compute_snrs,
    "isi_violation": _compute_isi_violation_fractions,
    'nn_isolation': st.qualitymetrics.nearest_neighbors_isolation,
    'nn_noise_overlap': st.qualitymetrics.nearest_neighbors_noise_overlap,
    'peak_offset': _get_peak_offset
}


@schema
class AutomaticCurationParameters(dj.Manual):
    definition = """
    auto_curation_params_name: varchar(200)   # name of this parameter set
    ---
    merge_params: blob   # dictionary of params to merge units
    label_params: blob   # dictionary params to label units
    """
    def insert1(key):
        # validate the labels and then insert
        #TODO: add validation for merge_params
        for metric in key['label_params']:
            if metric not in _metric_name_to_func:
                raise Exception(f'{metric} not in list of available metrics')
            comparison_list = key['label_params'][metric]
            if comparison_list[0] not in _comparison_to_function:
                raise Exception(f'{metric}: {comparison_list[0]} not in list of available comparisons')
            if type(comparison_list[1]) != int and type(comparison_list) != float:
                raise Exception(f'{metric}: {comparison_list[1]} not a number')
            for label in comparison_list[2]:
                if label not in valid_labels:
                  raise Exception(f'{metric}: {comparison_list[2]} not a valid label: {valid_labels}')
                  



        super().insert1(key)
    def insert_default(self):
        auto_curation_params_name = 'default'
        merge_params = {}
        # label_params parsing: Each key is the name of a metric,
        # the contents are a three value list with the comparison, a value, and a list of labels to apply if the comparison is true
        label_params = {'nn_noise_overlap': ['>', 0.1, ['noise', 'reject']]}
        self.insert1([auto_curation_params_name, merge_params,
                     label_params], skip_duplicates=True)
        # Second default parameter set for not applying any labels,
        # or merges, but adding metrics
        auto_curation_params_name = 'none'
        merge_params = {}
        label_params = {}
        self.insert1([auto_curation_params_name, merge_params,
                     label_params], skip_duplicates=True)


@schema
class AutomaticCurationSelection(dj.Manual):
    definition = """
    -> QualityMetrics
    -> AutomaticCurationParameters
    """


_comparison_to_function = {
    "<": np.less,
    "<=": np.less_equal,
    ">": np.greater,
    ">=": np.greater_equal,
}


@schema
class AutomaticCuration(dj.Computed):
    definition = """
    -> AutomaticCurationSelection
    ---
    auto_curation_id: varchar(10) # the ID of this curation, matches curation_id in Curation
    """

    def make(self, key):
        metrics_path = (QualityMetrics & key).fetch1('quality_metrics_path')
        with open(metrics_path) as f:
            quality_metrics = json.load(f)

        # get the curation information and the curated sorting
        parent_curation = (Curation & key).fetch(as_dict=True)[0]
        parent_merge_groups = parent_curation['merge_groups']
        parent_labels = parent_curation['curation_labels']
        parent_curation_id = parent_curation['curation_id']
        parent_sorting = Curation.get_curated_sorting_extractor(key)

        merge_params = (AutomaticCurationParameters &
                        key).fetch1('merge_params')
        merge_groups, units_merged = self.get_merge_groups(
            parent_sorting, parent_merge_groups, quality_metrics, merge_params)

        label_params = (AutomaticCurationParameters &
                        key).fetch1('label_params')
        labels = self.get_labels(
            parent_sorting, parent_labels, quality_metrics, label_params)

        # keep the quality metrics only if no merging occurred.
        metrics = quality_metrics if not units_merged else None

        # insert this sorting into the CuratedSpikeSorting Table
        # first remove keys that aren't part of the Sorting (the primary key of curation)
        c_key = (SpikeSorting & key).fetch("KEY")[0]
        curation_key = {item: key[item] for item in key if item in c_key}
        key['auto_curation_id'] = Curation.insert_curation(
            curation_key, parent_curation_id=parent_curation_id,
            labels=labels, merge_groups=merge_groups, metrics=metrics, description='auto curated')

        self.insert1(key)

    def fetch_nwb(self, *attrs, **kwargs):
        return fetch_nwb(self, (AnalysisNwbfile, 'analysis_file_abs_path'),
                         *attrs, **kwargs)

    @staticmethod
    def get_merge_groups(sorting, parent_merge_groups, quality_metrics, merge_params):
        """ Identifies units to be merged based on the quality_metrics and merge parameters and returns an updated list of merges for the curation

        :param sorting: sorting object
        :type sorting: spike interface sorting object
        :param parent_merge_groups: information about previous merges
        :type quality_metrics: list
        :param quality_metrics: dictionary of quality metrics by unit
        :type quality_metrics: dict
        :param merge_params: dictionary of merge parameters
        :type merge_params: dict
        :return: merge_groups, merge_occurred
        :rtype: list of lists, bool
        """  # overview:
        # 1. Use quality metrics to determine merge groups for units
        # 2. Combine merge groups with current merge groups to produce union of merges

        if not merge_params:
            return parent_merge_groups, False
        else:
            # TODO: use the metrics to identify clusters that should be merged
            new_merges = []
            # append these merges to the parent merge_groups
            for m in new_merges:
                # check to see if the first cluster listed is in a current merge group
                found = False
                for idx, pm in enumerate(parent_merge_groups):
                    if m[0] == pm[0]:
                        # add the additional units in m to the identified merge group.
                        pm.extend(m[1:])
                        pm.sort()
                        found = True
                        break
                if not found:
                    # append this merge group to the list
                    parent_merge_groups.append(m)
            return parent_merge_groups.sort(), True

    @staticmethod
    def get_labels(sorting, parent_labels, quality_metrics, label_params):
        """ Returns a dictionary of labels using quality_metrics and label parameters

        :param sorting: sorting object
        :type sorting: spike interface sorting object
        :param parent_labels: previously applied labels
        :param quality_metrics: dictionary of quality metrics by unit
        :type quality_metrics: dict
        :param label_params: dictionary of label parameters
        :type labe_params: dict
        :return: labels
        :rtype: dict
        """
        # overview:
        # 1. Use quality metrics to determine labels for units
        # 2. Append labels to current labels, checking for inconsistencies
        if not label_params:
            return parent_labels
        else:
<<<<<<< HEAD
            for label in label_params:
                if label not in quality_metrics:
                    print(f'{label} not found in quality metrics; skipping')
=======
            for metric in label_params:
                if metric not in quality_metrics:
                    Warning(f'{metric} not found in quality metrics; skipping')
>>>>>>> 25689c49
                else:
                    for unit_id in quality_metrics[metric].keys():
                        # compare the quality metric to the threshold with the specified operator
                        # note that label_params[metric] is a three element list with a comparison operator as a string,
                        # the threshold value, and a list of labels to be applied if the comparison is true
                        if _comparison_to_function[label_params[metric][0]](quality_metrics[metric][unit_id], label_params[metric][1]):
                            if unit_id not in parent_labels:
                                parent_labels[unit_id] = label_params[metric][2]
                            # check if the label is already there, and if not, add it
                            elif label_params[metric][2] not in parent_labels[unit_id]:
                                parent_labels[unit_id].extend(
                                    label_params[metric][2])
            return parent_labels


@schema
class CuratedSpikeSortingSelection(dj.Manual):
    definition = """
    -> Curation
    """


@schema
<<<<<<< HEAD
class FinalizedSpikeSorting(dj.Computed):
=======
class CuratedSpikeSorting(dj.Computed):
>>>>>>> 25689c49
    definition = """
    -> CuratedSpikeSortingSelection
    ---
    -> AnalysisNwbfile
    units_object_id: varchar(40)
    """

    class Unit(dj.Part):
        definition = """
        # Table for holding sorted units
        -> CuratedSpikeSorting
        unit_id: int   # ID for each unit
        ---
        label='': varchar(200)   # optional set of labels for each unit
        nn_noise_overlap=-1: float   # noise overlap metric for each unit
        nn_isolation=-1: float   # isolation score metric for each unit
        isi_violation=-1: float   # ISI violation score for each unit
        snr=0: float            # SNR for each unit
        firing_rate=-1: float   # firing rate
        num_spikes=-1: int   # total number of spikes
        """

    def make(self, key):
        unit_labels_to_remove = ['reject', 'noise']
        # check that the Curation has metrics
        metrics = (Curation & key).fetch1('metrics')
        if metrics == {}:
            print(
                f'Metrics for Curation {key} should normally be calculated before insertion here')

        sorting = Curation.get_curated_sorting_extractor(key)
        unit_ids = sorting.get_unit_ids()
        # Get the labels for the units, add only those units that do not have 'reject' or 'noise' labels
        unit_labels = (Curation & key).fetch1('labels')
        accepted_units = []
        for unit_id in unit_ids:
            if unit_id in unit_labels:
                if len(set(unit_labels_to_remove) & set(unit_labels[unit_id])) == 0:
                    accepted_units.append(unit_id)
            else:
                accepted_units.append(unit_id)

        # get the labels for the accepted units
        labels = {}
        for unit_id in accepted_units:
            labels[unit_id] = ','.join(unit_labels[unit_id])

        # Limit the metrics to accepted units
        metrics = metrics.loc[accepted_units]

        print(f'Found {len(accepted_units)} accepted units')

        # exit out if there are no labels or no accepted units
        if len(unit_labels) == 0 or len(accepted_units) == 0:
            print(f'{key}: no accepted units found')
            return

        # get the sorting and save it in the NWB file
        sorting = Curation.get_curated_sorting_extractor(key)
        recording = Curation.get_recording_extractor(key)

        # get the original units from the Automatic curation NWB file to get the sort interval information
        orig_units = (SpikeSorting & key).fetch_nwb()[0]['units']
        orig_units = orig_units.loc[accepted_units]
        # TODO: fix if unit 0 doesn't exist
        sort_interval = orig_units.iloc[0]['sort_interval']
        sort_interval_list_name = (SpikeSortingRecording & key).fetch1(
            'sort_interval_list_name')

        timestamps = SpikeSortingRecording._get_recording_timestamps(recording)

        (key['analysis_file_name'],
         key['units_object_id']) = Curation.save_sorting_nwb(
            self, key, sorting, timestamps, sort_interval_list_name,
            sort_interval, metrics=metrics, unit_ids=accepted_units)
        self.insert1(key)

        # now add the units
        # Remove the non primary key entries.
        del key['units_object_id']
        del key['analysis_file_name']

        metric_fields = self.metrics_fields()

        for unit_id in accepted_units:
            key['unit_id'] = unit_id
            key['label'] = labels[unit_id]
            for field in metric_fields:
                if field in metrics[unit_id]:
                    key[field] = metrics[unit_id][field]
                else:
                    WarningMessage(
                        f'No metric named {field} in metrics table; skipping')
        self.Unit.insert1(key)

    def metrics_fields(self):
        """Returns a list of the metrics that are currently in the Units table
        """
        unit_fields = list(self.Unit().fetch(limit=1, as_dict=True)[0].keys())
        parent_fields = list(CuratedSpikeSorting.fetch(
            limit=1, as_dict=True)[0].keys())
        parent_fields.extend(['unit_id', 'label'])
        return [field for field in unit_fields if field not in parent_fields]

    def fetch_nwb(self, *attrs, **kwargs):
        return fetch_nwb(self, (AnalysisNwbfile, 'analysis_file_abs_path'), *attrs, **kwargs)<|MERGE_RESOLUTION|>--- conflicted
+++ resolved
@@ -487,7 +487,7 @@
             for label in comparison_list[2]:
                 if label not in valid_labels:
                   raise Exception(f'{metric}: {comparison_list[2]} not a valid label: {valid_labels}')
-                  
+
 
 
 
@@ -631,15 +631,9 @@
         if not label_params:
             return parent_labels
         else:
-<<<<<<< HEAD
-            for label in label_params:
-                if label not in quality_metrics:
-                    print(f'{label} not found in quality metrics; skipping')
-=======
             for metric in label_params:
                 if metric not in quality_metrics:
-                    Warning(f'{metric} not found in quality metrics; skipping')
->>>>>>> 25689c49
+                    print(f'{metric} not found in quality metrics; skipping')
                 else:
                     for unit_id in quality_metrics[metric].keys():
                         # compare the quality metric to the threshold with the specified operator
@@ -663,11 +657,7 @@
 
 
 @schema
-<<<<<<< HEAD
-class FinalizedSpikeSorting(dj.Computed):
-=======
 class CuratedSpikeSorting(dj.Computed):
->>>>>>> 25689c49
     definition = """
     -> CuratedSpikeSortingSelection
     ---
