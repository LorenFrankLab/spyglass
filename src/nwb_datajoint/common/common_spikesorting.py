from csv import list_dialects
import os
import pathlib
import time
from pathlib import Path
import shutil
import uuid
from functools import reduce

import datajoint as dj
import numpy as np
import pynwb
import scipy.stats as stats
import spikeinterface as si
import spikeinterface.extractors as se
import spikeinterface.sorters as ss
import spikeinterface.toolkit as st

from .common_device import Probe
from .common_lab import LabMember, LabTeam
from .common_ephys import Electrode, ElectrodeGroup
from .common_interval import (IntervalList, SortInterval,
                              interval_list_intersect, union_adjacent_index)
from .common_nwbfile import AnalysisNwbfile, Nwbfile
from .common_session import Session
from .dj_helper_fn import dj_replace, fetch_nwb
from .nwb_helper_fn import get_valid_intervals


class Timer:
    """
    Timer context manager for measuring time taken by each sorting step
    """

    def __init__(self, *, label='', verbose=False):
        self._label = label
        self._start_time = None
        self._stop_time = None
        self._verbose = verbose

    def elapsed(self):
        if self._stop_time is None:
            return time.time() - self._start_time
        else:
            return self._stop_time - self._start_time

    def __enter__(self):
        self._start_time = time.time()
        return self

    def __exit__(self, exc_type, exc_value, exc_tb):
        self._stop_time = time.time()
        if self._verbose:
            print(f"Elapsed time for {self._label}: {self.elapsed()} sec")

schema = dj.schema('common_spikesorting')

@schema
class SortGroup(dj.Manual):
    definition = """
    # Set of electrodes that will be sorted together
    -> Session
    sort_group_id: int  # identifier for a group of electrodes
    ---
    sort_reference_electrode_id = -1: int  # the electrode to use for reference. -1: no reference, -2: common median
    """

    class SortGroupElectrode(dj.Part):
        definition = """
        -> master
        -> Electrode
        """

    def set_group_by_shank(self, nwb_file_name: str, references: dict=None, omit_ref_electrode_group=False):
        """Divides electrodes into groups based on their shank position.
        * Electrodes from probes with 1 shank (e.g. tetrodes) are placed in a
          single group
        * Electrodes from probes with multiple shanks (e.g. polymer probes) are
          placed in one group per shank
        * Bad channels are omitted

        Parameters
        ----------
        nwb_file_name : str
            the name of the NWB file whose electrodes should be put into sorting groups
        references : dict, optional
            If passed, used to set references. Otherwise, references set using
            original reference electrodes from config. Keys: electrode groups. Values: reference electrode.
        omit_ref_electrode_group : bool
            Optional. If True, no sort group is defined for electrode group of reference.
        """
        # delete any current groups
        (SortGroup & {'nwb_file_name': nwb_file_name}).delete()
        # get the electrodes from this NWB file
        electrodes = (Electrode() & {'nwb_file_name': nwb_file_name} & {
                      'bad_channel': 'False'}).fetch()
        e_groups = list(np.unique(electrodes['electrode_group_name']))
        e_groups.sort(key=int)  # sort electrode groups numerically
        sort_group = 0
        sg_key = dict()
        sge_key = dict()
        sg_key['nwb_file_name'] = sge_key['nwb_file_name'] = nwb_file_name
        for e_group in e_groups:
            # for each electrode group, get a list of the unique shank numbers
            shank_list = np.unique(
                electrodes['probe_shank'][electrodes['electrode_group_name'] == e_group])
            sge_key['electrode_group_name'] = e_group
            # get the indices of all electrodes in this group / shank and set their sorting group
            for shank in shank_list:
                sg_key['sort_group_id'] = sge_key['sort_group_id'] = sort_group
                # specify reference electrode. Use 'references' if passed, otherwise use reference from config
                if not references:
                    shank_elect_ref = electrodes['original_reference_electrode'][np.logical_and(electrodes['electrode_group_name'] == e_group,
                                                                                            electrodes['probe_shank'] == shank)]
                    if np.max(shank_elect_ref) == np.min(shank_elect_ref):
                        sg_key['sort_reference_electrode_id'] = shank_elect_ref[0]
                    else:
                        ValueError(
                            f'Error in electrode group {e_group}: reference electrodes are not all the same')
                else:
                    if e_group not in references.keys():
                        raise Exception(f"electrode group {e_group} not a key in references, so cannot set reference")
                    else:
                        sg_key['sort_reference_electrode_id'] = references[e_group]

                # If not omitting electrode group that reference electrode is a part of, or if doing this but current
                # electrode group not same as reference electrode group, insert sort group and procceed to define sort
                # group electrodes
                reference_electrode_group = \
                electrodes[electrodes["electrode_id"] == sg_key['sort_reference_electrode_id']][
                    "electrode_group_name"]
                # If reference electrode corresponds to a real electrode (and not for example the flag for common
                # average referencing),
                # check that exactly one electrode group was found for it, and take that electrode group.
                if len(reference_electrode_group) == 1:
                    reference_electrode_group = reference_electrode_group[0]
                elif (int(sg_key['sort_reference_electrode_id']) > 0) and (len(reference_electrode_group) != 1):
                    raise Exception(
                        f"Should have found exactly one electrode group for reference electrode,"
                        f"but found {len(reference_electrode_group)}.")
                if not omit_ref_electrode_group or (str(e_group) != str(reference_electrode_group)):
                    self.insert1(sg_key)
                    shank_elect = electrodes['electrode_id'][np.logical_and(electrodes['electrode_group_name'] == e_group,
                                                                            electrodes['probe_shank'] == shank)]
                    for elect in shank_elect:
                        sge_key['electrode_id'] = elect
                        self.SortGroupElectrode().insert1(sge_key)
                    sort_group += 1
                else:
                    print(f"Omitting electrode group {e_group} from sort groups because contains reference.")

    def set_group_by_electrode_group(self, nwb_file_name: str):
        """Assign groups to all non-bad channel electrodes based on their electrode group
        and sets the reference for each group to the reference for the first channel of the group.
        
        Parameters
        ----------
        nwb_file_name: str
            the name of the nwb whose electrodes should be put into sorting groups
        """
        # delete any current groups
        (SortGroup & {'nwb_file_name': nwb_file_name}).delete()
        # get the electrodes from this NWB file
        electrodes = (Electrode() & {'nwb_file_name': nwb_file_name} & {
                      'bad_channel': 'False'}).fetch()
        e_groups = np.unique(electrodes['electrode_group_name'])
        sg_key = dict()
        sge_key = dict()
        sg_key['nwb_file_name'] = sge_key['nwb_file_name'] = nwb_file_name
        sort_group = 0
        for e_group in e_groups:
            sge_key['electrode_group_name'] = e_group
            #sg_key['sort_group_id'] = sge_key['sort_group_id'] = sort_group
            #TEST
            sg_key['sort_group_id'] = sge_key['sort_group_id'] = int(e_group)
            # get the list of references and make sure they are all the same
            shank_elect_ref = electrodes['original_reference_electrode'][electrodes['electrode_group_name'] == e_group]
            if np.max(shank_elect_ref) == np.min(shank_elect_ref):
                sg_key['sort_reference_electrode_id'] = shank_elect_ref[0]
            else:
                ValueError(
                    f'Error in electrode group {e_group}: reference electrodes are not all the same')
            self.insert1(sg_key)

            shank_elect = electrodes['electrode_id'][electrodes['electrode_group_name'] == e_group]
            for elect in shank_elect:
                sge_key['electrode_id'] = elect
                self.SortGroupElectrode().insert1(sge_key)
            sort_group += 1

    def set_reference_from_list(self, nwb_file_name, sort_group_ref_list):
        '''
        Set the reference electrode from a list containing sort groups and reference electrodes
        :param: sort_group_ref_list - 2D array or list where each row is [sort_group_id reference_electrode]
        :param: nwb_file_name - The name of the NWB file whose electrodes' references should be updated
        :return: Null
        '''
        key = dict()
        key['nwb_file_name'] = nwb_file_name
        sort_group_list = (SortGroup() & key).fetch1()
        for sort_group in sort_group_list:
            key['sort_group_id'] = sort_group
            self.insert(dj_replace(sort_group_list, sort_group_ref_list,
                                    'sort_group_id', 'sort_reference_electrode_id'),
                                             replace="True")

    def get_geometry(self, sort_group_id, nwb_file_name):
        """
        Returns a list with the x,y coordinates of the electrodes in the sort group
        for use with the SpikeInterface package. Converts z locations to y where appropriate
        :param sort_group_id: the id of the sort group
        :param nwb_file_name: the name of the nwb file for the session you wish to use
        :param prb_file_name: the name of the output prb file
        :return: geometry: list of coordinate pairs, one per electrode
        """

        # create the channel_groups dictiorary
        channel_group = dict()
        key = dict()
        key['nwb_file_name'] = nwb_file_name
        sort_group_list = (SortGroup() & key).fetch('sort_group_id')
        max_group = int(np.max(np.asarray(sort_group_list)))
        electrodes = (Electrode() & key).fetch()

        key['sort_group_id'] = sort_group_id
        sort_group_electrodes = (SortGroup.SortGroupElectrode() & key).fetch()
        electrode_group_name = sort_group_electrodes['electrode_group_name'][0]
        probe_type = (ElectrodeGroup & {'nwb_file_name': nwb_file_name,
                                        'electrode_group_name': electrode_group_name}).fetch1('probe_type')
        channel_group[sort_group_id] = dict()
        channel_group[sort_group_id]['channels'] = sort_group_electrodes['electrode_id'].tolist()

        label = list()
        n_chan = len(channel_group[sort_group_id]['channels'])

        geometry = np.zeros((n_chan, 2), dtype='float')
        tmp_geom = np.zeros((n_chan, 3), dtype='float')
        for i, electrode_id in enumerate(channel_group[sort_group_id]['channels']):
            # get the relative x and y locations of this channel from the probe table
            probe_electrode = int(
                electrodes['probe_electrode'][electrodes['electrode_id'] == electrode_id])
            rel_x, rel_y, rel_z = (Probe().Electrode() & {'probe_type': probe_type,
                                                          'probe_electrode': probe_electrode}).fetch('rel_x', 'rel_y', 'rel_z')
            # TODO: Fix this HACK when we can use probeinterface:
            rel_x = float(rel_x)
            rel_y = float(rel_y)
            rel_z = float(rel_z)
            tmp_geom[i, :] = [rel_x, rel_y, rel_z]

        # figure out which columns have coordinates
        n_found = 0
        for i in range(3):
            if np.any(np.nonzero(tmp_geom[:, i])):
                if n_found < 2:
                    geometry[:, n_found] = tmp_geom[:, i]
                    n_found += 1
                else:
                    Warning(
                        f'Relative electrode locations have three coordinates; only two are currenlty supported')
        return np.ndarray.tolist(geometry)

@schema
class SpikeSortingPreprocessingParameters(dj.Manual):
    definition = """
    preproc_params_name: varchar(200)
    ---
    preproc_params: blob 
    """
    def insert_default(self):
        # set up the default filter parameters
        freq_min = 300  # high pass filter value
        freq_max = 6000  # low pass filter value
        margin_ms = 5 # margin in ms on border to avoid border effect
        seed = 0 # random seed for whitening
        
        key = dict()
        key['preproc_params_name'] = 'default'
        key['preproc_params'] = {'frequency_min': freq_min,
                                 'frequency_max': freq_max,
                                 'margin_ms': margin_ms,
                                 'seed': seed}
        self.insert1(key, skip_duplicates=True)
        
@schema
class SpikeSortingRecordingSelection(dj.Manual):
    definition = """
    # Defines recordings to be sorted
    -> SortGroup
    -> SortInterval
    -> SpikeSortingPreprocessingParameters
    ---
    -> IntervalList
    -> LabTeam
    """

@schema
class SpikeSortingRecording(dj.Computed):
    definition = """
    -> SpikeSortingRecordingSelection
    recording_id: varchar(15)
    ---
    recording_path: varchar(1000)
    -> IntervalList.proj(sort_interval_list_name='interval_list_name')
    """
    def make(self, key):
        sort_interval_valid_times = self._get_sort_interval_valid_times(key)
        recording = self._get_filtered_recording(key)

        recording_name = self._get_recording_name(key)

        tmp_key = {}
        tmp_key['nwb_file_name'] = key['nwb_file_name']
        tmp_key['interval_list_name'] = recording_name
        tmp_key['valid_times'] = sort_interval_valid_times;
        IntervalList.insert1(tmp_key, replace=True)

        # store the list of valid times for the sort
        key['sort_interval_list_name'] = tmp_key['interval_list_name']

        # Path to files that will hold the recording extractors
        recording_folder = Path(os.getenv('NWB_DATAJOINT_RECORDING_DIR'))
        key['recording_path'] = str(recording_folder / Path(recording_name))
        if os.path.exists(key['recording_path']):
            shutil.rmtree(key['recording_path'])
        recording = recording.save(folder=key['recording_path'], n_jobs=4,
                                   total_memory='5G')
        
        key['recording_id'] = 'R_'+str(uuid.uuid4())[:8]
        
        self.insert1(key)
    
    def _get_recording_name(self, key):
        recording_name = key['nwb_file_name'] + '_' \
        + key['sort_interval_name'] + '_' \
        + str(key['sort_group_id']) + '_' \
        + key['preproc_params_name']
        return recording_name
    
    @staticmethod
    def _get_recording_timestamps(recording):
        if recording.get_num_segments()>1:
            frames_per_segment = [0]
            for i in range(len(recording.recording_list)):
                frames_per_segment.append(recording.get_num_frames(segment_index=i))

            cumsum_frames = np.cumsum(frames_per_segment)
            total_frames = np.sum(frames_per_segment)

            timestamps = np.zeros((total_frames,))
            for i in range(len(recording.recording_list)):
                timestamps[cumsum_frames[i]:cumsum_frames[i+1]] = recording.get_times(segment_index=i)
        else:
            timestamps = recording.get_times()
        return timestamps

    def _get_sort_interval_valid_times(self, key):
        """Identifies the intersection between sort interval specified by the user
        and the valid times (times for which neural data exist)

        Parameters
        ----------
        key: dict
            specifies a (partially filled) entry of SpikeSorting table

        Returns
        -------
        sort_interval_valid_times: ndarray of tuples
            (start, end) times for valid stretches of the sorting interval
        """
        sort_interval = (SortInterval & {'nwb_file_name': key['nwb_file_name'],
                                         'sort_interval_name': key['sort_interval_name']}).fetch1('sort_interval')
        valid_interval_times = (IntervalList & {'nwb_file_name': key['nwb_file_name'],
                                                'interval_list_name': 'raw data valid times'}).fetch1('valid_times')
        valid_sort_times = interval_list_intersect(sort_interval, valid_interval_times)
        return valid_sort_times

    def _get_filtered_recording(self, key: dict):
        """Filters and references a recording
        * Loads the NWB file created during insertion as a spikeinterface Recording
        * Slices recording in time (interval) and space (channels);
          recording chunks from disjoint intervals are concatenated
        * Applies referencing and bandpass filtering

        Parameters
        ----------
        key: dict, 
            primary key of SpikeSortingRecording table

        Returns
        -------
        recording: si.Recording
        """
        
        nwb_file_abs_path = Nwbfile().get_abs_path(key['nwb_file_name'])   
        recording = se.read_nwb_recording(nwb_file_abs_path, load_time_vector=True)
        
        valid_sort_times = self._get_sort_interval_valid_times(key)
        # shape is (N, 2)
        valid_sort_times_indices = np.array([np.searchsorted(recording.get_times(), interval) \
                                             for interval in valid_sort_times])
        # join intervals of indices that are adjacent
        valid_sort_times_indices = reduce(union_adjacent_index, valid_sort_times_indices)
        if valid_sort_times_indices.ndim==1:
            valid_sort_times_indices = np.expand_dims(valid_sort_times_indices, 0)
            
        # create an AppendRecording if there is more than one disjoint sort interval
        if len(valid_sort_times_indices)>1:
            recordings_list = []
            for interval_indices in valid_sort_times_indices:
                recording_single = recording.frame_slice(start_frame=interval_indices[0],
                                                         end_frame=interval_indices[1])
                recordings_list.append(recording_single)
            recording = si.append_recordings(recordings_list)
        else:
            recording = recording.frame_slice(start_frame=valid_sort_times_indices[0][0],
                                              end_frame=valid_sort_times_indices[0][1])
        
        channel_ids = (SortGroup.SortGroupElectrode & {'nwb_file_name': key['nwb_file_name'],
                                                       'sort_group_id': key['sort_group_id']}).fetch('electrode_id')
        channel_ids = channel_ids.tolist()
        ref_channel_id = (SortGroup & {'nwb_file_name': key['nwb_file_name'],
                                       'sort_group_id': key['sort_group_id']}).fetch('sort_reference_electrode_id')
        ref_channel_id = ref_channel_id.tolist()
        
        # include ref channel in first slice, then exclude it in second slice
        if ref_channel_id[0] >= 0:
            channel_ids_ref = channel_ids + ref_channel_id
            recording = recording.channel_slice(channel_ids=channel_ids_ref)
            
            recording = st.preprocessing.common_reference(recording, reference='single',
                                                          ref_channel_ids=ref_channel_id)
            recording = recording.channel_slice(channel_ids=channel_ids)
        elif ref_channel_id[0] == -2:
            recording = recording.channel_slice(channel_ids=channel_ids)
            recording = st.preprocessing.common_reference(recording, reference='global',
                                                          operator='median')
        else:
            raise ValueError("Invalid reference channel ID")
        filter_params = (SpikeSortingPreprocessingParameters & key).fetch1('preproc_params')
        recording = st.preprocessing.bandpass_filter(recording, freq_min=filter_params['frequency_min'],
                                                     freq_max=filter_params['frequency_max'])
       
        return recording
@schema
class SpikeSorterParameters(dj.Manual):
    definition = """
    sorter: varchar(200)
    sorter_params_name: varchar(200)
    ---
    sorter_params: blob
    """
    def insert_default(self):
        """Default params from spike sorters available via spikeinterface
        """
        sorters = ss.available_sorters()
        for sorter in sorters:
            sorter_params = ss.get_default_params(sorter)
            self.insert1([sorter, 'default', sorter_params], skip_duplicates=True)

from .common_artifact import ArtifactRemovedIntervalList
@schema
class SpikeSortingSelection(dj.Manual):
    definition = """
    # Table for holding selection of recording and parameters for each spike sorting run
    -> SpikeSortingRecording
    -> SpikeSorterParameters
    -> ArtifactRemovedIntervalList
    ---
    import_path = '': varchar(200) # optional path to previous curated sorting output
    """

@schema
class SpikeSorting(dj.Computed):
    definition = """
    -> SpikeSortingSelection
    sorting_id: varchar(500)
    ---
    sorting_path: varchar(1000)
    time_of_sort: int   # in Unix time, to the nearest second
    -> AnalysisNwbfile
    units_object_id: varchar(40)   # Object ID for the units in NWB file
    """

    def make(self, key: dict):
        """Runs spike sorting on the data and parameters specified by the
        SpikeSortingSelection table and inserts a new entry to SpikeSorting table.
        Specifically,
        1. Loads saved recording and runs the sort on it with spikeinterface
        2. Saves the sorting with spikeinterface
        3. Creates an analysis NWB file and saves the sorting there
           (this is redundant with 2; will change in the future)
        """
        
        recording_path = (SpikeSortingRecording & key).fetch1('recording_path')
        recording = si.load_extractor(recording_path)
        
        timestamps = SpikeSortingRecording._get_recording_timestamps(recording)

        # load valid times
        artifact_times = (ArtifactRemovedIntervalList & key).fetch1('artifact_times')
        if artifact_times.ndim==1:
            artifact_times = np.expand_dims(artifact_times,0)
        
        if artifact_times:
            # convert valid intervals to indices
            list_triggers = []
            for interval in artifact_times:
                list_triggers.append(np.arange(np.searchsorted(timestamps, interval[0]),
                                            np.searchsorted(timestamps, interval[1])))
            list_triggers = np.asarray(list_triggers).flatten().tolist()
            
            if recording.get_num_segments()>1:
                recording = si.concatenate_recordings(recording.recording_list)
            recording = st.remove_artifacts(recording=recording, list_triggers=list_triggers,
                                            ms_before=0, ms_after=0, mode='zeros')
        
        # NOTE: decided not to do this and instead just use remove_artifacts; keep for now
        # slice valid times and append them
        # rec_list = []
        # for idx_interval in artifact_removed_valid_times_idx_list:
        #     if recording.get_num_segments()>1:
        #         segment_ind = np.ravel(np.argwhere(cumsum_frames <= idx_interval[0]))[-1]
        #         rec = recording.recording_list[segment_ind]
        #         sliced_rec = rec.frame_slice(start_frame=idx_interval[0]-cumsum_frames[segment_ind],
        #                                      end_frame=idx_interval[1]-cumsum_frames[segment_ind])
        #     else:
        #         sliced_rec = recording.frame_slice(start_frame=idx_interval[0], end_frame=idx_interval[1])
        #     rec_list.append(sliced_rec)
        # recording = si.append_recordings(rec_list)
                
        preproc_params = (SpikeSortingPreprocessingParameters & key).fetch1('preproc_params')
        recording = st.preprocessing.whiten(recording=recording, seed=preproc_params['seed'])
        
        print(f'Running spike sorting on {key}...')
        sorter, sorter_params = (SpikeSorterParameters & key).fetch1('sorter','sorter_params')
        sorting = ss.run_sorter(sorter, recording,
                                output_folder=os.getenv('KACHERY_TEMP_DIR'),
                                delete_output_folder=True,
                                **sorter_params)
        key['time_of_sort'] = int(time.time())

        print('Saving sorting results...')
        sorting_folder = Path(os.getenv('NWB_DATAJOINT_SORTING_DIR'))
        sorting_name = self._get_sorting_name(key)
        key['sorting_path'] = str(sorting_folder / Path(sorting_name))
        if os.path.exists(key['sorting_path']):
            shutil.rmtree(key['sorting_path'])
        sorting = sorting.save(folder=key['sorting_path'])
        
        # NWB stuff
        sort_interval_list_name = (SpikeSortingRecording & key).fetch1('sort_interval_list_name')
        sort_interval = (SortInterval & {'nwb_file_name': key['nwb_file_name'],
                                         'sort_interval_name': key['sort_interval_name']}).fetch1('sort_interval')        
        key['analysis_file_name'], key['units_object_id'] = self._save_sorting_nwb(key, sorting, timestamps,
                                                                                   sort_interval_list_name, 
                                                                                   sort_interval)
        AnalysisNwbfile().add(key['nwb_file_name'], key['analysis_file_name'])       
        
        key['sorting_id'] = 'S_'+str(uuid.uuid4())[:8]

        # add sorting to Sorting
        Sortings.insert1({'nwb_file_name': key['nwb_file_name'],
                          'recording_id': key['recording_id'],
                          'sorting_id': key['sorting_id'],
                          'sorting_path': key['sorting_path'],
                          'parent_sorting_id': ''}, skip_duplicates=True)
        
        self.insert1(key)
    
    def delete(self):
        """Extends the delete method of base class to implement permission checking.
        Note that this is NOT a security feature, as anyone that has access to source code
        can disable it; it just makes it less likely to accidentally delete entries.
        """
        current_user_name = dj.config['database.user']
        entries = self.fetch()
        permission_bool = np.zeros((len(entries),))
        print(f'Attempting to delete {len(entries)} entries, checking permission...')

        for entry_idx in range(len(entries)):
            # check the team name for the entry, then look up the members in that team, then get their datajoint user names
            team_name = (SpikeSortingRecordingSelection & (SpikeSortingRecordingSelection & entries[entry_idx]).proj()).fetch1()['team_name']
            lab_member_name_list = (LabTeam.LabTeamMember & {'team_name': team_name}).fetch('lab_member_name')
            datajoint_user_names = []
            for lab_member_name in lab_member_name_list:
                datajoint_user_names.append((LabMember.LabMemberInfo & {'lab_member_name': lab_member_name}).fetch1('datajoint_user_name'))
            permission_bool[entry_idx] = current_user_name in datajoint_user_names
        if np.sum(permission_bool)==len(entries):
            print('Permission to delete all specified entries granted.')
            super().delete()
        else:
            raise Exception('You do not have permission to delete all specified entries. Not deleting anything.')
        
    def fetch_nwb(self, *attrs, **kwargs):
        return fetch_nwb(self, (AnalysisNwbfile, 'analysis_file_abs_path'), *attrs, **kwargs)
    
    def nightly_cleanup(self):
        """Clean up spike sorting directories that are not in the SpikeSorting table.
        This should be run after AnalysisNwbFile().nightly_cleanup()
        """
        # get a list of the files in the spike sorting storage directory
        dir_names = next(os.walk(os.environ['NWB_DATAJOINT_SORTING_DIR']))[1]
        # now retrieve a list of the currently used analysis nwb files
        analysis_file_names = self.fetch('analysis_file_name')
        for dir in dir_names:
            if not dir in analysis_file_names:
                full_path = str(pathlib.Path(os.environ['NWB_DATAJOINT_SORTING_DIR']) / dir)
                print(f'removing {full_path}')
                shutil.rmtree(str(pathlib.Path(os.environ['NWB_DATAJOINT_SORTING_DIR']) / dir))
                
    def _get_sorting_name(self, key):
        recording_name = SpikeSortingRecording()._get_recording_name(key)
        sorting_name = recording_name + '_' \
                       + key['sorter'] + '_' \
                       + key['sorter_params_name'] + '_' \
                       + key['artifact_removed_interval_list_name']
        return sorting_name
    
    def _save_sorting_nwb(self, key, sorting, timestamps, sort_interval_list_name,
                          sort_interval, metrics=None, unit_ids=None):
        """Store a sorting in a new AnalysisNwbfile

        Parameters
        ----------
        key : dict
<<<<<<< HEAD
        sorting : si.Sorting
        sort_interval_list_name : str
=======
            key to SpikeSorting table
        sorting : si.Sorting
            sorting
        timestamps : array_like
            Time stamps of the sorted recoridng;
            used to convert the spike timings from index to real time
        sort_interval_list_name : str
            name of sort interval
>>>>>>> 71d98a02
        sort_interval : list
            interval for start and end of sort
        metrics : dict, optional
            quality metrics, by default None
        unit_ids : list, optional
            IDs of units whose spiketrains to save, by default None

        Returns
        -------
        analysis_file_name : str
        units_object_id : str
        """

        sort_interval_valid_times = (IntervalList & \
                {'interval_list_name': sort_interval_list_name}).fetch1('valid_times')

        units = dict()
        units_valid_times = dict()
        units_sort_interval = dict()
        if unit_ids is None:
            unit_ids = sorting.get_unit_ids()
        for unit_id in unit_ids:
            spike_times_in_samples = sorting.get_unit_spike_train(unit_id=unit_id)
            units[unit_id] = timestamps[spike_times_in_samples]
            units_valid_times[unit_id] = sort_interval_valid_times
            units_sort_interval[unit_id] = [sort_interval]

        analysis_file_name = AnalysisNwbfile().create(key['nwb_file_name'])
        u = AnalysisNwbfile().add_units(analysis_file_name,
                                        units, units_valid_times,
                                        units_sort_interval,
                                        metrics=metrics)
        if u=='':
            print('Sorting contains no units. Created an empty analysis nwb file anyway.')
            units_object_id = ''
        else:
            units_object_id = u[0]
        return analysis_file_name,  units_object_id
    
    # TODO: write a function to import sortings done outside of dj
    def _import_sorting(self, key):
        raise NotImplementedError
                
@schema
class Sortings(dj.Manual):
    definition = """
    # Has records for every sorting; similar to IntervalList
    -> Session
    recording_id: varchar(15)
    sorting_id: varchar(15)
    ---
    sorting_path: varchar(1000)
    parent_sorting_id='': varchar(15)
    """ <|MERGE_RESOLUTION|>--- conflicted
+++ resolved
@@ -623,10 +623,6 @@
         Parameters
         ----------
         key : dict
-<<<<<<< HEAD
-        sorting : si.Sorting
-        sort_interval_list_name : str
-=======
             key to SpikeSorting table
         sorting : si.Sorting
             sorting
@@ -635,7 +631,6 @@
             used to convert the spike timings from index to real time
         sort_interval_list_name : str
             name of sort interval
->>>>>>> 71d98a02
         sort_interval : list
             interval for start and end of sort
         metrics : dict, optional
