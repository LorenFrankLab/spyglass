--- conflicted
+++ resolved
@@ -2,10 +2,7 @@
 import datajoint as dj
 
 schema = dj.schema('common_lab')
-<<<<<<< HEAD
 
-=======
->>>>>>> f2ca4465
 
 @schema
 class LabMember(dj.Manual):
@@ -16,12 +13,9 @@
     last_name: varchar(200)
     """
 
-<<<<<<< HEAD
     # NOTE that names must be unique here. If there are two neuroscientists named Jack Black that have data in this
     # database, this will create an incorrect linkage. NWB does not yet provide unique IDs for names.
 
-=======
->>>>>>> f2ca4465
     class LabMemberInfo(dj.Part):
         definition = """
         # Information about lab member in the context of Frank lab network
@@ -40,12 +34,9 @@
         nwbf: pynwb.NWBFile
             The NWB file with experimenter information.
         """
-<<<<<<< HEAD
         if nwbf.experimenter is None:
             print('No experimenter metadata found.\n')
             return
-=======
->>>>>>> f2ca4465
         for experimenter in nwbf.experimenter:
             cls.insert_from_name(experimenter)
             # each person is by default the member of their own LabTeam (same as their name)
@@ -54,15 +45,10 @@
     @classmethod
     def insert_from_name(cls, full_name):
         """Insert a lab member by name.
-<<<<<<< HEAD
 
         The first name is the part of the name that precedes the last space, and the last name is the part of the
         name that follows the last space.
 
-=======
-        The first name is the part of the name that precedes the last space, and the last name is the part of the
-        name that follows the last space.
->>>>>>> f2ca4465
         Parameters
         ----------
         full_name : str
@@ -73,10 +59,7 @@
         labmember_dict['first_name'] = str.split(full_name)[:-1]
         labmember_dict['last_name'] = str.split(full_name)[-1]
         cls.insert1(labmember_dict, skip_duplicates=True)
-<<<<<<< HEAD
 
-=======
->>>>>>> f2ca4465
 
 @schema
 class LabTeam(dj.Manual):
@@ -114,11 +97,7 @@
 
         for team_member in team_members:
             LabMember.insert_from_name(team_member)
-<<<<<<< HEAD
-            query = (LabMember.LabMemberInfo & {'lab_member_name': team_member}).fetch('google_user_name')
-=======
             query = (LabMember.LabMemberInfo() & {'lab_member_name': team_member}).fetch('google_user_name')
->>>>>>> f2ca4465
             if not query:
                 print(f'Please add the Google user ID for {team_member} in the LabMember.LabMemberInfo table '
                       'if you want to give them permission to manually curate sortings by this team.')
@@ -135,17 +114,6 @@
     ---
     """
 
-<<<<<<< HEAD
-    UNKNOWN = 'UNKNOWN'
-
-    @classmethod
-    def initialize(cls):
-        # initialize with an unknown institution for use when NWB file does not contain an institution
-        # TODO: move to initialization script so it doesn't get called every time
-        cls.insert1(dict(institution_name=cls.UNKNOWN), skip_duplicates=True)
-
-=======
->>>>>>> f2ca4465
     @classmethod
     def insert_from_nwbfile(cls, nwbf):
         """Insert institution information from an NWB file.
@@ -155,13 +123,9 @@
         nwbf : pynwb.NWBFile
             The NWB file with institution information.
         """
-<<<<<<< HEAD
-        # cls.initialize()
         if nwbf.institution is None:
             print('No institution metadata found.\n')
             return
-=======
->>>>>>> f2ca4465
         cls.insert1(dict(institution_name=nwbf.institution), skip_duplicates=True)
 
 
@@ -172,18 +136,7 @@
     ---
     """
 
-<<<<<<< HEAD
-    UNKNOWN = 'UNKNOWN'
-
     @classmethod
-    def initialize(cls):
-        # initialize with an unknown lab for use when NWB file does not contain a lab
-        # TODO: move to initialization script so it doesn't get called every time
-        cls.insert1(dict(lab_name=cls.UNKNOWN), skip_duplicates=True)
-
-=======
-    @classmethod
->>>>>>> f2ca4465
     def insert_from_nwbfile(cls, nwbf):
         """Insert lab name information from an NWB file.
 
@@ -192,11 +145,7 @@
         nwbf : pynwb.NWBFile
             The NWB file with lab name information.
         """
-<<<<<<< HEAD
-        # cls.initialize()
         if nwbf.lab is None:
             print('No lab metadata found.\n')
             return
-=======
->>>>>>> f2ca4465
         cls.insert1(dict(lab_name=nwbf.lab), skip_duplicates=True)