import os
import pathlib
import random
import string

import datajoint as dj
import pandas as pd
import numpy as np
import pynwb
import spikeinterface as si

from hdmf.common import DynamicTable

from .dj_helper_fn import get_child_tables
from .nwb_helper_fn import get_electrode_indices, get_nwb_file

schema = dj.schema('common_nwbfile')

# define the fields that should be kept in AnalysisNWBFiles
NWB_KEEP_FIELDS = ('devices', 'electrode_groups', 'electrodes', 'experiment_description',
                   'experimenter', 'file_create_date', 'identifier', 'intervals',
                   'institution', 'lab', 'session_description', 'session_id',
                   'session_start_time', 'subject', 'timestamps_reference_time')


@schema
class Nwbfile(dj.Manual):
    definition = """
    # Table for holding the NWB files.
    nwb_file_name: varchar(255) # name of the NWB file
    ---
    nwb_file_abs_path: filepath@raw
    """

    @classmethod
    def insert_from_relative_file_name(cls, nwb_file_name):
        """Insert a new session from an existing NWB file.

        Parameters
        ----------
        nwb_file_name : str
            The relative path to the NWB file.
        """
        nwb_file_abs_path = Nwbfile.get_abs_path(nwb_file_name)
        assert os.path.exists(
            nwb_file_abs_path), f'File does not exist: {nwb_file_abs_path}'

        key = dict()
        key['nwb_file_name'] = nwb_file_name
        key['nwb_file_abs_path'] = nwb_file_abs_path
        cls.insert1(key, skip_duplicates=True)

    @staticmethod
    def get_abs_path(nwb_file_name):
        """Return the absolute path for a stored raw NWB file given just the file name.

        The SPYGLASS_BASE_DIR environment variable must be set.

        Parameters
        ----------
        nwb_file_name : str
            The name of an NWB file that has been inserted into the Nwbfile() schema.

        Returns
        -------
        nwb_file_abspath : str
            The absolute path for the given file name.
        """
        base_dir = pathlib.Path(os.getenv('SPYGLASS_BASE_DIR', None))
        assert base_dir is not None, 'You must set SPYGLASS_BASE_DIR or provide the base_dir argument'

        nwb_file_abspath = base_dir / 'raw' / nwb_file_name
        return str(nwb_file_abspath)

    @staticmethod
    def add_to_lock(nwb_file_name):
        """Add the specified NWB file to the file with the list of NWB files to be locked.

        The NWB_LOCK_FILE environment variable must be set.

        Parameters
        ----------
        nwb_file_name : str
            The name of an NWB file that has been inserted into the Nwbfile() schema.
        """
        key = {'nwb_file_name': nwb_file_name}
        # check to make sure the file exists
        assert len((Nwbfile() & key).fetch()) > 0, \
            f'Error adding {nwb_file_name} to lock file, not in Nwbfile() schema'

        lock_file = open(os.getenv('NWB_LOCK_FILE'), 'a+')
        lock_file.write(f'{nwb_file_name}\n')
        lock_file.close()

    @staticmethod
    def cleanup(delete_files=False):
        """Remove the filepath entries for NWB files that are not in use.

        This does not delete the files themselves unless delete_files=True is specified
        Run this after deleting the Nwbfile() entries themselves.
        """
        schema.external['raw'].delete(delete_external_files=delete_files)


# TODO: add_to_kachery will not work because we can't update the entry after it's been used in another table.
# We therefore need another way to keep track of the
@schema
class AnalysisNwbfile(dj.Manual):
    definition = """
    # Table for holding the NWB files that contain results of analysis, such as spike sorting.
    analysis_file_name : varchar(255)             # name of the file
    ---
    -> Nwbfile                                    # name of the parent NWB file. Used for naming and metadata copy
    analysis_file_abs_path: filepath@analysis     # the full path to the file
    analysis_file_description = '': varchar(255)  # an optional description of this analysis
    analysis_parameters = NULL: blob              # additional relevant parmeters. Currently used only for analyses
                                                  # that span multiple NWB files
    """

    def create(self, nwb_file_name):
        """Open the NWB file, create a copy, write the copy to disk and return the name of the new file.

        Note that this does NOT add the file to the schema; that needs to be done after data are written to it.

        Parameters
        ----------
        nwb_file_name : str
            The name of an NWB file to be copied.

        Returns
        -------
        analysis_file_name : str
            The name of the new NWB file.
        """
        nwb_file_abspath = Nwbfile.get_abs_path(nwb_file_name)
        with pynwb.NWBHDF5IO(path=nwb_file_abspath, mode='r', load_namespaces=True) as io:
            nwbf = io.read()
            # pop off the unnecessary elements to save space
            nwb_fields = nwbf.fields
            for field in nwb_fields:
                if field not in NWB_KEEP_FIELDS:
                    nwb_object = getattr(nwbf, field)
                    if isinstance(nwb_object, pynwb.core.LabelledDict):
                        for module in list(nwb_object.keys()):
                            nwb_object.pop(module)

            analysis_file_name = self.__get_new_file_name(nwb_file_name)
            # write the new file
            print(f'Writing new NWB file {analysis_file_name}')
            analysis_file_abs_path = AnalysisNwbfile.get_abs_path(
                analysis_file_name)
            # export the new NWB file
            with pynwb.NWBHDF5IO(path=analysis_file_abs_path, mode='w', manager=io.manager) as export_io:
                export_io.export(io, nwbf)

        return analysis_file_name

    @classmethod
    def __get_new_file_name(cls, nwb_file_name):
        # each file ends with a random string of 10 digits, so we generate that string and redo if by some miracle
        # it's already there
        file_in_table = True
        while file_in_table:
            analysis_file_name = os.path.splitext(nwb_file_name)[
                0] + ''.join(random.choices(string.ascii_uppercase + string.digits, k=10)) + '.nwb'
            file_in_table = (AnalysisNwbfile & {'analysis_file_name': analysis_file_name})

        return analysis_file_name

        # # get the list of names of analysis files related to this nwb file
        # names = (AnalysisNwbfile() & {'nwb_file_name': nwb_file_name}).fetch('analysis_file_name')
        # n1 = [str.replace(name, os.path.splitext(nwb_file_name)[0], '') for name in names]
        # max_analysis_file_num = max([int(str.replace(ext, '.nwb', '')) for ext in n1])
        # # name the file, adding the number of files with preceeding zeros
        # analysis_file_name = os.path.splitext(nwb_file_name)[0] + str(max_analysis_file_num+1).zfill(6) + '.nwb'
        # print(analysis_file_name)
        # return analysis_file_name

    @classmethod
    def copy(cls, nwb_file_name):
        """Make a copy of an analysis NWB file.

        Note that this does NOT add the file to the schema; that needs to be done after data are written to it.

        Parameters
        ----------
        nwb_file_name : str
            The name of the analysis NWB file to be copied.

        Returns
        -------
        analysis_file_name : str
            The name of the new NWB file.
        """
        nwb_file_abspath = AnalysisNwbfile.get_abs_path(nwb_file_name)
        with pynwb.NWBHDF5IO(path=nwb_file_abspath, mode='r', load_namespaces=True) as io:
            nwbf = io.read()
            # get the current number of analysis files related to this nwb file
            query = (AnalysisNwbfile & {'analysis_file_name': nwb_file_name})
            original_nwb_file_name = query.fetch('nwb_file_name')[0]
            analysis_file_name = cls.__get_new_file_name(
                original_nwb_file_name)
            # write the new file
            print(f'Writing new NWB file {analysis_file_name}...')
            analysis_file_abs_path = AnalysisNwbfile.get_abs_path(
                analysis_file_name)
            # export the new NWB file
            with pynwb.NWBHDF5IO(path=analysis_file_abs_path, mode='w', manager=io.manager) as export_io:
                export_io.export(io, nwbf)

        return analysis_file_name

    def add(self, nwb_file_name, analysis_file_name):
        """Add the specified file to AnalysisNWBfile table.

        Parameters
        ----------
        nwb_file_name : str
            The name of the parent NWB file.
        analysis_file_name : str
            The name of the analysis NWB file that was created.
        """
        key = dict()
        key['nwb_file_name'] = nwb_file_name
        key['analysis_file_name'] = analysis_file_name
        key['analysis_file_description'] = ''
        key['analysis_file_abs_path'] = AnalysisNwbfile.get_abs_path(
            analysis_file_name)
        self.insert1(key)

    @staticmethod
    def get_abs_path(analysis_nwb_file_name):
        """Return the absolute path for a stored analysis NWB file given just the file name.

        The NWB_DATAJOINT_BASE_DIR environment variable must be set.

        Parameters
        ----------
        analysis_nwb_file_name : str
            The name of the NWB file that has been inserted into the AnalysisNwbfile() schema

        Returns
        -------
        analysis_nwb_file_abspath : str
            The absolute path for the given file name.
        """
        base_dir = pathlib.Path(os.getenv('NWB_DATAJOINT_BASE_DIR', None))
        assert base_dir is not None, 'You must set NWB_DATAJOINT_BASE_DIR environment variable.'

        analysis_nwb_file_abspath = str(
            base_dir / 'analysis' / analysis_nwb_file_name)
        return analysis_nwb_file_abspath

    @staticmethod
    def add_to_lock(analysis_file_name):
        """Add the specified analysis NWB file to the file with the list of nwb files to be locked.

        The ANALYSIS_LOCK_FILE environment variable must be set.

        Parameters
        ----------
        analysis_file_name : str
            The name of the NWB file that has been inserted into the AnalysisNwbfile() schema
        """
        key = {'analysis_file_name': analysis_file_name}
        # check to make sure the file exists
        assert len((AnalysisNwbfile() & key).fetch()) > 0, \
            f'Error adding {analysis_file_name} to lock file, not in AnalysisNwbfile() schema'
        lock_file = open(os.getenv('ANALYSIS_LOCK_FILE'), mode='a+')
        lock_file.write(f'{analysis_file_name}\n')
        lock_file.close()

    def add_nwb_object(self, analysis_file_name, nwb_object):
        # TODO: change to add_object with checks for object type and a name parameter, which should be specified if
        # it is not an NWB container
        """Add an NWB object to the analysis file in the scratch area and returns the NWB object ID

        Parameters
        ----------
        analysis_file_name : str
            The name of the analysis NWB file.
        nwb_object : pynwb.core.NWBDataInterface
            The NWB object created by PyNWB.

        Returns
        -------
        nwb_object_id : str
            The NWB object ID of the added object.
        """
        with pynwb.NWBHDF5IO(path=self.get_abs_path(analysis_file_name), mode="a", load_namespaces=True) as io:
            nwbf = io.read()
            if isinstance(nwb_object, pd.DataFrame):
                dt_object = DynamicTable.from_dataframe(name='pandas_table', df=nwb_object)
                nwbf.add_scratch(dt_object)
                io.write(nwbf)
                return dt_object.object_id
            else:
                nwbf.add_scratch(nwb_object)
                io.write(nwbf)
                return nwb_object.object_id

    def add_units(self, analysis_file_name, units, units_valid_times,
                  units_sort_interval, metrics=None, units_waveforms=None, labels=None):
        """Add units to analysis NWB file

        Parameters
        ----------
        analysis_file_name : str
            The name of the analysis NWB file.
        units : dict
            keys are unit ids, values are spike times
        units_valid_times : dict
            Dictionary of units and valid times with unit ids as keys.
        units_sort_interval : dict
            Dictionary of units and sort_interval with unit ids as keys.
        units_waveforms : dict, optional
            Dictionary of unit waveforms with unit ids as keys.
        metrics : dict, optional
            Cluster metrics.
        labels : dict, optional
            Curation labels for clusters

        Returns
        -------
        units_object_id, waveforms_object_id : str, str
            The NWB object id of the Units object and the object id of the waveforms object ('' if None)
        """
        with pynwb.NWBHDF5IO(path=self.get_abs_path(analysis_file_name), mode="a", load_namespaces=True) as io:
            nwbf = io.read()
            sort_intervals = list()
            if len(units.keys()):
                # Add spike times and valid time range for the sort
                for id in units.keys():
                    nwbf.add_unit(spike_times=units[id], id=id,
                                  # waveform_mean = units_templates[id],
                                  obs_intervals=units_valid_times[id])
                    sort_intervals.append(units_sort_interval[id])
                # Add a column for the sort interval (subset of valid time)
                nwbf.add_unit_column(name='sort_interval',
                                     description='the interval used for spike sorting',
                                     data=sort_intervals)
                # If metrics were specified, add one column per metric
                if metrics is not None:
                    for metric in list(metrics):
                        metric_data = metrics[metric].to_list()
                        print(f'Adding metric {metric} : {metric_data}')
                        nwbf.add_unit_column(name=metric,
                                             description=f'{metric} metric',
                                             data=metric_data)
                if labels is not None:
                    nwbf.add_unit_column(
                        name='label', description='label given during curation', data=labels)
                # If the waveforms were specified, add them as a dataframe to scratch
                waveforms_object_id = ''
                if units_waveforms is not None:
                    waveforms_df = pd.DataFrame.from_dict(units_waveforms,
                                                          orient='index')
                    waveforms_df.columns = ['waveforms']
                    nwbf.add_scratch(
                        waveforms_df, name='units_waveforms', notes='spike waveforms for each unit')
                    waveforms_object_id = nwbf.scratch['units_waveforms'].object_id

                io.write(nwbf)
                return nwbf.units.object_id, waveforms_object_id
            else:
                return ''
    
    def add_units_waveforms(self, analysis_file_name, waveform_extractor: si.WaveformExtractor, 
                            metrics=None, labels=None):
        """Add units to analysis NWB file along with the waveforms

        Parameters
        ----------
        analysis_file_name : str
            The name of the analysis NWB file.
        waveform_extractor : si.WaveformExtractor object
        metrics : dict, optional
            Cluster metrics.
        labels : dict, optional
            Curation labels for clusters

        Returns
        -------
        units_object_id : str
            The NWB object id of the Units object
        """
        
        with pynwb.NWBHDF5IO(path=self.get_abs_path(analysis_file_name), mode='a', load_namespaces=True) as io:
            nwbf = io.read()
            for id in waveform_extractor.sorting.get_unit_ids():
                # (spikes, samples, channels)
                waveforms = waveform_extractor.get_waveforms(unit_id=id)
                # (channels, spikes, samples)
                waveforms = np.moveaxis(waveforms, source=2, destination=0)
                nwbf.add_unit(spike_times=waveform_extractor.sorting.get_unit_spike_train(unit_id=id),
                              id=id, electrodes=waveform_extractor.recording.get_channel_ids(),
                              waveforms=waveforms)
                
            # The following is a rough sketch of AnalysisNwbfile().add_waveforms
            # analysis_file_name = AnalysisNwbfile().create(key['nwb_file_name'])
            # or
            # nwbfile = pynwb.NWBFile(...)
            # (channels, spikes, samples)
            # wfs = [
            #         [     # elec 1
            #             [1, 2, 3],  # spike 1, [sample 1, sample 2, sample 3]
            #             [1, 2, 3],  # spike 2
            #             [1, 2, 3],  # spike 3
            #             [1, 2, 3]   # spike 4
            #         ], [  # elec 2
            #             [1, 2, 3],  # spike 1
            #             [1, 2, 3],  # spike 2
            #             [1, 2, 3],  # spike 3
            #             [1, 2, 3]   # spike 4
            #         ], [  # elec 3
            #             [1, 2, 3],  # spike 1
            #             [1, 2, 3],  # spike 2
            #             [1, 2, 3],  # spike 3
            #             [1, 2, 3]   # spike 4
            #         ]
            # ]
            # elecs = ... # DynamicTableRegion referring to three electrodes (rows) of the electrodes table
            # nwbfile.add_unit(spike_times=[1, 2, 3], electrodes=elecs, waveforms=wfs)   
    
            # If metrics were specified, add one column per metric
            if metrics is not None:
                for metric in list(metrics):
                    metric_data = metrics[metric].to_list()
                    print(f'Adding metric {metric} : {metric_data}')
                    nwbf.add_unit_column(name=metric,
                                         description=f'{metric} metric',
                                         data=metric_data)
            if labels is not None:
                nwbf.add_unit_column(
                    name='label', description='label given during curation', data=labels)

            io.write(nwbf)
            return nwbf.units.object_id
            
    @classmethod
    def get_electrode_indices(cls, analysis_file_name, electrode_ids):
        """Given an analysis NWB file name, returns the indices of the specified electrode_ids.

        Parameters
        ----------
        analysis_file_name : str
            The name of the analysis NWB file.
        electrode_ids : numpy array or list
            Array or list of electrode IDs.

        Returns
        -------
        electrode_indices : numpy array
            Array of indices in the electrodes table for the given electrode IDs.
        """
        nwbf = get_nwb_file(cls.get_abs_path(analysis_file_name))
        return get_electrode_indices(nwbf.electrodes, electrode_ids)
<<<<<<< HEAD
    
    def cleanup(self, delete_files=False):
=======

    @staticmethod
    def cleanup(delete_files=False):
>>>>>>> 3234077a
        """Remove the filepath entries for NWB files that are not in use.

        Does not delete the files themselves unless delete_files=True is specified.
        Run this after deleting the Nwbfile() entries themselves.

        Parameters
        ----------
        delete_files : bool, optional
            Whether the original files should be deleted (default False).
        """
        schema.external['analysis'].delete(delete_external_files=delete_files)

    @staticmethod
    def nightly_cleanup():
        child_tables = get_child_tables(AnalysisNwbfile)
        (AnalysisNwbfile - child_tables).delete_quick()

        # a separate external files clean up required - this is to be done
        # during times when no other transactions are in progress.
        AnalysisNwbfile.cleanup(True)

        # also check to see whether there are directories in the spikesorting folder with this


@schema
class NwbfileKachery(dj.Computed):
    definition = """
    -> Nwbfile
    ---
    nwb_file_uri: varchar(200)  # the uri the NWB file for kachery
    """

    def make(self, key):
        print(f'Linking {key["nwb_file_name"]} and storing in kachery...')
        key['nwb_file_uri'] = kc.link_file(Nwbfile().get_abs_path(key['nwb_file_name']))
        self.insert1(key)


@schema
class AnalysisNwbfileKachery(dj.Computed):
    definition = """
    -> AnalysisNwbfile
    ---
    analysis_file_uri: varchar(200)  # the uri of the file
    """

    def make(self, key):
        print(f'Linking {key["analysis_file_name"]} and storing in kachery...')
        key['analysis_file_uri'] = kc.link_file(AnalysisNwbfile().get_abs_path(key['analysis_file_name']))
        self.insert1(key)<|MERGE_RESOLUTION|>--- conflicted
+++ resolved
@@ -455,14 +455,9 @@
         """
         nwbf = get_nwb_file(cls.get_abs_path(analysis_file_name))
         return get_electrode_indices(nwbf.electrodes, electrode_ids)
-<<<<<<< HEAD
-    
-    def cleanup(self, delete_files=False):
-=======
 
     @staticmethod
     def cleanup(delete_files=False):
->>>>>>> 3234077a
         """Remove the filepath entries for NWB files that are not in use.
 
         Does not delete the files themselves unless delete_files=True is specified.
