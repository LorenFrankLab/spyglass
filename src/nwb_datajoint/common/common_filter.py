--- conflicted
+++ resolved
@@ -143,23 +143,11 @@
         package, saving the result as a new electricalseries in the nwb_file_name, which should have previously been
         created and linked to the original NWB file using common_session.AnalysisNwbfile.create()
         """
-<<<<<<< HEAD
 
         data_on_disk = eseries.data
         timestamps_on_disk = eseries.timestamps
         n_dim = len(data_on_disk.shape)
         n_samples = len(timestamps_on_disk)
-=======
-        
-
-        #TODO: test of load data into RAM if there is space
-        data = eseries.data
-        #data = np.asarray(eseries.data)
-        timestamps = eseries.timestamps
-        #timestamps = np.asarray(eseries.timestamps)
-        n_dim = len(data.shape)
-        n_samples = len(timestamps)
->>>>>>> ce93f6d8
         # find the
         time_axis = 0 if data_on_disk.shape[0] == n_samples else 1
         electrode_axis = 1 - time_axis
@@ -182,12 +170,7 @@
 
         filter_delay = self.calc_filter_delay(filter_coeff)
         for a_start, a_stop in valid_times:
-<<<<<<< HEAD
             if a_start < timestamps_on_disk[0]:
-=======
-            #print(f'Calculating size of chunk from {a_start} to {a_stop}')
-            if a_start < timestamps[0]:
->>>>>>> ce93f6d8
                 raise ValueError('Interval start time %f is smaller than first timestamp %f' % (
                     a_start, timestamps_on_disk[0]))
             if a_stop > timestamps_on_disk[-1]:
@@ -243,7 +226,6 @@
 
             print('Filtering data')
             for ii, (start, stop) in enumerate(indices):
-<<<<<<< HEAD
                  # calculate the size of the timestamps and the data and determine whether they can be loaded into < 90% of RAM
                 mem = psutil.virtual_memory()
                 if (stop-start) * (timestamp_size + data_size * n_electrodes) < 0.9 * mem.available:
@@ -257,13 +239,10 @@
                         data = np.empty((n_electrodes, n_samples), dtype=dtype)
                         data[:, start:stop] = data_on_disk[:,start:stop] 
                 else:
-                    printf('Interval {ii}: leaving data on disk')
+                    print(f'Interval {ii}: leaving data on disk')
                     data = data_on_disk
                     timestamps = timestamps_on_disk
 
-=======
-                print(f'filtering chunk {ii} of {len(indices)}')
->>>>>>> ce93f6d8
                 extracted_ts = timestamps[start:stop:decimation]
                 new_timestamps[ts_offset:ts_offset +
                                len(extracted_ts)] = extracted_ts
@@ -344,10 +323,6 @@
             extracted_ts = timestamps[start:stop:decimation]
 
             #print(f"Diffs {np.diff(extracted_ts)}")
-<<<<<<< HEAD
-=======
-            print(f'Filtering interval {ii} of {len(indices)}')
->>>>>>> ce93f6d8
             new_timestamps[ts_offset:ts_offset +
                            len(extracted_ts)] = extracted_ts
             ts_offset += len(extracted_ts)
