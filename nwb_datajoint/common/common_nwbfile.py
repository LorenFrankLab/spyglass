import os
import datajoint as dj
import pynwb
import numpy as np
import pandas as pd
from .dj_helper_fn import dj_replace, fetch_nwb
from .nwb_helper_fn import get_electrode_indeces

schema = dj.schema("common_lab", locals())

import kachery as ka

# define the fields that should be kept in AnalysisNWBFiles
nwb_keep_fields = ('devices', 'electrode_groups', 'electrodes', 'experiment_description', 'experimenter', 
                   'file_create_date', 'identifier', 'intervals', 'institution', 'lab', 'session_description', 'session_id', 
                   'session_start_time', 'subject', 'timestamps_reference_time')

# TODO: make decision about docstring -- probably use :param ...:

@schema
class Nwbfile(dj.Manual):
    definition = """
    nwb_file_name: varchar(255) #the name of the NWB file
    ---
    nwb_file_abs_path: varchar(255) # the full path name to the file
    """
    def insert_from_relative_file_name(self, nwb_file_name):
        """Insert a new session from an existing nwb file.

        Args:
            nwb_file_name (str): Relative path to the nwb file
        """
        nwb_file_abs_path = Nwbfile.get_abs_path(nwb_file_name)
        assert os.path.exists(nwb_file_abs_path), f'File does not exist: {nwb_file_abs_path}'

 
        self.insert1(dict(
            nwb_file_name=nwb_file_name,
            nwb_file_abs_path=nwb_file_abs_path,
        ), skip_duplicates=True)

 
    
    @staticmethod
    def get_abs_path(nwb_file_name):
        base_dir = os.getenv('NWB_DATAJOINT_BASE_DIR', None)
        assert base_dir is not None, 'You must set NWB_DATAJOINT_BASE_DIR or provide the base_dir argument'

        nwb_file_abspath = os.path.join(base_dir, nwb_file_name)
        return nwb_file_abspath


#TODO: add_to_kachery will not work because we can't update the entry after it's been used in another table.
# We therefore need another way to keep track of the 
@schema
class AnalysisNwbfile(dj.Manual):
    definition = """   
    analysis_file_name: varchar(255) # the name of the file 
    ---
    -> Nwbfile # the name of the parent NWB file. Used for naming and metadata copy
    analysis_file_abs_path: varchar(255) # the full path of the file
    analysis_file_description='': varchar(255) # an optional description of this analysis
    analysis_parameters=NULL: blob # additional relevant parmeters. Currently used only for analyses that span multiple NWB files
    """

    def __init__(self, *args):
        # do your custom stuff here
        super().__init__(*args)  # call the base implementation


    def create(self, nwb_file_name):
        '''
        Opens the input NWB file, creates a copy, writes out the copy to disk and return the name of the new file
        :param nwb_file_name: str
        :return: analysis_file_name: str
        '''
        #
        nwb_file_abspath = Nwbfile.get_abs_path(nwb_file_name)

        io  = pynwb.NWBHDF5IO(path=nwb_file_abspath, mode='r')
        nwbf = io.read()
        
        #  pop off the unnecessary elements to save space

        nwb_fields = nwbf.fields
        for field in nwb_fields:
            if field not in nwb_keep_fields:
                nwb_object = getattr(nwbf, field)
                if type(nwb_object) is pynwb.core.LabelledDict:  
                    for module in list(nwb_object.keys()):
                        mod = nwb_object.pop(module)
        
                        
        key = dict()
        key['nwb_file_name'] = nwb_file_name
        # get the current number of analysis files related to this nwb file
        n_analysis_files = len((AnalysisNwbfile() & {'parent_nwb_file': nwb_file_name}).fetch())
        # name the file, adding the number of files with preceeding zeros

        analysis_file_name = os.path.splitext(nwb_file_name)[0] + '_' + str(n_analysis_files).zfill(6) + '.nwb'
        key['analysis_file_name'] = analysis_file_name
        key['analysis_file_description'] = ''
        # write the new file
        print(f'writing new NWB file {analysis_file_name}')
        analysis_file_abs_path = AnalysisNwbfile.get_abs_path(analysis_file_name)
        key['analysis_file_abs_path'] = analysis_file_abs_path
        # export the new NWB file
        with pynwb.NWBHDF5IO(path=analysis_file_abs_path, mode='w') as export_io:
            export_io.export(io, nwbf)

        io.close()

        # insert the new file
        self.insert1(key)
        return analysis_file_name


    @staticmethod
    def get_abs_path(analysis_nwb_file_name):
        base_dir = os.getenv('NWB_DATAJOINT_BASE_DIR', None)
        assert base_dir is not None, 'You must set NWB_DATAJOINT_BASE_DIR or provide the base_dir argument'

        analysis_nwb_file_abspath = os.path.join(base_dir, 'analysis', analysis_nwb_file_name)
        return analysis_nwb_file_abspath

    def add_nwb_object(self, analysis_file_name, nwb_object):
        #TODO: change to add_object with checks for object type and a name parameter, which should be specified if it is not
        # an NWB container
        """Adds an nwb object to the analysis file in the scratch area and returns the nwb object id

        :param analysis_file_name: the name of the analysis nwb file
        :type analysis_file_name: str
        :param nwb_object: the nwb object created by pynwb
        :type nwb_object: NWBDataInterface
        :param processing_module: the name of the processing module to create, defaults to 'analysis'
        :type processing_module: str, optional
        :return: the nwb object id of the added object
        :rtype: str
        """
        #open the file, write the new object and return the object id
        with pynwb.NWBHDF5IO(path=self.get_abs_path(analysis_file_name), mode="a") as io:
            nwbf=io.read()
            nwbf.add_scratch(nwb_object)
            io.write(nwbf)
            return nwb_object.object_id

    # def add(analysis_file_name, object, name=None):
    #     #Adds any vali
    #     """Adds an object to the analysis file in the scratch area and returns the nwb object id. 
    #     The object must be of a type that can be added to the nwbfile scratch space (see pynwb documentation for add_scratch)

    #     :param analysis_file_name: the name of the analysis nwb file
    #     :type analysis_file_name: str
    #     :param object: the object created by pynwb
    #     :type 
    #     :param processing_module: the name of the processing module to create, defaults to 'analysis'
    #     :type processing_module: str, optional
    #     :return: the nwb object id of the added object
    #     :rtype: str
    #     """
    #     #open the file, write the new object and return the object id
    #     with pynwb.NWBHDF5IO(path=self.get_abs_path(analysis_file_name), mode="a") as io:
    #         nwbf=io.read()
    #         nwbf.add_scratch(nwb_object)
    #         io.write(nwbf)
    #         return nwb_object.object_id   

    def add_units(self, analysis_file_name, units, units_templates, units_valid_times, units_sort_interval, units_waveforms=None):
        """[Given a units dictionary where each entry has a unit id as the key and spike times as the data

        :param analysis_file_name: the name of the analysis nwb file
        :type analysis_file_name: str
        :param units: dictionary of units and times with unit ids as keys
        :type units: dict
        :param units_templates: dictionary of units with waveform templates in each entry
        :type units: dict
        :param units_valid_times: dictionary of units and valid times  with unit ids as keys
        :type units_valid_times: dict
        :param units_sort_interval: dictionary of units and sort_interval with unit ids as keys
        :type units_sort_interval: dict
        :param units_waveforms: dictionary of unit wavforms with unit ids as keys (optional)
        :type units_waveforms: dict
        :return: the nwb object id of the Units object and the object id of the waveforms object ('' if None)
        """
        with pynwb.NWBHDF5IO(path=self.get_abs_path(analysis_file_name), mode="a") as io:
            nwbf=io.read()
            sort_intervals = list()
            if len(units.keys()):
                for id in units.keys():
                    nwbf.add_unit(spike_times=units[id], id=id, waveform_mean=units_templates[id],
                                  obs_intervals=units_valid_times[id])
                    sort_intervals.append(units_sort_interval[id])
                # add a column for the sort interval
                nwbf.add_unit_column(name='sort_interval', description='the interval used for spike sorting', data=sort_intervals)
                # if the waveforms were specified, add them as a dataframe 
                waveforms_object_id = ''
                if units_waveforms is not None:
<<<<<<< HEAD
                    waveforms = pd.DataFrame.from_dict(units_waveforms, orient='index')
                    # the dataframe has to have strings for column names
                    waveforms.columns = ['waveforms']
                    nwbf.add_scratch(waveforms, name='units_waveforms')
=======
                    waveforms_df = pd.DataFrame.from_dict(units_waveforms, orient='index')
                    waveforms_df.columns = ['waveforms']
                    nwbf.add_scratch(waveforms_df, name='units_waveforms', notes='')
>>>>>>> 6a7dfed2
                    waveforms_object_id = nwbf.scratch['units_waveforms'].object_id
                io.write(nwbf)
                return nwbf.units.object_id, waveforms_object_id
            else: 
                return ''

    def get_electrode_indeces(self, analysis_file_name, electrode_ids):
        """Given an analysis NWB file name, returns the indeces of the specified electrode_ids. 
        :param analysis_file_name: analysis NWB file name
        :type analysi_file_name: str 
        :param electrode_ids: array or list of electrode_ids
        :type electrode_ids: numpy array or list
        :return: electrode_indeces (numpy array of indeces)
        """
        with pynwb.NWBHDF5IO(path=self.get_abs_path(analysis_file_name), mode="a") as io:
            nwbf=io.read()
            return get_electrode_indeces(nwbf.electrodes, electrode_ids)

@schema 
class NwbfileKachery(dj.Computed):
    definition = """
    -> Nwbfile
    ---
    nwb_file_sha1: varchar(40) # the sha1 hash of the NWB file for kachery
    """
    def make(self, key):
        print('Computing SHA-1 and storing in kachery...')
        nwb_file_abs_path = Nwbfile.get_abs_path(key['nwb_file_name'])
        with ka.config(use_hard_links=True):
            kachery_path = ka.store_file(nwb_file_abs_path)
            key['nwb_file_sha1'] = ka.get_file_hash(kachery_path)
        self.insert1(key)

@schema
class AnalysisNwbfileKachery(dj.Computed):
    definition = """   
    -> AnalysisNwbfile
    ---
    analysis_file_sha1: varchar(40) # the sha1 hash of the file
    """
    def make(self, key):
        print('Computing SHA-1 and storing in kachery...')
        analysis_file_abs_path = AnalysisNwbfile().get_abs_path(key['analysis_file_name'])
        with ka.config(use_hard_links=True):
            kachery_path = ka.store_file(analysis_file_abs_path)
            key['analysis_file_sha1'] = ka.get_file_hash(kachery_path)
        self.insert1(key)

    #TODO: load from kachery and fetch_nwb<|MERGE_RESOLUTION|>--- conflicted
+++ resolved
@@ -195,16 +195,9 @@
                 # if the waveforms were specified, add them as a dataframe 
                 waveforms_object_id = ''
                 if units_waveforms is not None:
-<<<<<<< HEAD
-                    waveforms = pd.DataFrame.from_dict(units_waveforms, orient='index')
-                    # the dataframe has to have strings for column names
-                    waveforms.columns = ['waveforms']
-                    nwbf.add_scratch(waveforms, name='units_waveforms')
-=======
                     waveforms_df = pd.DataFrame.from_dict(units_waveforms, orient='index')
                     waveforms_df.columns = ['waveforms']
                     nwbf.add_scratch(waveforms_df, name='units_waveforms', notes='')
->>>>>>> 6a7dfed2
                     waveforms_object_id = nwbf.scratch['units_waveforms'].object_id
                 io.write(nwbf)
                 return nwbf.units.object_id, waveforms_object_id
