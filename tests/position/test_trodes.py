import pytest
from datajoint.hash import key_hash


@pytest.fixture(scope="session")
def params_table(trodes_params_table):
    return trodes_params_table


def test_add_params(params_table, trodes_params):
    tbl = params_table
    assert tbl & tbl.default_params, "Failed to add default params"
    assert tbl & trodes_params, "Failed to add custom params"


def test_param_keys(params_table):
    exp = set(params_table.default_params.keys())
    act = set(params_table.get_accepted_params())
    assert exp == act, "Accepted params do not match default params"


@pytest.fixture(scope="session")
def sel_table(teardown, params_table, trodes_sel_table, pos_interval_key):
    new_name = "led_back"
    restr_dict = {"trodes_pos_params_name": new_name}
    trodes_sel_table.insert_with_default(
        pos_interval_key,
        skip_duplicates=True,
        edit_defaults={"led1_is_front": 0},
        edit_name=new_name,
    )
    yield trodes_sel_table & restr_dict


def test_sel_default(sel_table):
    assert sel_table, "Add with default func failed"


def test_sel_insert_error(trodes_sel_table, pos_interval_key):
    bad_key = {"nwb_file_name": "BAD NAME"}
    with pytest.raises(ValueError):
        trodes_sel_table.insert_with_default(key=bad_key)
    with pytest.raises(ValueError):
        trodes_sel_table.insert_with_default(
            key=pos_interval_key, edit_defaults=bad_key
        )


def test_fetch_df(trodes_pos_v1, trodes_params):
    upsampled = {"trodes_pos_params_name": "single_led_upsampled"}
    df = (
        (trodes_pos_v1 & upsampled)
        .fetch1_dataframe(add_frame_ind=True)
        .round(3)
        .sum()
        .to_dict()
    )
    exp = {
<<<<<<< HEAD
        "position_x": 230389.335,
        "position_y": 295368.260,
        "orientation": 0.0,
        "velocity_x": 1726.304,
        "velocity_y": -1675.276,
        "speed": 6257.273,
=======
        "position_x": 23116.620,
        "position_y": 29631.434,
        "orientation": 473.216,
        "velocity_x": 173.990,
        "velocity_y": -170.379,
        "speed": 628.899,
>>>>>>> 6bba1f78
    }

    for k in exp:
        assert (
            pytest.approx(df[k], rel=1e-3) == exp[k]
        ), f"Value differs from expected: {k}"


def test_trodes_video(sgp, trodes_pos_v1):
    _ = trodes_pos_v1  # ensure table is populated
    vid_tbl = sgp.v1.TrodesPosVideo()
    _ = vid_tbl.populate()
    assert len(vid_tbl) == 2, "Failed to populate TrodesPosVideo"<|MERGE_RESOLUTION|>--- conflicted
+++ resolved
@@ -56,21 +56,12 @@
         .to_dict()
     )
     exp = {
-<<<<<<< HEAD
-        "position_x": 230389.335,
-        "position_y": 295368.260,
-        "orientation": 0.0,
-        "velocity_x": 1726.304,
-        "velocity_y": -1675.276,
-        "speed": 6257.273,
-=======
         "position_x": 23116.620,
         "position_y": 29631.434,
-        "orientation": 473.216,
+        "orientation": 0,
         "velocity_x": 173.990,
         "velocity_y": -170.379,
         "speed": 628.899,
->>>>>>> 6bba1f78
     }
 
     for k in exp:
