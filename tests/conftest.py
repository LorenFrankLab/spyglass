"""Configuration for pytest, including fixtures and command line options.

Fixtures in this script are mad available to all tests in the test suite.
conftest.py files in subdirectories have fixtures that are only available to
tests in that subdirectory.
"""

import os
import sys
import warnings
from contextlib import nullcontext
from pathlib import Path
from shutil import rmtree as shutil_rmtree

import datajoint as dj
import numpy as np
import pynwb
import pytest
from datajoint.logging import logger as dj_logger
from hdmf.build.warnings import MissingRequiredBuildWarning
from numba import NumbaWarning
from pandas.errors import PerformanceWarning

from .container import DockerMySQLManager
from .data_downloader import DataDownloader

# ------------------------------- TESTS CONFIG -------------------------------

# globals in pytest_configure:
#     BASE_DIR, RAW_DIR, SERVER, TEARDOWN, VERBOSE, TEST_FILE, DOWNLOAD, NO_DLC

warnings.filterwarnings("ignore", category=UserWarning)
warnings.simplefilter("ignore", category=ResourceWarning)
warnings.simplefilter("ignore", category=DeprecationWarning)
warnings.filterwarnings("ignore", module="tensorflow")

warnings.filterwarnings(
    "ignore", category=MissingRequiredBuildWarning, module="hdmf"
)
warnings.filterwarnings("ignore", category=FutureWarning, module="sklearn")
warnings.filterwarnings("ignore", category=PerformanceWarning, module="pandas")
warnings.filterwarnings("ignore", category=NumbaWarning, module="numba")


def pytest_addoption(parser):
    """Permit constants when calling pytest at command line

    Example
    -------
    > pytest --quiet-spy

    Parameters
    ----------
    --quiet-spy (bool):  Default False. Allow print statements from Spyglass.
    --base-dir (str): Default './tests/test_data/'. Dir for local input file.
    --no-teardown (bool): Default False. Delete pipeline on close.
    --no-docker (bool): Default False. Run datajoint mysql server in Docker.
    --no-dlc (bool): Default False. Skip DLC tests. Also skip video downloads.
    --container-name (str): Default 'spyglass-pytest'. Docker container name.
    --container-port (str): Default None (uses 330[mysql_version]). Port mapping.
    """
    parser.addoption(
        "--quiet-spy",
        action="store_true",
        dest="quiet_spy",
        default=False,
        help="Quiet logging from Spyglass.",
    )
    parser.addoption(
        "--base-dir",
        action="store",
        default="./tests/_data/",
        dest="base_dir",
        help="Directory for local input file.",
    )
    parser.addoption(
        "--no-teardown",
        action="store_true",
        default=False,
        dest="no_teardown",
        help="Tear down tables after tests.",
    )
    parser.addoption(
        "--no-docker",
        action="store_true",
        dest="no_docker",
        default=False,
        help="Do not launch datajoint server in Docker.",
    )
    parser.addoption(
        "--no-dlc",
        action="store_true",
        dest="no_dlc",
        default=False,
        help="Skip downloads for and tests of DLC-dependent features.",
    )
<<<<<<< HEAD
    parser.addoption(
        "--mock-level",
        action="store",
        dest="mock_level",
        default="none",
        choices=["none", "auto", "unit", "all"],
        help="Mock level for test fixtures: none (all real), auto (smart), unit (unit tests), all (everything)",
=======
    parser.addoption(  # Allows for concurrency with other pytest runs
        "--container-name",
        action="store",
        default="spyglass-pytest",
        dest="container_name",
        help="Docker container name for MySQL server.",
    )
    parser.addoption(  # Allows for concurrency with other pytest runs
        "--container-port",
        action="store",
        default=None,
        dest="container_port",
        help="Port to map to MySQL's default 3306. Defaults to 330[mysql_version].",
>>>>>>> 8c6ad08c
    )


def pytest_configure(config):
    global BASE_DIR, RAW_DIR, SERVER, TEARDOWN, VERBOSE, TEST_FILE, DOWNLOADS, NO_DLC

    TEST_FILE = "minirec20230622.nwb"
    TEARDOWN = not config.option.no_teardown
    VERBOSE = not config.option.quiet_spy

    NO_DLC = config.option.no_dlc
    pytest.NO_DLC = NO_DLC

    BASE_DIR = Path(config.option.base_dir).absolute()
    BASE_DIR.mkdir(parents=True, exist_ok=True)
    RAW_DIR = BASE_DIR / "raw"
    os.environ["SPYGLASS_BASE_DIR"] = str(BASE_DIR)

    SERVER = DockerMySQLManager(
        container_name=config.option.container_name,
        port=config.option.container_port,
        restart=TEARDOWN,
        shutdown=TEARDOWN,
        null_server=config.option.no_docker,
        verbose=VERBOSE,
    )

    DOWNLOADS = DataDownloader(
        base_dir=BASE_DIR,
        verbose=VERBOSE,
        download_dlc=not NO_DLC,
    )


def pytest_unconfigure(config):
    from spyglass.utils.nwb_helper_fn import close_nwb_files

    close_nwb_files()
    if TEARDOWN:
        SERVER.stop()
        analysis_dir = BASE_DIR / "analysis"
        for file in analysis_dir.glob("*.nwb"):
            file.unlink()
        for subdir in ["export", "moseq", "recording", "spikesorting", "tmp"]:
            shutil_rmtree(str(BASE_DIR / subdir), ignore_errors=True)


# ---------------------------- FIXTURES, TEST ENV ----------------------------


@pytest.fixture(scope="session")
def verbose():
    """Config for pytest fixtures."""
    yield VERBOSE


@pytest.fixture(scope="session", autouse=True)
def verbose_context(verbose):
    """Verbosity context for suppressing Spyglass logging."""

    class QuietStdOut:
        """Used to quiet all prints and logging as context manager."""

        def __init__(self):
            from spyglass.utils import logger as spyglass_logger

            self.spy_logger = spyglass_logger
            self.previous_level = None

        def __enter__(self):
            self.previous_level = self.spy_logger.getEffectiveLevel()
            self.spy_logger.setLevel("CRITICAL")
            self._original_stdout = sys.stdout
            sys.stdout = open(os.devnull, "w")

        def __exit__(self, exc_type, exc_val, exc_tb):
            self.spy_logger.setLevel(self.previous_level)
            sys.stdout.close()
            sys.stdout = self._original_stdout

    yield nullcontext() if verbose else QuietStdOut()


@pytest.fixture(scope="session")
def teardown(request):
    yield TEARDOWN


@pytest.fixture(scope="session")
def server(request, teardown):
    SERVER.wait()
    yield SERVER
    if teardown:
        SERVER.stop()


@pytest.fixture(scope="session")
def server_credentials(server):
    yield server.credentials


@pytest.fixture(scope="session")
def worker_id(request):
    """Get unique worker ID for pytest-xdist parallelization.

    Returns 'master' for serial execution, or 'gwN' for parallel workers.
    This enables worker-specific database schema isolation.
    """
    if hasattr(request.config, "workerinput"):
        return request.config.workerinput["workerid"]
    return "master"


@pytest.fixture(scope="session")
def dj_conn(request, server_credentials, worker_id, verbose, teardown):
    """Fixture for datajoint connection with pytest-xdist support.

    For parallel execution, each worker gets its own database schema prefix
    to avoid race conditions and ensure test isolation.
    """
    # Worker-specific config file to avoid conflicts
    config_file = f"dj_local_conf.json_test_{worker_id}"
    if Path(config_file).exists():
        os.remove(config_file)

    # Set worker-specific schema prefix for database isolation
    schema_prefix = f"test_spyglass_{worker_id}_"

    dj.config.update(server_credentials)
    dj.config["loglevel"] = "INFO" if verbose else "ERROR"
    dj.config["database.prefix"] = schema_prefix
    dj.config["custom"]["spyglass_dirs"] = {"base": str(BASE_DIR)}
    dj.config.save(config_file)
    dj.conn()

    yield dj.conn()

    # Cleanup: drop worker-specific schemas if tearing down
    if teardown:
        conn = dj.conn()
        cursor = conn.query(f"SHOW DATABASES LIKE '{schema_prefix}%%'")
        schemas = cursor.fetchall()
        for schema in schemas:
            dj_logger.info(f"Dropping worker schema: {schema[0]}")
            conn.query(f"DROP DATABASE IF EXISTS `{schema[0]}`")

        if Path(config_file).exists():
            os.remove(config_file)


@pytest.fixture(scope="session")
def base_dir():
    yield BASE_DIR


@pytest.fixture(scope="session")
def raw_dir(base_dir):
    # could do settings.raw_dir, but this is faster while server booting
    yield base_dir / "raw"


# ------------------------------- FIXTURES, DATA -------------------------------


@pytest.fixture(scope="session")
def mini_path(raw_dir):
    path = raw_dir / TEST_FILE
    DOWNLOADS.wait_for(TEST_FILE)  # wait for wget download to finish

    if not path.exists():
        raise ConnectionError("Download failed.")

    yield path


@pytest.fixture(scope="session")
def no_dlc(request):
    yield NO_DLC


skip_if_no_dlc = pytest.mark.skipif(
    condition=lambda: getattr(pytest, "NO_DLC", False),
    reason="Skipping DLC-dependent tests.",
)


@pytest.fixture(scope="session")
def mini_copy_name(mini_path):
    from spyglass.utils.nwb_helper_fn import get_nwb_copy_filename  # noqa: E402

    yield get_nwb_copy_filename(mini_path).split("/")[-1]


@pytest.fixture(scope="session")
def mini_content(mini_path):
    with pynwb.NWBHDF5IO(
        path=str(mini_path), mode="r", load_namespaces=True
    ) as io:
        nwbfile = io.read()
        assert nwbfile is not None, "NWBFile empty."
        yield nwbfile


@pytest.fixture(scope="session")
def mini_open(mini_content):
    yield mini_content


@pytest.fixture(scope="session")
def mini_closed(mini_path):
    with pynwb.NWBHDF5IO(
        path=str(mini_path), mode="r", load_namespaces=True
    ) as io:
        nwbfile = io.read()
    yield nwbfile


@pytest.fixture(scope="session")
def load_config(dj_conn, base_dir):
    from spyglass.settings import SpyglassConfig

    yield SpyglassConfig().load_config(
        base_dir=base_dir, debug_mode=False, test_mode=True, force_reload=True
    )


@pytest.fixture(autouse=True, scope="session")
def mini_insert(
    dj_conn, mini_path, mini_content, teardown, server, load_config
):
    from spyglass.common import LabMember, Nwbfile, Session  # noqa: E402
    from spyglass.data_import import insert_sessions  # noqa: E402
    from spyglass.spikesorting.spikesorting_merge import (
        SpikeSortingOutput,
    )  # noqa: E402
    from spyglass.utils.nwb_helper_fn import close_nwb_files  # noqa: E402

    _ = SpikeSortingOutput()

    LabMember().insert1(["Root User", "Root", "User"], skip_duplicates=True)
    LabMember.LabMemberInfo().insert1(
        ["Root User", "email", "root", 1], skip_duplicates=True
    )

    dj_logger.info("Inserting test data.")

    if not server.connected:
        raise ConnectionError("No server connection.")

    if len(Nwbfile()) != 0:
        dj_logger.warning("Skipping insert, use existing data.")
    else:
        try:
            insert_sessions(mini_path.name, raise_err=True)
        except Exception as e:  # If can't insert session, exit all tests
            pytest.exit(f"Failed to insert sessions: {e}")

    if len(Session()) == 0:
        raise ValueError("No sessions inserted.")

    yield

    close_nwb_files()
    # Note: teardown will remove the container, deleting all data


@pytest.fixture(scope="session")
def mini_restr(mini_path):
    yield f"nwb_file_name LIKE '{mini_path.stem}%'"


@pytest.fixture(scope="session")
def mini_dict(mini_copy_name):
    yield {"nwb_file_name": mini_copy_name}


# --------------------------- FIXTURES, SUBMODULES ---------------------------


@pytest.fixture(scope="session")
def common(dj_conn):
    from spyglass import common

    yield common


@pytest.fixture(scope="session")
def data_import(dj_conn):
    from spyglass import data_import

    yield data_import


@pytest.fixture(scope="session")
def settings(dj_conn):
    from spyglass import settings

    yield settings


@pytest.fixture(scope="session")
def sgp(common):
    from spyglass import position

    yield position


@pytest.fixture(scope="session")
def lfp(common):
    from spyglass import lfp

    return lfp


@pytest.fixture(scope="session")
def lfp_band(lfp):
    from spyglass.lfp.analysis.v1 import lfp_band

    return lfp_band


@pytest.fixture(scope="session")
def sgl(common):
    from spyglass import linearization

    yield linearization


@pytest.fixture(scope="session")
def sgpl(sgl):
    from spyglass.linearization import v1

    yield v1


@pytest.fixture(scope="session")
def populate_exception():
    from spyglass.common.errors import PopulateException

    yield PopulateException


@pytest.fixture(scope="session")
def utils():
    """Spyglass utils module."""
    from spyglass import utils

    yield utils


@pytest.fixture(scope="session")
def frequent_imports():
    """Often needed for graph cascade."""
    from spyglass.decoding.v0.clusterless import UnitMarksIndicatorSelection
    from spyglass.decoding.v0.sorted_spikes import (
        SortedSpikesIndicatorSelection,
    )
    from spyglass.decoding.v1.core import PositionGroup
    from spyglass.lfp.analysis.v1 import LFPBandSelection
    from spyglass.mua.v1.mua import MuaEventsV1
    from spyglass.ripple.v1.ripple import RippleTimesV1
    from spyglass.spikesorting.analysis.v1.unit_annotation import UnitAnnotation
    from spyglass.spikesorting.v0.figurl_views import SpikeSortingRecordingView

    return (
        LFPBandSelection,
        MuaEventsV1,
        PositionGroup,
        RippleTimesV1,
        SortedSpikesIndicatorSelection,
        SpikeSortingRecordingView,
        UnitAnnotation,
        UnitMarksIndicatorSelection,
    )


# -------------------------- FIXTURES, COMMON TABLES --------------------------


@pytest.fixture(scope="session")
def video_keys(common, base_dir):
    for file in DOWNLOADS.file_downloads:
        if file.endswith(".h264"):
            DOWNLOADS.wait_for(file)

    return common.VideoFile().fetch(as_dict=True)


# ------------------------- FIXTURES, POSITION TABLES -------------------------


@pytest.fixture(scope="session")
def trodes_params_table(sgp):
    yield sgp.v1.TrodesPosParams()


@pytest.fixture(scope="session")
def trodes_sel_table(sgp):
    yield sgp.v1.TrodesPosSelection()


@pytest.fixture(scope="session")
def trodes_params(trodes_params_table, teardown):
    params = {
        "max_separation": 10000.0,
        "max_speed": 300.0,
        "position_smoothing_duration": 0.125,
        "speed_smoothing_std_dev": 0.1,
        "orient_smoothing_std_dev": 0.001,
        "led1_is_front": 1,
        "is_upsampled": 0,
        "upsampling_sampling_rate": None,
        "upsampling_interpolation_method": "linear",
    }
    paramsets = {
        "single_led": {
            "trodes_pos_params_name": "single_led",
            "params": params,
        },
        "single_led_upsampled": {
            "trodes_pos_params_name": "single_led_upsampled",
            "params": {
                **params,
                "is_upsampled": 1,
                "upsampling_sampling_rate": 50,
            },
        },
    }
    _ = trodes_params_table.get_default()
    trodes_params_table.insert(
        [v for k, v in paramsets.items()], skip_duplicates=True
    )
    yield paramsets


@pytest.fixture(scope="session")
def pos_interval(sgp):
    yield "pos 0 valid times"


@pytest.fixture(scope="session")
def pos_interval_key(sgp, mini_copy_name, pos_interval):
    yield {"nwb_file_name": mini_copy_name, "interval_list_name": pos_interval}


@pytest.fixture(scope="session")
def common_position(common):
    yield common.common_position


@pytest.fixture(scope="session")
def interval_position_info(common_position):
    yield common_position.IntervalPositionInfo


@pytest.fixture(scope="session")
def default_interval_pos_param_key():
    yield {"position_info_param_name": "default"}


@pytest.fixture(scope="session")
def interval_keys(common):
    yield (common.IntervalList & "interval_list_name LIKE 'pos %'").fetch("KEY")


@pytest.fixture(scope="session")
def pos_info_param(common_position, default_interval_pos_param_key, teardown):
    pos_info_param = common_position.PositionInfoParameters()
    pos_info_param.insert1(default_interval_pos_param_key, skip_duplicates=True)
    yield pos_info_param


@pytest.fixture(scope="session")
def upsample_position(
    common,
    common_position,
    pos_info_param,
    default_interval_pos_param_key,
    teardown,
    interval_keys,
):
    params = (pos_info_param & default_interval_pos_param_key).fetch1()
    upsample_param_key = {"position_info_param_name": "upsampled"}
    pos_info_param.insert1(
        {
            **params,
            **upsample_param_key,
            "is_upsampled": 1,
            "max_separation": 80,
            "upsampling_sampling_rate": 500,
        },
        skip_duplicates=True,
    )
    interval_pos_keys = [
        {**interval_key, **upsample_param_key} for interval_key in interval_keys
    ]
    common_position.IntervalPositionInfoSelection.insert(
        interval_pos_keys, skip_duplicates=True
    )
    common_position.IntervalPositionInfo.populate(interval_pos_keys)

    yield interval_pos_keys[0]


@pytest.fixture(scope="session")
def trodes_sel_keys(
    teardown, trodes_sel_table, pos_interval_key, trodes_params
):
    keys = [
        {**pos_interval_key, "trodes_pos_params_name": k} for k in trodes_params
    ]
    trodes_sel_table.insert(keys, skip_duplicates=True)
    yield keys


@pytest.fixture(scope="session")
def trodes_pos_v1(teardown, sgp, trodes_sel_keys):
    v1 = sgp.v1.TrodesPosV1()
    v1.populate(trodes_sel_keys)
    yield v1


@pytest.fixture(scope="session")
def pos_merge_tables(dj_conn):
    """Return the merge tables as activated."""
    from spyglass.common.common_position import TrackGraph
    from spyglass.lfp.lfp_merge import LFPOutput
    from spyglass.linearization.merge import LinearizedPositionOutput
    from spyglass.position.position_merge import PositionOutput

    # must import common_position before LinOutput to avoid circular import
    _ = TrackGraph()

    # import LFPOutput to use when testing mixin cascade
    _ = LFPOutput()

    return [PositionOutput(), LinearizedPositionOutput()]


@pytest.fixture(scope="session")
def pos_merge(pos_merge_tables):
    yield pos_merge_tables[0]


@pytest.fixture(scope="session")
def lin_merge(pos_merge_tables):
    yield pos_merge_tables[1]


@pytest.fixture(scope="session")
def pos_merge_key(pos_merge, trodes_pos_v1, trodes_sel_keys):
    yield pos_merge.merge_get_part(trodes_sel_keys[-1]).fetch1("KEY")


# ---------------------- FIXTURES, LINEARIZATION TABLES ----------------------
# ---------------------- Note: Used to test RestrGraph -----------------------


@pytest.fixture(scope="session")
def pos_lin_key(trodes_sel_keys):
    yield trodes_sel_keys[-1]


@pytest.fixture(scope="session")
def position_info(pos_merge, pos_merge_key):
    yield (pos_merge & {"merge_id": pos_merge_key}).fetch1_dataframe()


@pytest.fixture(scope="session")
def track_graph_key():
    yield {"track_graph_name": "6 arm"}


@pytest.fixture(scope="session")
def track_graph(teardown, sgpl, track_graph_key):
    node_positions = np.array(
        [
            (79.910, 216.720),  # top left well 0
            (132.031, 187.806),  # top middle intersection 1
            (183.718, 217.713),  # top right well 2
            (132.544, 132.158),  # middle intersection 3
            (87.202, 101.397),  # bottom left intersection 4
            (31.340, 126.110),  # middle left well 5
            (180.337, 104.799),  # middle right intersection 6
            (92.693, 42.345),  # bottom left well 7
            (183.784, 45.375),  # bottom right well 8
            (231.338, 136.281),  # middle right well 9
        ]
    )

    edges = np.array(
        [
            (0, 1),
            (1, 2),
            (1, 3),
            (3, 4),
            (4, 5),
            (3, 6),
            (6, 9),
            (4, 7),
            (6, 8),
        ]
    )

    linear_edge_order = [
        (3, 6),
        (6, 8),
        (6, 9),
        (3, 1),
        (1, 2),
        (1, 0),
        (3, 4),
        (4, 5),
        (4, 7),
    ]
    linear_edge_spacing = 15

    sgpl.TrackGraph.insert1(
        {
            **track_graph_key,
            "environment": track_graph_key["track_graph_name"],
            "node_positions": node_positions,
            "edges": edges,
            "linear_edge_order": linear_edge_order,
            "linear_edge_spacing": linear_edge_spacing,
        },
        skip_duplicates=True,
    )

    yield sgpl.TrackGraph & {"track_graph_name": "6 arm"}


@pytest.fixture(scope="session")
def lin_param_key():
    yield {"linearization_param_name": "default"}


@pytest.fixture(scope="session")
def lin_params(
    teardown,
    sgpl,
    lin_param_key,
):
    param_table = sgpl.LinearizationParameters()
    param_table.insert1(lin_param_key, skip_duplicates=True)
    yield param_table


@pytest.fixture(scope="session")
def lin_sel_key(
    pos_merge_key, track_graph_key, lin_param_key, lin_params, track_graph
):
    yield {
        "pos_merge_id": pos_merge_key["merge_id"],
        **track_graph_key,
        **lin_param_key,
    }


@pytest.fixture(scope="session")
def lin_sel(teardown, sgpl, lin_sel_key):
    sel_table = sgpl.LinearizationSelection()
    sel_table.insert1(lin_sel_key, skip_duplicates=True)
    yield sel_table


@pytest.fixture(scope="session")
def lin_v1(teardown, sgpl, lin_sel):
    v1 = sgpl.LinearizedPositionV1()
    v1.populate()
    yield v1


@pytest.fixture(scope="session")
def lin_merge_key(lin_merge, lin_v1, lin_sel_key):
    yield lin_merge.merge_get_part(lin_sel_key).fetch1("KEY")


# --------------------------- FIXTURES, LFP TABLES ---------------------------
# ---------------- Note: LFPOuput is used to test RestrGraph -----------------


@pytest.fixture(scope="module")
def lfp_band_v1(lfp_band):
    yield lfp_band.LFPBandV1()


@pytest.fixture(scope="session")
def firfilters_table(common):
    return common.FirFilterParameters()


@pytest.fixture(scope="session")
def electrodegroup_table(lfp):
    return lfp.v1.LFPElectrodeGroup()


@pytest.fixture(scope="session")
def lfp_constants(common, mini_copy_name, mini_dict):
    n_delay = 9
    lfp_electrode_group_name = "test"
    orig_list_name = "01_s1"
    orig_valid_times = (
        common.IntervalList
        & mini_dict
        & f"interval_list_name = '{orig_list_name}'"
    ).fetch1("valid_times")
    new_list_name = orig_list_name + f"_first{n_delay}"
    new_list_key = {
        "nwb_file_name": mini_copy_name,
        "interval_list_name": new_list_name,
        "valid_times": np.asarray(
            [[orig_valid_times[0, 0], orig_valid_times[0, 0] + n_delay]]
        ),
    }

    yield dict(
        lfp_electrode_ids=[0],
        lfp_electrode_group_name=lfp_electrode_group_name,
        lfp_eg_key={
            "nwb_file_name": mini_copy_name,
            "lfp_electrode_group_name": lfp_electrode_group_name,
        },
        n_delay=n_delay,
        orig_interval_list_name=orig_list_name,
        orig_valid_times=orig_valid_times,
        interval_list_name=new_list_name,
        interval_key=new_list_key,
        filter1_name="LFP 0-400 Hz",
        filter_sampling_rate=30_000,
        filter2_name="Theta 5-11 Hz",
        lfp_band_electrode_ids=[0],  # assumes we've filtered these electrodes
        lfp_band_sampling_rate=100,  # desired sampling rate
    )


@pytest.fixture(scope="session")
def add_electrode_group(
    firfilters_table,
    electrodegroup_table,
    mini_copy_name,
    lfp_constants,
):
    firfilters_table.create_standard_filters()
    group_name = lfp_constants.get("lfp_electrode_group_name")
    electrodegroup_table.create_lfp_electrode_group(
        nwb_file_name=mini_copy_name,
        group_name=group_name,
        electrode_list=np.array(lfp_constants.get("lfp_electrode_ids")),
        skip_duplicates=True,
    )
    assert len(
        electrodegroup_table & {"lfp_electrode_group_name": group_name}
    ), "Failed to add LFPElectrodeGroup."
    yield


@pytest.fixture(scope="session")
def add_interval(common, lfp_constants):
    common.IntervalList.insert1(
        lfp_constants.get("interval_key"), skip_duplicates=True
    )
    yield lfp_constants.get("interval_list_name")


@pytest.fixture(scope="session")
def add_selection(
    lfp, common, add_electrode_group, add_interval, lfp_constants
):
    lfp_s_key = {
        **lfp_constants.get("lfp_eg_key"),
        "target_interval_list_name": add_interval,
        "filter_name": lfp_constants.get("filter1_name"),
        "filter_sampling_rate": lfp_constants.get("filter_sampling_rate"),
    }
    lfp.v1.LFPSelection.insert1(lfp_s_key, skip_duplicates=True)
    yield lfp_s_key


@pytest.fixture(scope="session")
def lfp_s_key(lfp_constants, mini_copy_name):
    yield {
        "nwb_file_name": mini_copy_name,
        "lfp_electrode_group_name": lfp_constants.get(
            "lfp_electrode_group_name"
        ),
        "target_interval_list_name": lfp_constants.get("interval_list_name"),
    }


@pytest.fixture(scope="session")
def populate_lfp(lfp, add_selection, lfp_s_key):
    lfp.v1.LFPV1().populate(add_selection)
    yield {"merge_id": (lfp.LFPOutput.LFPV1() & lfp_s_key).fetch1("merge_id")}


@pytest.fixture(scope="session")
def lfp_merge_key(populate_lfp):
    yield populate_lfp


@pytest.fixture(scope="session")
def lfp_v1_key(lfp, lfp_s_key):
    yield (lfp.v1.LFPV1 & lfp_s_key).fetch1("KEY")


# --------------------------- FIXTURES, DLC TABLES ----------------------------
# ---------------- Note: DLCOutput is used to test RestrGraph -----------------


@pytest.fixture(scope="session")
def bodyparts(sgp):
    bps = ["whiteLED", "tailBase", "tailMid", "tailTip"]
    sgp.v1.BodyPart.insert(
        [{"bodypart": bp, "bodypart_description": "none"} for bp in bps],
        skip_duplicates=True,
    )

    yield bps


@pytest.fixture(scope="session")
def dlc_project_tbl(sgp):
    yield sgp.v1.DLCProject()


@pytest.fixture(scope="session")
def dlc_project_name():
    yield "pytest_proj"


@pytest.fixture(scope="session")
def team_name(common):
    team_name = "sc_eb"
    common.LabTeam.insert1({"team_name": team_name}, skip_duplicates=True)
    yield team_name


@pytest.fixture(scope="session")
def insert_project(
    verbose_context,
    teardown,
    video_keys,  # wait for video downloads
    dlc_project_name,
    dlc_project_tbl,
    common,
    team_name,
    bodyparts,
    mini_copy_name,
):
    if NO_DLC:
        pytest.skip("Skipping DLC-dependent tests.")

    from deeplabcut.utils.auxiliaryfunctions import read_config, write_config

    from spyglass.decoding.v1.core import PositionGroup
    from spyglass.linearization.merge import LinearizedPositionOutput
    from spyglass.linearization.v1 import LinearizationSelection
    from spyglass.mua.v1.mua import MuaEventsV1
    from spyglass.ripple.v1 import RippleTimesV1

    _ = (
        PositionGroup,
        LinearizedPositionOutput,
        LinearizationSelection,
        MuaEventsV1,
        RippleTimesV1,
    )

    video_list = common.VideoFile().fetch(
        "nwb_file_name", "epoch", as_dict=True
    )[:2]
    with verbose_context:
        project_key = dlc_project_tbl.insert_new_project(
            project_name=dlc_project_name,
            bodyparts=bodyparts,
            lab_team=team_name,
            frames_per_video=100,
            video_list=video_list,
            skip_duplicates=True,
        )
    config_path = (dlc_project_tbl & project_key).fetch1("config_path")
    cfg = read_config(config_path)
    cfg.update(
        {
            "numframes2pick": 2,
            "maxiters": 2,
            "scorer": team_name,
            "skeleton": [
                ["whiteLED"],
                [
                    ["tailMid", "tailMid"],
                    ["tailBase", "tailBase"],
                    ["tailTip", "tailTip"],
                ],
            ],  # eb's has video_sets: {1: {'crop': [0, 1260, 0, 728]}}
        }
    )

    write_config(config_path, cfg)

    yield project_key, cfg, config_path

    if teardown:
        shutil_rmtree(str(Path(config_path).parent))


@pytest.fixture(scope="session")
def project_key(insert_project):
    yield insert_project[0]


@pytest.fixture(scope="session")
def dlc_config(insert_project):
    yield insert_project[1]


@pytest.fixture(scope="session")
def config_path(insert_project):
    yield insert_project[2]


@pytest.fixture(scope="session")
def project_dir(config_path):
    yield Path(config_path).parent


@pytest.fixture(scope="session")
def extract_frames(
    verbose_context, dlc_project_tbl, project_key, dlc_config, project_dir
):
    with verbose_context:
        dlc_project_tbl.run_extract_frames(
            project_key, userfeedback=False, mode="automatic"
        )
    vid_name = list(dlc_config["video_sets"].keys())[0].split("/")[-1]
    label_dir = project_dir / "labeled-data" / vid_name.split(".")[0]

    yield label_dir

    for file in label_dir.glob("*png"):
        if file.stem in ["img000", "img001"]:
            continue
        file.unlink()


@pytest.fixture(scope="session")
def labeled_vid_dir(extract_frames):
    yield extract_frames


@pytest.fixture(scope="session")
def add_training_files(dlc_project_tbl, project_key, labeled_vid_dir):
    DOWNLOADS.move_dlc_items(labeled_vid_dir)
    dlc_project_tbl.add_training_files(project_key, skip_duplicates=True)
    yield


@pytest.fixture(scope="session")
def dlc_training_params(sgp):
    params_tbl = sgp.v1.DLCModelTrainingParams()
    params_name = "pytest"
    yield params_tbl, params_name


@pytest.fixture(scope="session")
def training_params_key(verbose_context, sgp, project_key, dlc_training_params):
    params_tbl, params_name = dlc_training_params
    with verbose_context:
        params_tbl.insert_new_params(
            paramset_name=params_name,
            params={
                "trainingsetindex": 0,
                "shuffle": 1,
                "gputouse": None,
                "TFGPUinference": False,
                "net_type": "resnet_50",
                "augmenter_type": "imgaug",
                "video_sets": "test skipping param",
            },
            skip_duplicates=True,
        )
    yield {"dlc_training_params_name": params_name}


@pytest.fixture(scope="session")
def model_train_key(sgp, project_key, training_params_key):
    _ = project_key.pop("config_path", None)
    model_train_key = {
        **project_key,
        **training_params_key,
    }
    train_tbl = sgp.v1.DLCModelTrainingSelection()
    if not train_tbl & model_train_key:
        sgp.v1.DLCModelTrainingSelection().insert1(
            {
                **model_train_key,
                "model_prefix": "",
            },
            skip_duplicates=True,
        )
    yield model_train_key


@pytest.fixture(scope="session")
def populate_training(
    sgp, model_train_key, add_training_files, labeled_vid_dir
):
    train_tbl = sgp.v1.DLCModelTraining
    if len(train_tbl & model_train_key) == 0:
        _ = add_training_files
        DOWNLOADS.move_dlc_items(labeled_vid_dir)
    sgp.v1.DLCModelTraining().populate(model_train_key)
    yield model_train_key


@pytest.fixture(scope="session")
def model_source_key(sgp, model_train_key, populate_training):

    _ = populate_training

    yield (sgp.v1.DLCModelSource & 'dlc_model_name like "pyt%"').fetch("KEY")[0]


@pytest.fixture(scope="session")
def model_key(sgp, model_source_key):
    model_key = {**model_source_key, "dlc_model_params_name": "default"}
    _ = sgp.v1.DLCModelParams.get_default()
    sgp.v1.DLCModelSelection().insert1(model_key, skip_duplicates=True)
    yield model_key


@pytest.fixture(scope="session")
def populate_model(sgp, model_key):
    model_tbl = sgp.v1.DLCModel
    restricted = model_tbl & model_key
    if restricted:
        yield restricted
    else:
        model_tbl.populate(model_key)
        yield model_tbl & model_key


@pytest.fixture(scope="session")
def pose_estimation_key(sgp, mini_copy_name, populate_model, model_key):
    key = {
        "nwb_file_name": mini_copy_name,
        "epoch": 1,
        "video_file_num": 0,
        **model_key,
    }

    sel_tbl = sgp.v1.DLCPoseEstimationSelection()
    if not sel_tbl & key:
        sel_tbl.insert_estimation_task(
            key=key,
            task_mode="trigger",  # trigger or load
            params={
                "gputouse": None,
                "videotype": "mp4",
                "TFGPUinference": False,
            },
            check_crop=True,
        )
    yield dict(key, task_mode="trigger")


@pytest.fixture(scope="session")
def populate_pose_estimation(sgp, pose_estimation_key):
    pose_est_tbl = sgp.v1.DLCPoseEstimation()
    if len(pose_est_tbl & pose_estimation_key) < 1:
        pose_est_tbl.populate(pose_estimation_key)
    yield pose_est_tbl


@pytest.fixture(scope="session")
def si_params_name(sgp, populate_pose_estimation):
    params_name = "low_bar"
    params_tbl = sgp.v1.DLCSmoothInterpParams
    nan_params = params_tbl.get_nan_params()
    nan_params["dlc_si_params_name"] = params_name
    nan_params["params"].update(
        {
            "likelihood_thresh": 0.4,
            "max_cm_between_pts": 100,
            "num_inds_to_span": 50,
            # Smoothing and Interpolation added later - must check
            "smoothing_params": {"smoothing_duration": 0.05},
            "interp_params": {"max_cm_to_interp": 100},
        }
    )
    params_tbl.insert1(nan_params, skip_duplicates=True)

    yield params_name


@pytest.fixture(scope="session")
def si_key(sgp, bodyparts, si_params_name, pose_estimation_key):
    key = {
        key: val
        for key, val in pose_estimation_key.items()
        if key in sgp.v1.DLCSmoothInterpSelection.primary_key
    }
    sgp.v1.DLCSmoothInterpSelection.insert(
        [
            {
                **key,
                "bodypart": bodypart,
                "dlc_si_params_name": si_params_name,
            }
            for bodypart in bodyparts[:1]
        ],
        skip_duplicates=True,
    )
    yield key


@pytest.fixture(scope="session")
def populate_si(sgp, si_key, populate_pose_estimation):
    sgp.v1.DLCSmoothInterp.populate()
    yield


@pytest.fixture(scope="session")
def cohort_selection(sgp, si_key, populate_si, si_params_name):
    _ = populate_si
    sel_tbl = sgp.v1.DLCSmoothInterpCohortSelection()
    sel_pk = dict(dlc_si_cohort_selection_name="whiteLED")
    cohort_key = {
        k: v
        for k, v in {
            **si_key,
            **sel_pk,
            "bodyparts_params_dict": {"whiteLED": si_params_name},
        }.items()
        if k not in ["bodypart", "dlc_si_params_name"]
    }
    sel_tbl.insert1(cohort_key, skip_duplicates=True)
    if not sel_tbl & sel_pk:
        raise ValueError("Cohort not inserted.")

    yield cohort_key


@pytest.fixture(scope="session")
def cohort_key(sgp, cohort_selection, populate_si):
    cohort_tbl = sgp.v1.DLCSmoothInterpCohort()
    cohort_tbl.populate(cohort_selection)
    query = cohort_tbl & cohort_selection
    if not query:
        raise ValueError("Cohort not populated.")
    yield query.fetch("KEY", as_dict=True)[0]


@pytest.fixture(scope="session")
def centroid_params(sgp):
    params_tbl = sgp.v1.DLCCentroidParams
    params_key = {"dlc_centroid_params_name": "one_test"}
    if len(params_tbl & params_key) == 0:
        params_tbl.insert1(
            {
                **params_key,
                "params": {
                    "centroid_method": "one_pt_centroid",
                    "points": {"point1": "whiteLED"},
                    "interpolate": True,
                    "interp_params": {"max_cm_to_interp": 100},
                    "smooth": True,
                    "smoothing_params": {
                        "smoothing_duration": 0.05,
                        "smooth_method": "moving_avg",
                    },
                    "max_LED_separation": 50,
                    "speed_smoothing_std_dev": 0.100,
                },
            }
        )
    yield params_key


@pytest.fixture(scope="session")
def centroid_selection(sgp, cohort_key, centroid_params):
    centroid_key = cohort_key.copy()
    centroid_key = {
        key: val
        for key, val in cohort_key.items()
        if key in sgp.v1.DLCCentroidSelection.primary_key
    }
    centroid_key.update(centroid_params)
    sgp.v1.DLCCentroidSelection.insert1(centroid_key, skip_duplicates=True)
    yield centroid_key


@pytest.fixture(scope="session")
def centroid_key(sgp, centroid_selection):
    yield centroid_selection.copy()


@pytest.fixture(scope="session")
def populate_centroid(sgp, centroid_selection):
    sgp.v1.DLCCentroid.populate(centroid_selection)


@pytest.fixture(scope="session")
def orient_params(sgp):
    params_tbl = sgp.v1.DLCOrientationParams
    params_key = {"dlc_orientation_params_name": "none"}
    if len(params_tbl & params_key) == 0:
        params_tbl.insert1(
            {
                **params_key,
                "params": {
                    "orient_method": "none",
                    "bodypart1": "whiteLED",
                    "orientation_smoothing_std_dev": 0.001,
                },
            }
        )
    return params_key


@pytest.fixture(scope="session")
def orient_selection(sgp, cohort_key, orient_params, cohort_selection):
    _ = cohort_selection
    # No idea why this isn't running above, but fails half the time
    sgp.v1.DLCSmoothInterpCohortSelection().insert1(
        cohort_selection, skip_duplicates=True
    )
    sgp.v1.DLCSmoothInterpCohort().populate(cohort_key)
    sel_tbl = sgp.v1.DLCOrientationSelection()
    orient_key = {
        key: val
        for key, val in cohort_key.items()
        if key in sel_tbl.primary_key
    }
    orient_key.update(orient_params)
    sel_tbl.insert1(orient_key, skip_duplicates=True)
    yield orient_key


@pytest.fixture(scope="session")
def orient_key(sgp, orient_selection):
    yield orient_selection.copy()


@pytest.fixture(scope="session")
def populate_orient(sgp, orient_selection):
    sgp.v1.DLCOrientation().populate(orient_selection)
    yield sgp.v1.DLCOrientation() & orient_selection


@pytest.fixture(scope="session")
def dlc_selection(
    sgp, centroid_key, orient_key, populate_orient, populate_centroid
):
    _ = populate_orient, populate_centroid
    dlc_key = {
        key: val
        for key, val in centroid_key.items()
        if key in sgp.v1.DLCPosV1.primary_key
    }
    dlc_key.update(
        {
            "dlc_si_cohort_centroid": centroid_key[
                "dlc_si_cohort_selection_name"
            ],
            "dlc_si_cohort_orientation": orient_key[
                "dlc_si_cohort_selection_name"
            ],
            "dlc_orientation_params_name": orient_key[
                "dlc_orientation_params_name"
            ],
        }
    )
    sgp.v1.DLCPosSelection().insert1(dlc_key, skip_duplicates=True)
    yield dlc_key


@pytest.fixture(scope="session")
def dlc_key(sgp, dlc_selection):
    yield dlc_selection.copy()


@pytest.fixture(scope="session")
def populate_dlc(sgp, dlc_key):
    sgp.v1.DLCPosV1().populate(dlc_key)
    yield


# ----------------------- FIXTURES, SPIKESORTING TABLES -----------------------
# ------------------------ Note: Used in decoding tests ------------------------


@pytest.fixture(scope="session")
def spike_v1(common):
    from spyglass.spikesorting import v1

    yield v1


@pytest.fixture(scope="session")
def pop_rec(spike_v1, mini_dict, team_name):
    spike_v1.SortGroup.set_group_by_shank(**mini_dict)
    key = {
        **mini_dict,
        "sort_group_id": 0,
        "preproc_param_name": "default",
        "interval_list_name": "01_s1",
        "team_name": team_name,
    }
    spike_v1.SpikeSortingRecordingSelection.insert_selection(key)
    ssr_pk = (
        (spike_v1.SpikeSortingRecordingSelection & key).proj().fetch1("KEY")
    )
    spike_v1.SpikeSortingRecording.populate(ssr_pk)

    yield ssr_pk


@pytest.fixture(scope="session")
def pop_art(spike_v1, mini_dict, pop_rec):
    key = {
        "recording_id": pop_rec["recording_id"],
        "artifact_param_name": "default",
    }
    spike_v1.ArtifactDetectionSelection.insert_selection(key)
    spike_v1.ArtifactDetection.populate()

    yield spike_v1.ArtifactDetection().fetch("KEY", as_dict=True)[0]


@pytest.fixture(scope="session")
def spike_merge(spike_v1):
    from spyglass.spikesorting.spikesorting_merge import SpikeSortingOutput

    yield SpikeSortingOutput()


@pytest.fixture(scope="session")
def sorter_dict():
    return {"sorter": "mountainsort4"}


@pytest.fixture(scope="session")
def pop_sort(spike_v1, pop_rec, pop_art, mini_dict, sorter_dict):
    key = {
        **mini_dict,
        **sorter_dict,
        "recording_id": pop_rec["recording_id"],
        "interval_list_name": str(pop_art["artifact_id"]),
        "sorter_param_name": "franklab_tetrode_hippocampus_30KHz",
    }
    spike_v1.SpikeSortingSelection.insert_selection(key)
    spike_v1.SpikeSorting.populate()

    yield spike_v1.SpikeSorting().fetch(
        "KEY", as_dict=True, order_by="time_of_sort desc"
    )[0]


@pytest.fixture(scope="session")
def sorting_objs(spike_v1, pop_sort):
    sort_nwb = (spike_v1.SpikeSorting & pop_sort).fetch_nwb()
    sort_si = spike_v1.SpikeSorting.get_sorting(pop_sort)
    yield sort_nwb, sort_si


@pytest.fixture(scope="session")
def pop_curation(spike_v1, pop_sort):

    parent_curation_id = -1
    has_sort = spike_v1.CurationV1 & {"sorting_id": pop_sort["sorting_id"]}
    if has_sort:
        parent_curation_id = has_sort.fetch(
            "curation_id", order_by="curation_id desc"
        )[0]

    spike_v1.CurationV1.insert_curation(
        sorting_id=pop_sort["sorting_id"],
        description="testing sort",
        parent_curation_id=parent_curation_id,
    )

    yield (spike_v1.CurationV1() & {"parent_curation_id": -1}).fetch(
        "KEY", as_dict=True
    )[0]


@pytest.fixture(scope="session")
def pop_metric(spike_v1, pop_sort, pop_curation):
    _ = pop_curation  # make sure this happens first
    key = {
        "sorting_id": pop_sort["sorting_id"],
        "curation_id": 0,
        "waveform_param_name": "default_not_whitened",
        "metric_param_name": "franklab_default",
        "metric_curation_param_name": "default",
    }

    spike_v1.MetricCurationSelection.insert_selection(key)
    spike_v1.MetricCuration.populate(key)

    yield spike_v1.MetricCuration().fetch("KEY", as_dict=True)[0]


@pytest.fixture(scope="session")
def metric_objs(spike_v1, pop_metric):
    key = {"metric_curation_id": pop_metric["metric_curation_id"]}
    labels = spike_v1.MetricCuration.get_labels(key)
    merge_groups = spike_v1.MetricCuration.get_merge_groups(key)
    metrics = spike_v1.MetricCuration.get_metrics(key)
    yield labels, merge_groups, metrics


@pytest.fixture(scope="session")
def pop_curation_metric(spike_v1, pop_metric, metric_objs):
    labels, merge_groups, metrics = metric_objs
    desc_dict = dict(description="after metric curation")
    spike_v1.CurationV1.insert_curation(
        sorting_id=(
            spike_v1.MetricCurationSelection
            & {"metric_curation_id": pop_metric["metric_curation_id"]}
        ).fetch1("sorting_id"),
        parent_curation_id=0,
        labels=labels,
        merge_groups=merge_groups,
        metrics=metrics,
        **desc_dict,
    )

    yield (spike_v1.CurationV1 & desc_dict).fetch("KEY", as_dict=True)[0]


@pytest.fixture(scope="session")
def pop_spike_merge(
    spike_v1, pop_curation_metric, spike_merge, mini_dict, sorter_dict
):
    # TODO: add figurl fixtures when kachery_cloud is initialized

    spike_merge.insert([pop_curation_metric], part_name="CurationV1")

    yield (spike_merge << pop_curation_metric).fetch1("KEY")


@pytest.fixture(scope="session")
def spike_v1_group():
    from spyglass.spikesorting.analysis.v1 import group

    yield group


@pytest.fixture(scope="session")
def group_name():
    yield "test_group"


@pytest.fixture(scope="session")
def pop_spikes_group(
    group_name, spike_v1_group, spike_merge, mini_dict, pop_spike_merge
):

    _ = pop_spike_merge  # make sure this happens first

    spike_v1_group.UnitSelectionParams().insert_default()
    spike_v1_group.SortedSpikesGroup().create_group(
        **mini_dict,
        group_name=group_name,
        keys=spike_merge.proj(spikesorting_merge_id="merge_id").fetch("KEY"),
        unit_filter_params_name="default_exclusion",
    )
    yield spike_v1_group.SortedSpikesGroup().fetch("KEY", as_dict=True)[0]


@pytest.fixture(scope="session")
def user_env_tbl(common):
    """Fixture to access the UserEnvironment table."""
    tbl = common.UserEnvironment()
    tbl.insert_current_env()
    yield tbl<|MERGE_RESOLUTION|>--- conflicted
+++ resolved
@@ -94,15 +94,6 @@
         default=False,
         help="Skip downloads for and tests of DLC-dependent features.",
     )
-<<<<<<< HEAD
-    parser.addoption(
-        "--mock-level",
-        action="store",
-        dest="mock_level",
-        default="none",
-        choices=["none", "auto", "unit", "all"],
-        help="Mock level for test fixtures: none (all real), auto (smart), unit (unit tests), all (everything)",
-=======
     parser.addoption(  # Allows for concurrency with other pytest runs
         "--container-name",
         action="store",
@@ -116,7 +107,6 @@
         default=None,
         dest="container_port",
         help="Port to map to MySQL's default 3306. Defaults to 330[mysql_version].",
->>>>>>> 8c6ad08c
     )
 
 
