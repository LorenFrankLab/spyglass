[build-system]
requires = ["hatchling", "hatch-vcs"]
build-backend = "hatchling.build"

[project]
name = "spyglass-neuro"
description = "Neuroscience data analysis framework for reproducible research"
readme = "README.md"
requires-python = ">=3.9,<3.10"
license = { file = "LICENSE" }
authors = [
    { name = "Loren Frank", email = "loren.frank@ucsf.edu" },
    { name = "Kyu Hyun Lee", email = "kyuhyun.lee@ucsf.edu" },
    { name = "Eric Denovellis", email = "eric.denovellis@ucsf.edu" },
    { name = "Ryan Ly", email = "rly@lbl.gov" },
    { name = "Daniel Gramling", email = "daniel.gramling@ucsf.edu" },
    { name = "Chris Brozdowski", email = "chris.broz@ucsf.edu" },
]
classifiers = [
    "Programming Language :: Python :: 3",
    "License :: OSI Approved :: MIT License",
    "Operating System :: OS Independent",
]
keywords = [
    "neuroscience",
    "research",
    "electrophysiology",
    "reproducible",
    "data analysis",
    "spike sorting",
    "spikeinterface",
    "datajoint",
    "nwb",
    "kachery",
    "sortingview",
]
dependencies = [
    "pydotplus",
    "dask",
    "position_tools",
    "track_linearization>=2.3",
    "replay_trajectory_classification",
    "ripple_detection",
    "trajectory_analysis_tools",
    "matplotlib",
    "seaborn",
    "bottleneck",
    "numpy<1.24",
    "ipympl",
    "tqdm",
    "pubnub<6.4.0",
    "pynwb>=2.2.0,<3",
    "hdmf>=3.4.6",
    "datajoint>=0.13.6",
    "pymysql",
    "sortingview>=0.11",
    "pyyaml",
    "click",
    "spikeinterface",
    "ndx_franklab_novela>=0.1.0",
]
dynamic = ["version"]

[project.scripts]
spyglass_cli = "spyglass.cli:cli"

[project.urls]
"Homepage" = "https://github.com/LorenFrankLab/spyglass"
"Bug Tracker" = "https://github.com/LorenFrankLab/spyglass/issues"

[project.optional-dependencies]
position = ["ffmpeg", "numba>=0.54", "deeplabcut<2.3.0"]
test = [
    "pytest",         # unit testing
    "pytest-cov",     # code coverage
    "kachery",        # database access
    "kachery-client",
    "kachery-cloud",
]
docs = [
<<<<<<< HEAD
    "hatch",                 # Get version from env 
=======
    "hatch",                 # Get version from env
>>>>>>> 4dab45c6
    "mike",                  # Docs versioning
    "mkdocs",                # Docs core
    "mkdocs-exclude",        # Docs exclude files
    "mkdocs-exclude-search", # Docs exclude files in search
    "mkdocs-gen-files",      # Docs API generator
    "mkdocs-jupyter",        # Docs render notebooks
    "mkdocs-literate-nav",   # Dynamic page list for API docs
    "mkdocs-material",       # Docs theme
    "mkdocstrings[python]",  # Docs API docstrings
]

[tool.hatch.version]
source = "vcs"

[tool.hatch.build.hooks.vcs]
# this file is created/updated when the package is installed and used in
# src/spyglass/__init__.py to set `spyglass.__version__`
version-file = "src/spyglass/_version.py"

[tool.hatch.build.targets.sdist]
exclude = [".git_archival.txt"]

[tool.hatch.build.targets.wheel]
packages = ["src/spyglass"]
exclude = []

[tool.black]
line-length = 80

[tool.codespell]
skip = '.git,*.pdf,*.svg,*.ipynb,./docs/site/**'
# Nevers - name in Citation
ignore-words-list = 'nevers'<|MERGE_RESOLUTION|>--- conflicted
+++ resolved
@@ -78,11 +78,7 @@
     "kachery-cloud",
 ]
 docs = [
-<<<<<<< HEAD
     "hatch",                 # Get version from env 
-=======
-    "hatch",                 # Get version from env
->>>>>>> 4dab45c6
     "mike",                  # Docs versioning
     "mkdocs",                # Docs core
     "mkdocs-exclude",        # Docs exclude files
