--- conflicted
+++ resolved
@@ -124,11 +124,7 @@
 [tool.pytest.ini_options]
 minversion = "7.0"
 addopts = [
-<<<<<<< HEAD
-    # "-sv",
-=======
     # "-sv", # no capture, verbose output
->>>>>>> 2de1d2b0
     # "--sw", # stepwise: resume with next test after failure
     # "--pdb", # drop into debugger on failure
     "-p no:warnings",
