[build-system]
requires = ["setuptools>=61.0", "wheel"]
build-backend = "setuptools.build_meta"

[project]
name = "spyglass-neuro"
version = "0.2.0"
authors = [
    { name = "Loren Frank", email = "loren.frank@ucsf.edu" },
    { name = "Kyu Hyun Lee", email = "kyuhyun.lee@ucsf.edu" },
    { name = "Eric Denovellis", email = "eric.denovellis@ucsf.edu" },
    { name = "Ryan Ly", email = "rly@lbl.gov" },
]
description = "Neuroscience data analysis framework for reproducible research"
readme = "README.md"
license = { file = "LICENSE" }
<<<<<<< HEAD
requires-python = ">=3.8"
=======
requires-python = ">=3.8,<3.10"
>>>>>>> 4b3b6b85
classifiers = [
    "Programming Language :: Python :: 3",
    "License :: OSI Approved :: MIT License",
    "Operating System :: OS Independent",
]
keywords = [
    "neuroscience",
    "research",
    "electrophysiology",
    "reproducible",
    "data analysis",
    "spike sorting",
    "spikeinterface",
    "datajoint",
    "nwb",
    "kachery",
    "sortingview",
]
dependencies = [
    "pydotplus",
    "dask",
    "position_tools",
    "track_linearization>=2.3",
    "replay_trajectory_classification",
    "ripple_detection",
    "trajectory_analysis_tools",
    "matplotlib",
    "seaborn",
    "skan",
    "bottleneck",
    "ipympl",
    "tqdm",
    "pubnub<6.4.0",
    "pynwb>=2.2.0,<3",
    "hdmf>=3.4.6",
    "datajoint>=0.13.6",
    "pymysql",
    "sortingview>=0.11",
    "pyyaml",
    "click",
    "spikeinterface",
    "ndx_franklab_novela>=0.1.0",
]

[project.scripts]
spyglass_cli = "spyglass.cli:cli"

[project.urls]
"Homepage" = "https://github.com/LorenFrankLab/spyglass"
"Bug Tracker" = "https://github.com/LorenFrankLab/spyglass/issues"

[tool.black]
line-length = 120<|MERGE_RESOLUTION|>--- conflicted
+++ resolved
@@ -14,11 +14,7 @@
 description = "Neuroscience data analysis framework for reproducible research"
 readme = "README.md"
 license = { file = "LICENSE" }
-<<<<<<< HEAD
-requires-python = ">=3.8"
-=======
 requires-python = ">=3.8,<3.10"
->>>>>>> 4b3b6b85
 classifiers = [
     "Programming Language :: Python :: 3",
     "License :: OSI Approved :: MIT License",
