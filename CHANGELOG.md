# Change Log

## [0.5.3] (Unreleased)

### Release Notes

<!-- Running draft to be removed immediately prior to release. -->

```python
from spyglass.common.common_behav import PositionIntervalMap

PositionIntervalMap.alter()
```

### Infrastructure

- Create class `SpyglassGroupPart` to aid delete propagations #899
- Fix bug report template #955
- Add rollback option to `populate_all_common` #957, #971
- Add long-distance restrictions via `<<` and `>>` operators. #943, #969
- Fix relative pathing for `mkdocstring-python=>1.9.1`. #967, #968
- Add method to export a set of files to Dandi. #956
- Add `fetch_nwb` fallback to stream files from Dandi. #956
- Clean up old `TableChain.join` call in mixin delete. #982
- Add pytests for position pipeline, various `test_mode` exceptions #966
- Migrate `pip` dependencies from `environment.yml`s to `pyproject.toml` #966
- Add documentation for common error messages #997
<<<<<<< HEAD
- Expand `delete_downstream_merge` -> `delete_downstream_parts`. #1002
- `cautious_delete` now checks `IntervalList` and externals tables. #1002
=======
>>>>>>> fc411678
- Allow mixin tables with parallelization in `make` to run populate with
    `processes > 1` #1001

### Pipelines

- Common
    - `PositionVideo` table now inserts into self after `make` #966
    - Don't insert lab member when creating lab team #983
    - Files created by `AnalysisNwbfile.create()` receive new object_id #999
    - Remove unused `ElectrodeBrainRegion` table #1003
    - Files created by `AnalysisNwbfile.create()` receive new object_id #999,
        #1004
    - Remove redundant calls to tables in `populate_all_common` #870
    - Improve logging clarity in `populate_all_common` #870
    - `PositionIntervalMap` now inserts null entries for missing intervals #870
- Decoding: Default values for classes on `ImportError` #966
- Position
    - Allow dlc without pre-existing tracking data #973, #975
    - Raise `KeyError` for missing input parameters across helper funcs #966
    - `DLCPosVideo` table now inserts into self after `make` #966
    - Remove unused `PositionVideoSelection` and `PositionVideo` tables #1003
    - Fix SQL query error in `DLCPosV1.fetch_nwb` #1011
    - Add keyword args to all calls of `convert_to_pixels` #870
    - Unify `make_video` logic across `DLCPosVideo` and `TrodesVideo` #870
    - Replace `OutputLogger` context manager with decorator #870
    - Rename `check_videofile` -> `find_mp4` and `get_video_path` ->
        `get_video_info` to reflect actual use #870
- Spikesorting
    - Allow user to set smoothing timescale in `SortedSpikesGroup.get_firing_rate`
        #994
    - Update docstrings #996
    - Remove unused `UnitInclusionParameters` table from `spikesorting.v0` #1003
    - Fix bug in identification of artifact samples to be zeroed out in
        `spikesorting.v1.SpikeSorting` #1009

## [0.5.2] (April 22, 2024)

### Infrastructure

- Refactor `TableChain` to include `_searched` attribute. #867
- Fix errors in config import #882
- Save current spyglass version in analysis nwb files to aid diagnosis #897
- Add functionality to export vertical slice of database. #875
- Add pynapple support #898
- Update PR template checklist to include db changes. #903
- Avoid permission check on personnel tables. #903
- Add documentation for `SpyglassMixin`. #903
- Add helper to identify merge table by definition. #903
- Prioritize datajoint filepath entry for defining abs_path of analysis nwbfile
    #918
- Fix potential duplicate entries in Merge part tables #922
- Add logging of AnalysisNwbfile creation time and size #937
- Fix error on empty delete call in merge table. #940
- Add log of AnalysisNwbfile creation time, size, and access count #937, #941

### Pipelines

- Spikesorting
    - Update calls in v0 pipeline for spikeinterface>=0.99 #893
    - Fix method type of `get_spike_times` #904
    - Add helper functions for restricting spikesorting results and linking to
        probe info #910
- Decoding
    - Handle dimensions of clusterless `get_ahead_behind_distance` #904
    - Fix improper handling of nwb file names with .strip #929

## [0.5.1] (March 7, 2024)

### Infrastructure

- Add user roles to `database_settings.py`. #832
- Fix redundancy in `waveforms_dir` #857
- Revise `dj_chains` to permit undirected paths for paths with multiple Merge
    Tables. #846

### Pipelines

- Common:
    - Add ActivityLog to `common_usage` to track unreferenced utilities. #870
- Position:
    - Fixes to `environment-dlc.yml` restricting tensortflow #834
    - Video restriction for multicamera epochs #834
    - Fixes to `_convert_mp4` #834
    - Replace deprecated calls to `yaml.safe_load()` #834
    - Refactoring to reduce redundancy #870
    - Migrate `OutputLogger` behavior to decorator #870
- Spikesorting:
    - Increase`spikeinterface` version to >=0.99.1, \<0.100 #852
    - Bug fix in single artifact interval edge case #859
    - Bug fix in FigURL #871
- LFP
    - In LFPArtifactDetection, only apply referencing if explicitly selected #863

## [0.5.0] (February 9, 2024)

### Infrastructure

- Docs:
    - Additional documentation. #690
    - Add overview of Spyglass to docs. #779
    - Update docs to reflect new notebooks. #776
- Mixin:
    - Add Mixin class to centralize `fetch_nwb` functionality. #692, #734
    - Refactor restriction use in `delete_downstream_merge` #703
    - Add `cautious_delete` to Mixin class
        - Initial implementation. #711, #762
        - More robust caching of join to downstream tables. #806
        - Overwrite datajoint `delete` method to use `cautious_delete`. #806
        - Reverse join order for session summary. #821
        - Add temporary logging of use to `common_usage`. #811, #821
- Merge Tables:
    - UUIDs: Revise Merge table uuid generation to include source. #824
    - UUIDs: Remove mutual exclusivity logic due to new UUID generation. #824
    - Add method for `merge_populate`. #824
- Linting:
    - Clean up following pre-commit checks. #688
    - Update linting for Black 24. #808
- Misc:
    - Add `deprecation_factory` to facilitate table migration. #717
    - Add Spyglass logger. #730
    - Increase pytest coverage for `common`, `lfp`, and `utils`. #743
    - Steamline dependency management. #822

### Pipelines

- Common:
    - `IntervalList`: Add secondary key `pipeline` #742
    - Add `common_usage` table. #811, #821, #824
    - Add catch errors during `populate_all_common`. #824
- Spike sorting:
    - Add SpikeSorting V1 pipeline. #651
    - Move modules into spikesorting.v0 #807
- LFP:
    - Minor fixes to LFPBandV1 populator and `make`. #706, #795
    - LFPV1: Fix error for multiple lfp settings on same data #775
- Linearization:
    - Minor fixes to LinearizedPositionV1 pipeline #695
    - Rename `position_linearization` -> `linearization`. #717
    - Migrate tables: `common_position` -> `linearization.v0`. #717
- Position:
    - Refactor input validation in DLC pipeline. #688
    - DLC path handling from config, and normalize naming convention. #722
    - Fix in place column bug #752
- Decoding:
    - Add `decoding` pipeline V1. #731, #769, #819
    - Add a table to store the decoding results #731
    - Use the new `non_local_detector` package for decoding #731
    - Allow multiple spike waveform features for clusterless decoding #731
    - Reorder notebooks #731
    - Add fetch class functionality to `Merge` table. #783, #786
    - Add ability to filter sorted units in decoding #807
    - Rename SortedSpikesGroup.SortGroup to SortedSpikesGroup.Units #807
    - Change methods with load\_... to fetch\_... for consistency #807
    - Use merge table methods to access part methods #807
- MUA
    - Add MUA pipeline V1. #731, #819
- Ripple
    - Add figurl to Ripple pipeline #819

## [0.4.3] (November 7, 2023)

- Migrate `config` helper scripts to Spyglass codebase. #662
- Revise contribution guidelines. #655
- Minor bug fixes. #656, #657, #659, #651, #671
- Add setup instruction specificity.
- Reduce primary key varchar allocation aross may tables. #664

## [0.4.2] (October 10, 2023)

### Infrastructure / Support

- Bumped Python version to 3.9. #583
- Updated user management helper scripts for MySQL 8. #650
- Centralized config/path handling to permit setting via datajoint config. #593
- Fixed Merge Table deletes: error specificity and transaction context. #617

### Pipelines

- Common:
    - Added support multiple cameras per epoch. #557
    - Removed `common_backup` schema. #631
    - Added support for multiple position objects per NWB in `common_behav` via
        PositionSource.SpatialSeries and RawPosition.PosObject #628, #616. _Note:_
        Existing functions have been made compatible, but column labels for
        `RawPosition.fetch1_dataframe` may change.
- Spike sorting:
    - Added pipeline populator. #637, #646, #647
    - Fixed curation functionality for `nn_isolation`. #597, #598
- Position: Added position interval/epoch mapping via PositionIntervalMap. #620,
    #621, #627
- LFP: Refactored pipeline. #594, #588, #605, #606, #607, #608, #615, #629

## [0.4.1] (June 30, 2023)

- Add mkdocs automated deployment. #527, #537, #549, #551
- Add class for Merge Tables. #556, #564, #565

## [0.4.0] (May 22, 2023)

- Updated call to `spikeinterface.preprocessing.whiten` to use dtype np.float16.
    #446,
- Updated default spike sorting metric parameters. #447
- Updated whitening to be compatible with recent changes in spikeinterface when
    using mountainsort. #449
- Moved LFP pipeline to `src/spyglass/lfp/v1` and addressed related usability
    issues. #468, #478, #482, #484, #504
- Removed whiten parameter for clusterless thresholder. #454
- Added plot to plot all DIO events in a session. #457
- Added file sharing functionality through kachery_cloud. #458, #460
- Pinned numpy version to `numpy<1.24`
- Added scripts to add guests and collaborators as users. #463
- Cleaned up installation instructions in repo README. #467
- Added checks in decoding visualization to ensure time dimensions are the
    correct length.
- Fixed artifact removed valid times. #472
- Added codespell workflow for spell checking and fixed typos. #471
- Updated LFP code to save LFP as `pynwb.ecephys.LFP` type. #475
- Added artifact detection to LFP pipeline. #473
- Replaced calls to `spikeinterface.sorters.get_default_params` with
    `spikeinterface.sorters.get_default_sorter_params`. #486
- Updated position pipeline and added functionality to handle pose estimation
    through DeepLabCut. #367, #505
- Updated `environment_position.yml`. #502
- Renamed `FirFilter` class to `FirFilterParameters`. #512

## [0.3.4] (March 30, 2023)

- Fixed error in spike sorting pipeline referencing the "probe_type" column
    which is no longer accessible from the `Electrode` table. #437
- Fixed error when inserting an NWB file that does not have a probe
    manufacturer. #433, #436
- Fixed error when adding a new `DataAcquisitionDevice` and a new `ProbeType`.
    #436
- Fixed inconsistency between capitalized/uncapitalized versions of "Intan" for
    DataAcquisitionAmplifier and DataAcquisitionDevice.adc_circuit. #430, #438

## [0.3.3] (March 29, 2023)

- Fixed errors from referencing the changed primary key for `Probe`. #429

## [0.3.2] (March 28, 2023)

- Fixed import of `common_nwbfile`. #424

## [0.3.1] (March 24, 2023)

- Fixed import error due to `sortingview.Workspace`. #421

## [0.3.0] (March 24, 2023)

- Refactor common for non Frank Lab data, allow file-based mods #420
- Allow creation and linkage of device metadata from YAML #400
- Move helper functions to utils directory #386

[0.3.0]: https://github.com/LorenFrankLab/spyglass/releases/tag/0.3.0
[0.3.1]: https://github.com/LorenFrankLab/spyglass/releases/tag/0.3.1
[0.3.2]: https://github.com/LorenFrankLab/spyglass/releases/tag/0.3.2
[0.3.3]: https://github.com/LorenFrankLab/spyglass/releases/tag/0.3.3
[0.3.4]: https://github.com/LorenFrankLab/spyglass/releases/tag/0.3.4
[0.4.0]: https://github.com/LorenFrankLab/spyglass/releases/tag/0.4.0
[0.4.1]: https://github.com/LorenFrankLab/spyglass/releases/tag/0.4.1
[0.4.2]: https://github.com/LorenFrankLab/spyglass/releases/tag/0.4.2
[0.4.3]: https://github.com/LorenFrankLab/spyglass/releases/tag/0.4.3
[0.5.0]: https://github.com/LorenFrankLab/spyglass/releases/tag/0.5.0
[0.5.1]: https://github.com/LorenFrankLab/spyglass/releases/tag/0.5.1
[0.5.2]: https://github.com/LorenFrankLab/spyglass/releases/tag/0.5.2
[0.5.3]: https://github.com/LorenFrankLab/spyglass/releases/tag/0.5.3<|MERGE_RESOLUTION|>--- conflicted
+++ resolved
@@ -25,11 +25,8 @@
 - Add pytests for position pipeline, various `test_mode` exceptions #966
 - Migrate `pip` dependencies from `environment.yml`s to `pyproject.toml` #966
 - Add documentation for common error messages #997
-<<<<<<< HEAD
 - Expand `delete_downstream_merge` -> `delete_downstream_parts`. #1002
 - `cautious_delete` now checks `IntervalList` and externals tables. #1002
-=======
->>>>>>> fc411678
 - Allow mixin tables with parallelization in `make` to run populate with
     `processes > 1` #1001
 
