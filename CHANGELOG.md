# Change Log

## [0.5.3] (Unreleased)

### Release Notes

<!-- Running draft to be removed immediately prior to release. -->

### Infrastructure

- Create class `SpyglassGroupPart` to aid delete propagations #899
- Fix bug report template #955
<<<<<<< HEAD
- Pin `mkdocstring-python` to `1.9.0`, fix existing docstrings. #967
- Add long-distance restrictions via `<<` and `>>` operators. #943
=======
- Fix relative pathing for `mkdocstring-python=>1.9.1`. #967, #968
>>>>>>> fcde4c7f

## [0.5.2] (April 22, 2024)

### Infrastructure

- Refactor `TableChain` to include `_searched` attribute. #867
- Fix errors in config import #882
- Save current spyglass version in analysis nwb files to aid diagnosis #897
- Add functionality to export vertical slice of database. #875
- Add pynapple support #898
- Update PR template checklist to include db changes. #903
- Avoid permission check on personnel tables. #903
- Add documentation for `SpyglassMixin`. #903
- Add helper to identify merge table by definition. #903
- Prioritize datajoint filepath entry for defining abs_path of analysis nwbfile
    #918
- Fix potential duplicate entries in Merge part tables #922
- Add logging of AnalysisNwbfile creation time and size #937
- Fix error on empty delete call in merge table. #940
- Add log of AnalysisNwbfile creation time, size, and access count #937, #941

### Pipelines

- Spikesorting
    - Update calls in v0 pipeline for spikeinterface>=0.99 #893
    - Fix method type of `get_spike_times` #904
    - Add helper functions for restricting spikesorting results and linking to
        probe info #910
- Decoding
    - Handle dimensions of clusterless `get_ahead_behind_distance` #904
    - Fix improper handling of nwb file names with .strip #929

## [0.5.1] (March 7, 2024)

### Infrastructure

- Add user roles to `database_settings.py`. #832
- Fix redundancy in `waveforms_dir` #857
- Revise `dj_chains` to permit undirected paths for paths with multiple Merge
    Tables. #846

### Pipelines

- Position:
    - Fixes to `environment-dlc.yml` restricting tensortflow #834
    - Video restriction for multicamera epochs #834
    - Fixes to `_convert_mp4` #834
    - Replace deprecated calls to `yaml.safe_load()` #834
- Spikesorting:
    - Increase`spikeinterface` version to >=0.99.1, \<0.100 #852
    - Bug fix in single artifact interval edge case #859
    - Bug fix in FigURL #871
- LFP
    - In LFPArtifactDetection, only apply referencing if explicitly selected #863

## [0.5.0] (February 9, 2024)

### Infrastructure

- Docs:
    - Additional documentation. #690
    - Add overview of Spyglass to docs. #779
    - Update docs to reflect new notebooks. #776
- Mixin:
    - Add Mixin class to centralize `fetch_nwb` functionality. #692, #734
    - Refactor restriction use in `delete_downstream_merge` #703
    - Add `cautious_delete` to Mixin class
        - Initial implementation. #711, #762
        - More robust caching of join to downstream tables. #806
        - Overwrite datajoint `delete` method to use `cautious_delete`. #806
        - Reverse join order for session summary. #821
        - Add temporary logging of use to `common_usage`. #811, #821
- Merge Tables:
    - UUIDs: Revise Merge table uuid generation to include source. #824
    - UUIDs: Remove mutual exclusivity logic due to new UUID generation. #824
    - Add method for `merge_populate`. #824
- Linting:
    - Clean up following pre-commit checks. #688
    - Update linting for Black 24. #808
- Misc:
    - Add `deprecation_factory` to facilitate table migration. #717
    - Add Spyglass logger. #730
    - Increase pytest coverage for `common`, `lfp`, and `utils`. #743
    - Steamline dependency management. #822

### Pipelines

- Common:
    - `IntervalList`: Add secondary key `pipeline` #742
    - Add `common_usage` table. #811, #821, #824
    - Add catch errors during `populate_all_common`. #824
- Spike sorting:
    - Add SpikeSorting V1 pipeline. #651
    - Move modules into spikesorting.v0 #807
- LFP:
    - Minor fixes to LFPBandV1 populator and `make`. #706, #795
    - LFPV1: Fix error for multiple lfp settings on same data #775
- Linearization:
    - Minor fixes to LinearizedPositionV1 pipeline #695
    - Rename `position_linearization` -> `linearization`. #717
    - Migrate tables: `common_position` -> `linearization.v0`. #717
- Position:
    - Refactor input validation in DLC pipeline. #688
    - DLC path handling from config, and normalize naming convention. #722
    - Fix in place column bug #752
- Decoding:
    - Add `decoding` pipeline V1. #731, #769, #819
    - Add a table to store the decoding results #731
    - Use the new `non_local_detector` package for decoding #731
    - Allow multiple spike waveform features for clusterless decoding #731
    - Reorder notebooks #731
    - Add fetch class functionality to `Merge` table. #783, #786
    - Add ability to filter sorted units in decoding #807
    - Rename SortedSpikesGroup.SortGroup to SortedSpikesGroup.Units #807
    - Change methods with load\_... to fetch\_... for consistency #807
    - Use merge table methods to access part methods #807
- MUA
    - Add MUA pipeline V1. #731, #819
- Ripple
    - Add figurl to Ripple pipeline #819

## [0.4.3] (November 7, 2023)

- Migrate `config` helper scripts to Spyglass codebase. #662
- Revise contribution guidelines. #655
- Minor bug fixes. #656, #657, #659, #651, #671
- Add setup instruction specificity.
- Reduce primary key varchar allocation aross may tables. #664

## [0.4.2] (October 10, 2023)

### Infrastructure / Support

- Bumped Python version to 3.9. #583
- Updated user management helper scripts for MySQL 8. #650
- Centralized config/path handling to permit setting via datajoint config. #593
- Fixed Merge Table deletes: error specificity and transaction context. #617

### Pipelines

- Common:
    - Added support multiple cameras per epoch. #557
    - Removed `common_backup` schema. #631
    - Added support for multiple position objects per NWB in `common_behav` via
        PositionSource.SpatialSeries and RawPosition.PosObject #628, #616. _Note:_
        Existing functions have been made compatible, but column labels for
        `RawPosition.fetch1_dataframe` may change.
- Spike sorting:
    - Added pipeline populator. #637, #646, #647
    - Fixed curation functionality for `nn_isolation`. #597, #598
- Position: Added position interval/epoch mapping via PositionIntervalMap. #620,
    #621, #627
- LFP: Refactored pipeline. #594, #588, #605, #606, #607, #608, #615, #629

## [0.4.1] (June 30, 2023)

- Add mkdocs automated deployment. #527, #537, #549, #551
- Add class for Merge Tables. #556, #564, #565

## [0.4.0] (May 22, 2023)

- Updated call to `spikeinterface.preprocessing.whiten` to use dtype np.float16.
    #446,
- Updated default spike sorting metric parameters. #447
- Updated whitening to be compatible with recent changes in spikeinterface when
    using mountainsort. #449
- Moved LFP pipeline to `src/spyglass/lfp/v1` and addressed related usability
    issues. #468, #478, #482, #484, #504
- Removed whiten parameter for clusterless thresholder. #454
- Added plot to plot all DIO events in a session. #457
- Added file sharing functionality through kachery_cloud. #458, #460
- Pinned numpy version to `numpy<1.24`
- Added scripts to add guests and collaborators as users. #463
- Cleaned up installation instructions in repo README. #467
- Added checks in decoding visualization to ensure time dimensions are the
    correct length.
- Fixed artifact removed valid times. #472
- Added codespell workflow for spell checking and fixed typos. #471
- Updated LFP code to save LFP as `pynwb.ecephys.LFP` type. #475
- Added artifact detection to LFP pipeline. #473
- Replaced calls to `spikeinterface.sorters.get_default_params` with
    `spikeinterface.sorters.get_default_sorter_params`. #486
- Updated position pipeline and added functionality to handle pose estimation
    through DeepLabCut. #367, #505
- Updated `environment_position.yml`. #502
- Renamed `FirFilter` class to `FirFilterParameters`. #512

## [0.3.4] (March 30, 2023)

- Fixed error in spike sorting pipeline referencing the "probe_type" column
    which is no longer accessible from the `Electrode` table. #437
- Fixed error when inserting an NWB file that does not have a probe
    manufacturer. #433, #436
- Fixed error when adding a new `DataAcquisitionDevice` and a new `ProbeType`.
    #436
- Fixed inconsistency between capitalized/uncapitalized versions of "Intan" for
    DataAcquisitionAmplifier and DataAcquisitionDevice.adc_circuit. #430, #438

## [0.3.3] (March 29, 2023)

- Fixed errors from referencing the changed primary key for `Probe`. #429

## [0.3.2] (March 28, 2023)

- Fixed import of `common_nwbfile`. #424

## [0.3.1] (March 24, 2023)

- Fixed import error due to `sortingview.Workspace`. #421

## [0.3.0] (March 24, 2023)

- Refactor common for non Frank Lab data, allow file-based mods #420
- Allow creation and linkage of device metadata from YAML #400
- Move helper functions to utils directory #386

[0.3.0]: https://github.com/LorenFrankLab/spyglass/releases/tag/0.3.0
[0.3.1]: https://github.com/LorenFrankLab/spyglass/releases/tag/0.3.1
[0.3.2]: https://github.com/LorenFrankLab/spyglass/releases/tag/0.3.2
[0.3.3]: https://github.com/LorenFrankLab/spyglass/releases/tag/0.3.3
[0.3.4]: https://github.com/LorenFrankLab/spyglass/releases/tag/0.3.4
[0.4.0]: https://github.com/LorenFrankLab/spyglass/releases/tag/0.4.0
[0.4.1]: https://github.com/LorenFrankLab/spyglass/releases/tag/0.4.1
[0.4.2]: https://github.com/LorenFrankLab/spyglass/releases/tag/0.4.2
[0.4.3]: https://github.com/LorenFrankLab/spyglass/releases/tag/0.4.3
[0.5.0]: https://github.com/LorenFrankLab/spyglass/releases/tag/0.5.0
[0.5.1]: https://github.com/LorenFrankLab/spyglass/releases/tag/0.5.1
[0.5.2]: https://github.com/LorenFrankLab/spyglass/releases/tag/0.5.2
[0.5.3]: https://github.com/LorenFrankLab/spyglass/releases/tag/0.5.3<|MERGE_RESOLUTION|>--- conflicted
+++ resolved
@@ -10,12 +10,8 @@
 
 - Create class `SpyglassGroupPart` to aid delete propagations #899
 - Fix bug report template #955
-<<<<<<< HEAD
-- Pin `mkdocstring-python` to `1.9.0`, fix existing docstrings. #967
 - Add long-distance restrictions via `<<` and `>>` operators. #943
-=======
 - Fix relative pathing for `mkdocstring-python=>1.9.1`. #967, #968
->>>>>>> fcde4c7f
 
 ## [0.5.2] (April 22, 2024)
 
