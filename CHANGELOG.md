--- conflicted
+++ resolved
@@ -55,13 +55,10 @@
     - Set `probe_id` as `probe_description` when inserting from nwb file #1220
     - Default `AnalysisNwbfile.create` permissions are now 777 #1226
     - Make `Nwbfile.fetch_nwb` functional # 1256
-<<<<<<< HEAD
     - Ingest all `ImageSeries` objects in nwb file to `VideoFile` #1278
     - Allow ingestion of multi-row task epoch tables #1278
-=======
     - Add `SensorData` to `populate_all_common` #1281
     - Add `fetch1_dataframe` to `SensorData` #1291
->>>>>>> fdb1d56f
 - Position
     - Allow population of missing `PositionIntervalMap` entries during population
         of `DLCPoseEstimation` #1208
