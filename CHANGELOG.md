# Change Log

## [0.5.4] (Unreleased)

### Release Notes

<!-- Running draft to be removed immediately prior to release. -->

```python
import datajoint as dj
from spyglass.linearization.v1.main import TrackGraph

TrackGraph.alter()  # Add edge map parameter
dj.FreeTable(dj.conn(), "common_session.session_group").drop()
```

### Infrastructure

- Disable populate transaction protection for long-populating tables #1066,
    #1108
- Add docstrings to all public methods #1076
- Update DataJoint to 0.14.2 #1081
- Allow restriction based on parent keys in `Merge.fetch_nwb()` #1086, #1126
- Import `datajoint.dependencies.unite_master_parts` -> `topo_sort` #1116,
    #1137, #1162
- Fix bool settings imported from dj config file #1117
- Allow definition of tasks and new probe entries from config #1074, #1120
- Enforce match between ingested nwb probe geometry and existing table entry
    #1074
- Update DataJoint install and password instructions #1131
- Fix dandi upload process for nwb's with video or linked objects #1095, #1151
- Minor docs fixes #1145
<<<<<<< HEAD
- Remove stored hashes from pytests #1152
- Remove mambaforge from tests #1153
- Merge table delete removes orphaned master entries #1164
=======
- Test fixes
    - Remove stored hashes from pytests #1152
    - Remove mambaforge from tests #1153
    - Remove debug statement #1164
- Allow python < 3.13 #1169
- Remove numpy version restriction #1169
- Add testing for python versions 3.9, 3.10, 3.11, 3.12 #1169
>>>>>>> e57638e3

### Pipelines

- Common

    - Drop `SessionGroup` table #1106
    - Improve electrodes import efficiency #1125
    - Fix logger method call in `common_task` #1132
    - Export fixes #1164
        - Allow `get_abs_path` to add selection entry.
        - Log restrictions and joins.

- Decoding

    - Fix edge case errors in spike time loading #1083

- Linearization

    - Add edge_map parameter to LinearizedPositionV1 #1091

- Position

    - Fix video directory bug in `DLCPoseEstimationSelection` #1103
    - Restore #973, allow DLC without position tracking #1100
    - Minor fix to `DLCCentroid` make function order #1112, #1148
    - Pass output path as string to `cv2.VideoWriter` #1150

- Spike Sorting

    - Fix bug in `get_group_by_shank` #1096
    - Fix bug in `_compute_metric` #1099
    - Fix bug in `insert_curation` returned key #1114
    - Fix handling of waveform extraction sparse parameter #1132

## [0.5.3] (August 27, 2024)

### Infrastructure

- Create class `SpyglassGroupPart` to aid delete propagations #899
- Fix bug report template #955
- Add rollback option to `populate_all_common` #957, #971
- Add long-distance restrictions via `<<` and `>>` operators. #943, #969
- Fix relative pathing for `mkdocstring-python=>1.9.1`. #967, #968
- Add method to export a set of files to Dandi. #956
- Add `fetch_nwb` fallback to stream files from Dandi. #956
- Clean up old `TableChain.join` call in mixin delete. #982
- Add pytests for position pipeline, various `test_mode` exceptions #966
- Migrate `pip` dependencies from `environment.yml`s to `pyproject.toml` #966
- Add documentation for common error messages #997
- Expand `delete_downstream_merge` -> `delete_downstream_parts`. #1002
- `cautious_delete` now ...
    - Checks `IntervalList` and externals tables. #1002
    - Ends early if called on empty table. #1055
- Allow mixin tables with parallelization in `make` to run populate with
    `processes > 1` #1001, #1052, #1068
- Speed up fetch_nwb calls through merge tables #1017
- Allow `ModuleNotFoundError` or `ImportError` for optional dependencies #1023
- Ensure integrity of group tables #1026
- Convert list of LFP artifact removed interval list to array #1046
- Merge duplicate functions in decoding and spikesorting #1050, #1053, #1062,
    #1066, #1069
- Reivise docs organization.
    - Misc -> Features/ForDevelopers. #1029
    - Installation instructions -> Setup notebook. #1029
- Migrate SQL export tools to `utils` to support exporting `DandiPath` #1048
- Add tool for checking threads for metadata locks on a table #1063
- Use peripheral tables as fallback in `TableChains` #1035
- Ignore non-Spyglass tables during descendant check for `part_masters` #1035

### Pipelines

- Common

    - `PositionVideo` table now inserts into self after `make` #966
    - Don't insert lab member when creating lab team #983
    - Files created by `AnalysisNwbfile.create()` receive new object_id #999
    - Remove unused `ElectrodeBrainRegion` table #1003
    - Files created by `AnalysisNwbfile.create()` receive new object_id #999,
        #1004
    - Remove redundant calls to tables in `populate_all_common` #870
    - Improve logging clarity in `populate_all_common` #870
    - `PositionIntervalMap` now inserts null entries for missing intervals #870
    - `AnalysisFileLog` now truncates table names that exceed field length #1021
    - Disable logging with `AnalysisFileLog` #1024
    - Remove `common_ripple` schema #1061

- Decoding:

    - Default values for classes on `ImportError` #966
    - Add option to upsample data rate in `PositionGroup` #1008
    - Avoid interpolating over large `nan` intervals in position #1033
    - Minor code calling corrections #1073

- Position

    - Allow dlc without pre-existing tracking data #973, #975
    - Raise `KeyError` for missing input parameters across helper funcs #966
    - `DLCPosVideo` table now inserts into self after `make` #966
    - Remove unused `PositionVideoSelection` and `PositionVideo` tables #1003
    - Fix SQL query error in `DLCPosV1.fetch_nwb` #1011
    - Add keyword args to all calls of `convert_to_pixels` #870
    - Unify `make_video` logic across `DLCPosVideo` and `TrodesVideo` #870
    - Replace `OutputLogger` context manager with decorator #870
    - Rename `check_videofile` -> `find_mp4` and `get_video_path` ->
        `get_video_info` to reflect actual use #870
    - Fix `red_led_bisector` `np.nan` handling issue from #870. Fixed in #1034
    - Fix `one_pt_centoid` `np.nan` handling issue from #870. Fixed in #1034

- Spikesorting

    - Allow user to set smoothing timescale in `SortedSpikesGroup.get_firing_rate`
        #994
    - Update docstrings #996
    - Remove unused `UnitInclusionParameters` table from `spikesorting.v0` #1003
    - Fix bug in identification of artifact samples to be zeroed out in
        `spikesorting.v1.SpikeSorting` #1009
    - Remove deprecated dependencies on kachery_client #1014
    - Add `UnitAnnotation` table and naming convention for units #1027, #1052
    - Set `sparse` parameter to waveform extraction step in `spikesorting.v1`
        #1039
    - Efficiency improvement to `v0.Curation.insert_curation` #1072
    - Add pytests for `spikesorting.v1` #1078

## [0.5.2] (April 22, 2024)

### Infrastructure

- Refactor `TableChain` to include `_searched` attribute. #867
- Fix errors in config import #882
- Save current spyglass version in analysis nwb files to aid diagnosis #897
- Add functionality to export vertical slice of database. #875
- Add pynapple support #898
- Update PR template checklist to include db changes. #903
- Avoid permission check on personnel tables. #903
- Add documentation for `SpyglassMixin`. #903
- Add helper to identify merge table by definition. #903
- Prioritize datajoint filepath entry for defining abs_path of analysis nwbfile
    #918
- Fix potential duplicate entries in Merge part tables #922
- Add logging of AnalysisNwbfile creation time and size #937
- Fix error on empty delete call in merge table. #940
- Add log of AnalysisNwbfile creation time, size, and access count #937, #941

### Pipelines

- Spikesorting
    - Update calls in v0 pipeline for spikeinterface>=0.99 #893
    - Fix method type of `get_spike_times` #904
    - Add helper functions for restricting spikesorting results and linking to
        probe info #910
- Decoding
    - Handle dimensions of clusterless `get_ahead_behind_distance` #904
    - Fix improper handling of nwb file names with .strip #929

## [0.5.1] (March 7, 2024)

### Infrastructure

- Add user roles to `database_settings.py`. #832
- Fix redundancy in `waveforms_dir` #857
- Revise `dj_chains` to permit undirected paths for paths with multiple Merge
    Tables. #846

### Pipelines

- Common:
    - Add ActivityLog to `common_usage` to track unreferenced utilities. #870
- Position:
    - Fixes to `environment-dlc.yml` restricting tensortflow #834
    - Video restriction for multicamera epochs #834
    - Fixes to `_convert_mp4` #834
    - Replace deprecated calls to `yaml.safe_load()` #834
    - Refactoring to reduce redundancy #870
    - Migrate `OutputLogger` behavior to decorator #870
- Spikesorting:
    - Increase`spikeinterface` version to >=0.99.1, \<0.100 #852
    - Bug fix in single artifact interval edge case #859
    - Bug fix in FigURL #871
- LFP
    - In LFPArtifactDetection, only apply referencing if explicitly selected #863

## [0.5.0] (February 9, 2024)

### Infrastructure

- Docs:
    - Additional documentation. #690
    - Add overview of Spyglass to docs. #779
    - Update docs to reflect new notebooks. #776
- Mixin:
    - Add Mixin class to centralize `fetch_nwb` functionality. #692, #734
    - Refactor restriction use in `delete_downstream_merge` #703
    - Add `cautious_delete` to Mixin class
        - Initial implementation. #711, #762
        - More robust caching of join to downstream tables. #806
        - Overwrite datajoint `delete` method to use `cautious_delete`. #806
        - Reverse join order for session summary. #821
        - Add temporary logging of use to `common_usage`. #811, #821
- Merge Tables:
    - UUIDs: Revise Merge table uuid generation to include source. #824
    - UUIDs: Remove mutual exclusivity logic due to new UUID generation. #824
    - Add method for `merge_populate`. #824
- Linting:
    - Clean up following pre-commit checks. #688
    - Update linting for Black 24. #808
- Misc:
    - Add `deprecation_factory` to facilitate table migration. #717
    - Add Spyglass logger. #730
    - Increase pytest coverage for `common`, `lfp`, and `utils`. #743
    - Steamline dependency management. #822

### Pipelines

- Common:
    - `IntervalList`: Add secondary key `pipeline` #742
    - Add `common_usage` table. #811, #821, #824
    - Add catch errors during `populate_all_common`. #824
- Spike sorting:
    - Add SpikeSorting V1 pipeline. #651
    - Move modules into spikesorting.v0 #807
- LFP:
    - Minor fixes to LFPBandV1 populator and `make`. #706, #795
    - LFPV1: Fix error for multiple lfp settings on same data #775
- Linearization:
    - Minor fixes to LinearizedPositionV1 pipeline #695
    - Rename `position_linearization` -> `linearization`. #717
    - Migrate tables: `common_position` -> `linearization.v0`. #717
- Position:
    - Refactor input validation in DLC pipeline. #688
    - DLC path handling from config, and normalize naming convention. #722
    - Fix in place column bug #752
- Decoding:
    - Add `decoding` pipeline V1. #731, #769, #819
    - Add a table to store the decoding results #731
    - Use the new `non_local_detector` package for decoding #731
    - Allow multiple spike waveform features for clusterless decoding #731
    - Reorder notebooks #731
    - Add fetch class functionality to `Merge` table. #783, #786
    - Add ability to filter sorted units in decoding #807
    - Rename SortedSpikesGroup.SortGroup to SortedSpikesGroup.Units #807
    - Change methods with load\_... to fetch\_... for consistency #807
    - Use merge table methods to access part methods #807
- MUA
    - Add MUA pipeline V1. #731, #819
- Ripple
    - Add figurl to Ripple pipeline #819

## [0.4.3] (November 7, 2023)

- Migrate `config` helper scripts to Spyglass codebase. #662
- Revise contribution guidelines. #655
- Minor bug fixes. #656, #657, #659, #651, #671
- Add setup instruction specificity.
- Reduce primary key varchar allocation aross may tables. #664

## [0.4.2] (October 10, 2023)

### Infrastructure / Support

- Bumped Python version to 3.9. #583
- Updated user management helper scripts for MySQL 8. #650
- Centralized config/path handling to permit setting via datajoint config. #593
- Fixed Merge Table deletes: error specificity and transaction context. #617

### Pipelines

- Common:
    - Added support multiple cameras per epoch. #557
    - Removed `common_backup` schema. #631
    - Added support for multiple position objects per NWB in `common_behav` via
        PositionSource.SpatialSeries and RawPosition.PosObject #628, #616. _Note:_
        Existing functions have been made compatible, but column labels for
        `RawPosition.fetch1_dataframe` may change.
- Spike sorting:
    - Added pipeline populator. #637, #646, #647
    - Fixed curation functionality for `nn_isolation`. #597, #598
- Position: Added position interval/epoch mapping via PositionIntervalMap. #620,
    #621, #627
- LFP: Refactored pipeline. #594, #588, #605, #606, #607, #608, #615, #629

## [0.4.1] (June 30, 2023)

- Add mkdocs automated deployment. #527, #537, #549, #551
- Add class for Merge Tables. #556, #564, #565

## [0.4.0] (May 22, 2023)

- Updated call to `spikeinterface.preprocessing.whiten` to use dtype np.float16.
    #446,
- Updated default spike sorting metric parameters. #447
- Updated whitening to be compatible with recent changes in spikeinterface when
    using mountainsort. #449
- Moved LFP pipeline to `src/spyglass/lfp/v1` and addressed related usability
    issues. #468, #478, #482, #484, #504
- Removed whiten parameter for clusterless thresholder. #454
- Added plot to plot all DIO events in a session. #457
- Added file sharing functionality through kachery_cloud. #458, #460
- Pinned numpy version to `numpy<1.24`
- Added scripts to add guests and collaborators as users. #463
- Cleaned up installation instructions in repo README. #467
- Added checks in decoding visualization to ensure time dimensions are the
    correct length.
- Fixed artifact removed valid times. #472
- Added codespell workflow for spell checking and fixed typos. #471
- Updated LFP code to save LFP as `pynwb.ecephys.LFP` type. #475
- Added artifact detection to LFP pipeline. #473
- Replaced calls to `spikeinterface.sorters.get_default_params` with
    `spikeinterface.sorters.get_default_sorter_params`. #486
- Updated position pipeline and added functionality to handle pose estimation
    through DeepLabCut. #367, #505
- Updated `environment_position.yml`. #502
- Renamed `FirFilter` class to `FirFilterParameters`. #512

## [0.3.4] (March 30, 2023)

- Fixed error in spike sorting pipeline referencing the "probe_type" column
    which is no longer accessible from the `Electrode` table. #437
- Fixed error when inserting an NWB file that does not have a probe
    manufacturer. #433, #436
- Fixed error when adding a new `DataAcquisitionDevice` and a new `ProbeType`.
    #436
- Fixed inconsistency between capitalized/uncapitalized versions of "Intan" for
    DataAcquisitionAmplifier and DataAcquisitionDevice.adc_circuit. #430, #438

## [0.3.3] (March 29, 2023)

- Fixed errors from referencing the changed primary key for `Probe`. #429

## [0.3.2] (March 28, 2023)

- Fixed import of `common_nwbfile`. #424

## [0.3.1] (March 24, 2023)

- Fixed import error due to `sortingview.Workspace`. #421

## [0.3.0] (March 24, 2023)

- Refactor common for non Frank Lab data, allow file-based mods #420
- Allow creation and linkage of device metadata from YAML #400
- Move helper functions to utils directory #386

[0.3.0]: https://github.com/LorenFrankLab/spyglass/releases/tag/0.3.0
[0.3.1]: https://github.com/LorenFrankLab/spyglass/releases/tag/0.3.1
[0.3.2]: https://github.com/LorenFrankLab/spyglass/releases/tag/0.3.2
[0.3.3]: https://github.com/LorenFrankLab/spyglass/releases/tag/0.3.3
[0.3.4]: https://github.com/LorenFrankLab/spyglass/releases/tag/0.3.4
[0.4.0]: https://github.com/LorenFrankLab/spyglass/releases/tag/0.4.0
[0.4.1]: https://github.com/LorenFrankLab/spyglass/releases/tag/0.4.1
[0.4.2]: https://github.com/LorenFrankLab/spyglass/releases/tag/0.4.2
[0.4.3]: https://github.com/LorenFrankLab/spyglass/releases/tag/0.4.3
[0.5.0]: https://github.com/LorenFrankLab/spyglass/releases/tag/0.5.0
[0.5.1]: https://github.com/LorenFrankLab/spyglass/releases/tag/0.5.1
[0.5.2]: https://github.com/LorenFrankLab/spyglass/releases/tag/0.5.2
[0.5.3]: https://github.com/LorenFrankLab/spyglass/releases/tag/0.5.3
[0.5.4]: https://github.com/LorenFrankLab/spyglass/releases/tag/0.5.4<|MERGE_RESOLUTION|>--- conflicted
+++ resolved
@@ -30,19 +30,14 @@
 - Update DataJoint install and password instructions #1131
 - Fix dandi upload process for nwb's with video or linked objects #1095, #1151
 - Minor docs fixes #1145
-<<<<<<< HEAD
-- Remove stored hashes from pytests #1152
-- Remove mambaforge from tests #1153
-- Merge table delete removes orphaned master entries #1164
-=======
 - Test fixes
     - Remove stored hashes from pytests #1152
     - Remove mambaforge from tests #1153
     - Remove debug statement #1164
-- Allow python < 3.13 #1169
+    - Add testing for python versions 3.9, 3.10, 3.11, 3.12 #1169
+- Allow python \< 3.13 #1169
 - Remove numpy version restriction #1169
-- Add testing for python versions 3.9, 3.10, 3.11, 3.12 #1169
->>>>>>> e57638e3
+- Merge table delete removes orphaned master entries #1164
 
 ### Pipelines
 
