--- conflicted
+++ resolved
@@ -19,27 +19,11 @@
 
 ### Infrastructure
 
+- Auto-load within-Spyglass tables for graph operations #1368
+- Allow rechecking of recomputes #1380, #1413
 - Set default codecov threshold for test fail, disable patch check #1370, #1372
 - Simplify PR template #1370
-<<<<<<< HEAD
 - Add `SpyglassIngestion` class to centralize functionality #1377, #1423
-
-### Common
-
-- Change `IntervalList.insert` to `cautious_insert` #1423
-=======
-- Allow email send on space check success, clean up maintenance logging #1381
-- Update pynwb pin to >=2.5.0 for `TimeSeries.get_timestamps` #1385
-- Fix error from unlinked object in `AnalysisNwbfile.create` #1396
-- Sort `UserEnvironment` dict objects by key for consistency #1380
-- Fix typo in VideoFile.make #1427
-- Fix bug in TaskEpoch.make so that it correctly handles multi-row task tables from NWB #1433
->>>>>>> 67ca6660
-
-### Infrastructure
-
-- Auto-load within-Spyglass tables for graph operations #1368
-- Allow rechecking of recomputes #1380, #1413
 
 ### Pipelines
 
@@ -48,6 +32,14 @@
 - Common
     - Add tables for storing optogenetic experiment information #1312
     - Remove wildcard matching in `Nwbfile().get_abs_path` #1382
+    - Change `IntervalList.insert` to `cautious_insert` #1423
+    - Allow email send on space check success, clean up maintenance logging #1381
+    - Update pynwb pin to >=2.5.0 for `TimeSeries.get_timestamps` #1385
+    - Fix error from unlinked object in `AnalysisNwbfile.create` #1396
+    - Sort `UserEnvironment` dict objects by key for consistency #1380
+    - Fix typo in VideoFile.make #1427
+    - Fix bug in TaskEpoch.make so that it correctly handles multi-row task
+      tables from NWB #1433
 - Decoding
     - Ensure results directory is created if it doesn't exist #1362
 - Position
