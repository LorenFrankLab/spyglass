--- conflicted
+++ resolved
@@ -77,16 +77,13 @@
 - Behavior
     - Implement pipeline for keypoint-moseq extraction of behavior syllables #1056
 - LFP
-<<<<<<< HEAD
     - Adding a condition in the MAD detector to replace zero, NaN, or infinite
         MAD values with 1.0. #1280
     - Refactoring the creation of LFPElectrodeGroup with added input validation
         and transactional insertion. #1280
     - Updating the LFPBandSelection logic with comprehensive validation and batch
         insertion for electrodes and references. #1280
-=======
     - Implement `ImportedLFP.make()`  for ingestion from nwb files #1278
->>>>>>> 43c4ac28
 
 ## [0.5.4] (December 20, 2024)
 
