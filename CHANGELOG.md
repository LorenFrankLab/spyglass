# Change Log

## [0.5.5] (Unreleased)

### Infrastructure

- Ensure merge tables are declared during file insertion #1205
- Update URL for DANDI Docs #1210
- Add common method `get_position_interval_epoch` #1056
- Improve cron job documentation and script #1226, #1241
- Update export process to include `~external` tables #1239
- Only add merge parts to `source_class_dict` if present in codebase #1237

### Pipelines

- Common
    - Set `probe_id` as `probe_description` when inserting from nwb file #1220
    - Default `AnalysisNwbfile.create` permissions are now 777 #1226
- Position
    - Allow population of missing `PositionIntervalMap` entries during population of `DLCPoseEstimation` #1208
    - Allow population of missing `PositionIntervalMap` entries during population
        of `DLCPoseEstimation` #1208
<<<<<<< HEAD
    - Enable import of existing pose data to `ImportedPose` in position pipeline #1225
=======
- Spikesorting
    - Fix compatibility bug between v1 pipeline and `SortedSpikesGroup` unit
        filtering #1238

- Behavior
    - Implement pipeline for keypoint-moseq extraction of behavior syllables #1056

>>>>>>> 2b71fb32

## [0.5.4] (December 20, 2024)

### Infrastructure

- Disable populate transaction protection for long-populating tables #1066,
    #1108, #1172, #1187
- Add docstrings to all public methods #1076
- Update DataJoint to 0.14.2 #1081
- Allow restriction based on parent keys in `Merge.fetch_nwb()` #1086, #1126
- Import `datajoint.dependencies.unite_master_parts` -> `topo_sort` #1116,
    #1137, #1162
- Fix bool settings imported from dj config file #1117
- Allow definition of tasks and new probe entries from config #1074, #1120,
    #1179
- Enforce match between ingested nwb probe geometry and existing table entry
    #1074
- Update DataJoint install and password instructions #1131
- Fix dandi upload process for nwb's with video or linked objects #1095, #1151
- Minor docs fixes #1145
- Test fixes
    - Remove stored hashes from pytests #1152
    - Remove mambaforge from tests #1153
    - Remove debug statement #1164
    - Add testing for python versions 3.9, 3.10, 3.11, 3.12 #1169
    - Initialize tables in pytests #1181
    - Download test data without credentials, trigger on approved PRs #1180
    - Add coverage of decoding pipeline to pytests #1155
- Allow python \< 3.13 #1169
- Remove numpy version restriction #1169
- Merge table delete removes orphaned master entries #1164
- Edit `merge_fetch` to expect positional before keyword arguments #1181
- Allow part restriction `SpyglassMixinPart.delete` #1192
- Move cleanup of `IntervalList` orphan entries to cron job cleanup process
    #1195
- Add mixin method `get_fully_defined_key` #1198

### Pipelines

- Common

    - Drop `SessionGroup` table #1106
    - Improve electrodes import efficiency #1125
    - Fix logger method call in `common_task` #1132
    - Export fixes #1164
        - Allow `get_abs_path` to add selection entry. #1164
        - Log restrictions and joins. #1164
        - Check if querying table inherits mixin in `fetch_nwb`. #1192, #1201
        - Ensure externals entries before adding to export. #1192
    - Error specificity in `LabMemberInfo` #1192

- Decoding

    - Fix edge case errors in spike time loading #1083
    - Allow fetch of partial key from `DecodingParameters` #1198
    - Allow data fetching with partial but unique key #1198

- Linearization

    - Add edge_map parameter to LinearizedPositionV1 #1091

- Position

    - Fix video directory bug in `DLCPoseEstimationSelection` #1103
    - Restore #973, allow DLC without position tracking #1100
    - Minor fix to `DLCCentroid` make function order #1112, #1148
    - Video creator tools:
        - Pass output path as string to `cv2.VideoWriter` #1150
        - Set `DLCPosVideo` default processor to `matplotlib`, remove support for
            `open-cv` #1168
        - `VideoMaker` class to process frames in multithreaded batches #1168, #1174
        - `TrodesPosVideo` updates for `matplotlib` processor #1174
    - User prompt if ambiguous insert in `DLCModelSource` #1192

- Spike Sorting

    - Fix bug in `get_group_by_shank` #1096
    - Fix bug in `_compute_metric` #1099
    - Fix bug in `insert_curation` returned key #1114
    - Fix handling of waveform extraction sparse parameter #1132
    - Limit Artifact detection intervals to valid times #1196

## [0.5.3] (August 27, 2024)

### Infrastructure

- Create class `SpyglassGroupPart` to aid delete propagations #899
- Fix bug report template #955
- Add rollback option to `populate_all_common` #957, #971
- Add long-distance restrictions via `<<` and `>>` operators. #943, #969
- Fix relative pathing for `mkdocstring-python=>1.9.1`. #967, #968
- Add method to export a set of files to Dandi. #956
- Add `fetch_nwb` fallback to stream files from Dandi. #956
- Clean up old `TableChain.join` call in mixin delete. #982
- Add pytests for position pipeline, various `test_mode` exceptions #966
- Migrate `pip` dependencies from `environment.yml`s to `pyproject.toml` #966
- Add documentation for common error messages #997
- Expand `delete_downstream_merge` -> `delete_downstream_parts`. #1002
- `cautious_delete` now ...
    - Checks `IntervalList` and externals tables. #1002
    - Ends early if called on empty table. #1055
- Allow mixin tables with parallelization in `make` to run populate with
    `processes > 1` #1001, #1052, #1068
- Speed up fetch_nwb calls through merge tables #1017
- Allow `ModuleNotFoundError` or `ImportError` for optional dependencies #1023
- Ensure integrity of group tables #1026
- Convert list of LFP artifact removed interval list to array #1046
- Merge duplicate functions in decoding and spikesorting #1050, #1053, #1062,
    #1066, #1069
- Reivise docs organization.
    - Misc -> Features/ForDevelopers. #1029
    - Installation instructions -> Setup notebook. #1029
- Migrate SQL export tools to `utils` to support exporting `DandiPath` #1048
- Add tool for checking threads for metadata locks on a table #1063
- Use peripheral tables as fallback in `TableChains` #1035
- Ignore non-Spyglass tables during descendant check for `part_masters` #1035

### Pipelines

- Common

    - `PositionVideo` table now inserts into self after `make` #966
    - Don't insert lab member when creating lab team #983
    - Files created by `AnalysisNwbfile.create()` receive new object_id #999
    - Remove unused `ElectrodeBrainRegion` table #1003
    - Files created by `AnalysisNwbfile.create()` receive new object_id #999,
        #1004
    - Remove redundant calls to tables in `populate_all_common` #870
    - Improve logging clarity in `populate_all_common` #870
    - `PositionIntervalMap` now inserts null entries for missing intervals #870
    - `AnalysisFileLog` now truncates table names that exceed field length #1021
    - Disable logging with `AnalysisFileLog` #1024
    - Remove `common_ripple` schema #1061

- Decoding:

    - Default values for classes on `ImportError` #966
    - Add option to upsample data rate in `PositionGroup` #1008
    - Avoid interpolating over large `nan` intervals in position #1033
    - Minor code calling corrections #1073

- Position

    - Allow dlc without pre-existing tracking data #973, #975
    - Raise `KeyError` for missing input parameters across helper funcs #966
    - `DLCPosVideo` table now inserts into self after `make` #966
    - Remove unused `PositionVideoSelection` and `PositionVideo` tables #1003
    - Fix SQL query error in `DLCPosV1.fetch_nwb` #1011
    - Add keyword args to all calls of `convert_to_pixels` #870
    - Unify `make_video` logic across `DLCPosVideo` and `TrodesVideo` #870
    - Replace `OutputLogger` context manager with decorator #870
    - Rename `check_videofile` -> `find_mp4` and `get_video_path` ->
        `get_video_info` to reflect actual use #870
    - Fix `red_led_bisector` `np.nan` handling issue from #870. Fixed in #1034
    - Fix `one_pt_centoid` `np.nan` handling issue from #870. Fixed in #1034

- Spikesorting

    - Allow user to set smoothing timescale in `SortedSpikesGroup.get_firing_rate`
        #994
    - Update docstrings #996
    - Remove unused `UnitInclusionParameters` table from `spikesorting.v0` #1003
    - Fix bug in identification of artifact samples to be zeroed out in
        `spikesorting.v1.SpikeSorting` #1009
    - Remove deprecated dependencies on kachery_client #1014
    - Add `UnitAnnotation` table and naming convention for units #1027, #1052
    - Set `sparse` parameter to waveform extraction step in `spikesorting.v1`
        #1039
    - Efficiency improvement to `v0.Curation.insert_curation` #1072
    - Add pytests for `spikesorting.v1` #1078

## [0.5.2] (April 22, 2024)

### Infrastructure

- Refactor `TableChain` to include `_searched` attribute. #867
- Fix errors in config import #882
- Save current spyglass version in analysis nwb files to aid diagnosis #897
- Add functionality to export vertical slice of database. #875
- Add pynapple support #898
- Update PR template checklist to include db changes. #903
- Avoid permission check on personnel tables. #903
- Add documentation for `SpyglassMixin`. #903
- Add helper to identify merge table by definition. #903
- Prioritize datajoint filepath entry for defining abs_path of analysis nwbfile
    #918
- Fix potential duplicate entries in Merge part tables #922
- Add logging of AnalysisNwbfile creation time and size #937
- Fix error on empty delete call in merge table. #940
- Add log of AnalysisNwbfile creation time, size, and access count #937, #941

### Pipelines

- Spikesorting
    - Update calls in v0 pipeline for spikeinterface>=0.99 #893
    - Fix method type of `get_spike_times` #904
    - Add helper functions for restricting spikesorting results and linking to
        probe info #910
- Decoding
    - Handle dimensions of clusterless `get_ahead_behind_distance` #904
    - Fix improper handling of nwb file names with .strip #929

## [0.5.1] (March 7, 2024)

### Infrastructure

- Add user roles to `database_settings.py`. #832
- Fix redundancy in `waveforms_dir` #857
- Revise `dj_chains` to permit undirected paths for paths with multiple Merge
    Tables. #846

### Pipelines

- Common:
    - Add ActivityLog to `common_usage` to track unreferenced utilities. #870
- Position:
    - Fixes to `environment-dlc.yml` restricting tensortflow #834
    - Video restriction for multicamera epochs #834
    - Fixes to `_convert_mp4` #834
    - Replace deprecated calls to `yaml.safe_load()` #834
    - Refactoring to reduce redundancy #870
    - Migrate `OutputLogger` behavior to decorator #870
- Spikesorting:
    - Increase`spikeinterface` version to >=0.99.1, \<0.100 #852
    - Bug fix in single artifact interval edge case #859
    - Bug fix in FigURL #871
- LFP
    - In LFPArtifactDetection, only apply referencing if explicitly selected #863

## [0.5.0] (February 9, 2024)

### Infrastructure

- Docs:
    - Additional documentation. #690
    - Add overview of Spyglass to docs. #779
    - Update docs to reflect new notebooks. #776
- Mixin:
    - Add Mixin class to centralize `fetch_nwb` functionality. #692, #734
    - Refactor restriction use in `delete_downstream_merge` #703
    - Add `cautious_delete` to Mixin class
        - Initial implementation. #711, #762
        - More robust caching of join to downstream tables. #806
        - Overwrite datajoint `delete` method to use `cautious_delete`. #806
        - Reverse join order for session summary. #821
        - Add temporary logging of use to `common_usage`. #811, #821
- Merge Tables:
    - UUIDs: Revise Merge table uuid generation to include source. #824
    - UUIDs: Remove mutual exclusivity logic due to new UUID generation. #824
    - Add method for `merge_populate`. #824
- Linting:
    - Clean up following pre-commit checks. #688
    - Update linting for Black 24. #808
- Misc:
    - Add `deprecation_factory` to facilitate table migration. #717
    - Add Spyglass logger. #730
    - Increase pytest coverage for `common`, `lfp`, and `utils`. #743
    - Steamline dependency management. #822

### Pipelines

- Common:
    - `IntervalList`: Add secondary key `pipeline` #742
    - Add `common_usage` table. #811, #821, #824
    - Add catch errors during `populate_all_common`. #824
- Spike sorting:
    - Add SpikeSorting V1 pipeline. #651
    - Move modules into spikesorting.v0 #807
- LFP:
    - Minor fixes to LFPBandV1 populator and `make`. #706, #795
    - LFPV1: Fix error for multiple lfp settings on same data #775
- Linearization:
    - Minor fixes to LinearizedPositionV1 pipeline #695
    - Rename `position_linearization` -> `linearization`. #717
    - Migrate tables: `common_position` -> `linearization.v0`. #717
- Position:
    - Refactor input validation in DLC pipeline. #688
    - DLC path handling from config, and normalize naming convention. #722
    - Fix in place column bug #752
- Decoding:
    - Add `decoding` pipeline V1. #731, #769, #819
    - Add a table to store the decoding results #731
    - Use the new `non_local_detector` package for decoding #731
    - Allow multiple spike waveform features for clusterless decoding #731
    - Reorder notebooks #731
    - Add fetch class functionality to `Merge` table. #783, #786
    - Add ability to filter sorted units in decoding #807
    - Rename SortedSpikesGroup.SortGroup to SortedSpikesGroup.Units #807
    - Change methods with load\_... to fetch\_... for consistency #807
    - Use merge table methods to access part methods #807
- MUA
    - Add MUA pipeline V1. #731, #819
- Ripple
    - Add figurl to Ripple pipeline #819

## [0.4.3] (November 7, 2023)

- Migrate `config` helper scripts to Spyglass codebase. #662
- Revise contribution guidelines. #655
- Minor bug fixes. #656, #657, #659, #651, #671
- Add setup instruction specificity.
- Reduce primary key varchar allocation aross may tables. #664

## [0.4.2] (October 10, 2023)

### Infrastructure / Support

- Bumped Python version to 3.9. #583
- Updated user management helper scripts for MySQL 8. #650
- Centralized config/path handling to permit setting via datajoint config. #593
- Fixed Merge Table deletes: error specificity and transaction context. #617

### Pipelines

- Common:
    - Added support multiple cameras per epoch. #557
    - Removed `common_backup` schema. #631
    - Added support for multiple position objects per NWB in `common_behav` via
        PositionSource.SpatialSeries and RawPosition.PosObject #628, #616. _Note:_
        Existing functions have been made compatible, but column labels for
        `RawPosition.fetch1_dataframe` may change.
- Spike sorting:
    - Added pipeline populator. #637, #646, #647
    - Fixed curation functionality for `nn_isolation`. #597, #598
- Position: Added position interval/epoch mapping via PositionIntervalMap. #620,
    #621, #627
- LFP: Refactored pipeline. #594, #588, #605, #606, #607, #608, #615, #629

## [0.4.1] (June 30, 2023)

- Add mkdocs automated deployment. #527, #537, #549, #551
- Add class for Merge Tables. #556, #564, #565

## [0.4.0] (May 22, 2023)

- Updated call to `spikeinterface.preprocessing.whiten` to use dtype np.float16.
    #446,
- Updated default spike sorting metric parameters. #447
- Updated whitening to be compatible with recent changes in spikeinterface when
    using mountainsort. #449
- Moved LFP pipeline to `src/spyglass/lfp/v1` and addressed related usability
    issues. #468, #478, #482, #484, #504
- Removed whiten parameter for clusterless thresholder. #454
- Added plot to plot all DIO events in a session. #457
- Added file sharing functionality through kachery_cloud. #458, #460
- Pinned numpy version to `numpy<1.24`
- Added scripts to add guests and collaborators as users. #463
- Cleaned up installation instructions in repo README. #467
- Added checks in decoding visualization to ensure time dimensions are the
    correct length.
- Fixed artifact removed valid times. #472
- Added codespell workflow for spell checking and fixed typos. #471
- Updated LFP code to save LFP as `pynwb.ecephys.LFP` type. #475
- Added artifact detection to LFP pipeline. #473
- Replaced calls to `spikeinterface.sorters.get_default_params` with
    `spikeinterface.sorters.get_default_sorter_params`. #486
- Updated position pipeline and added functionality to handle pose estimation
    through DeepLabCut. #367, #505
- Updated `environment_position.yml`. #502
- Renamed `FirFilter` class to `FirFilterParameters`. #512

## [0.3.4] (March 30, 2023)

- Fixed error in spike sorting pipeline referencing the "probe_type" column
    which is no longer accessible from the `Electrode` table. #437
- Fixed error when inserting an NWB file that does not have a probe
    manufacturer. #433, #436
- Fixed error when adding a new `DataAcquisitionDevice` and a new `ProbeType`.
    #436
- Fixed inconsistency between capitalized/uncapitalized versions of "Intan" for
    DataAcquisitionAmplifier and DataAcquisitionDevice.adc_circuit. #430, #438

## [0.3.3] (March 29, 2023)

- Fixed errors from referencing the changed primary key for `Probe`. #429

## [0.3.2] (March 28, 2023)

- Fixed import of `common_nwbfile`. #424

## [0.3.1] (March 24, 2023)

- Fixed import error due to `sortingview.Workspace`. #421

## [0.3.0] (March 24, 2023)

- Refactor common for non Frank Lab data, allow file-based mods #420
- Allow creation and linkage of device metadata from YAML #400
- Move helper functions to utils directory #386

[0.3.0]: https://github.com/LorenFrankLab/spyglass/releases/tag/0.3.0
[0.3.1]: https://github.com/LorenFrankLab/spyglass/releases/tag/0.3.1
[0.3.2]: https://github.com/LorenFrankLab/spyglass/releases/tag/0.3.2
[0.3.3]: https://github.com/LorenFrankLab/spyglass/releases/tag/0.3.3
[0.3.4]: https://github.com/LorenFrankLab/spyglass/releases/tag/0.3.4
[0.4.0]: https://github.com/LorenFrankLab/spyglass/releases/tag/0.4.0
[0.4.1]: https://github.com/LorenFrankLab/spyglass/releases/tag/0.4.1
[0.4.2]: https://github.com/LorenFrankLab/spyglass/releases/tag/0.4.2
[0.4.3]: https://github.com/LorenFrankLab/spyglass/releases/tag/0.4.3
[0.5.0]: https://github.com/LorenFrankLab/spyglass/releases/tag/0.5.0
[0.5.1]: https://github.com/LorenFrankLab/spyglass/releases/tag/0.5.1
[0.5.2]: https://github.com/LorenFrankLab/spyglass/releases/tag/0.5.2
[0.5.3]: https://github.com/LorenFrankLab/spyglass/releases/tag/0.5.3
[0.5.4]: https://github.com/LorenFrankLab/spyglass/releases/tag/0.5.4<|MERGE_RESOLUTION|>--- conflicted
+++ resolved
@@ -20,17 +20,13 @@
     - Allow population of missing `PositionIntervalMap` entries during population of `DLCPoseEstimation` #1208
     - Allow population of missing `PositionIntervalMap` entries during population
         of `DLCPoseEstimation` #1208
-<<<<<<< HEAD
     - Enable import of existing pose data to `ImportedPose` in position pipeline #1225
-=======
 - Spikesorting
     - Fix compatibility bug between v1 pipeline and `SortedSpikesGroup` unit
         filtering #1238
 
 - Behavior
     - Implement pipeline for keypoint-moseq extraction of behavior syllables #1056
-
->>>>>>> 2b71fb32
 
 ## [0.5.4] (December 20, 2024)
 
