# Change Log

## [0.5.6] (Unreleased)

### Release Notes

Running draft to be removed immediately prior to release. When altering tables,
import all foreign key references.

```python
from spyglass.common.common_filter import FirFilterParameters
from spyglass.decoding.v1.core import DecodingParameters

FirFilterParameters().alter()
DecodingParameters().alter()
```

### Documentation

- Delete extra pyscripts that were renamed # 1363
- Add note on fetching changes to setup notebook #1371
- Revise table field docstring heading and `mermaid` diagram generation #1402
- Add pages for custom analysis tables and class inheritance structure #1435
- Add support for bandstop filter type #1464

### Infrastructure

- Set default codecov threshold for test fail, disable patch check #1370, #1372
- Simplify PR template #1370
- Allow email send on space check success, clean up maintenance logging #1381
- Update pynwb pin to >=2.5.0 for `TimeSeries.get_timestamps` #1385
- Fix error from unlinked object in `AnalysisNwbfile.create` #1396
- Sort `UserEnvironment` dict objects by key for consistency #1380
- Fix typo in VideoFile.make #1427
- Fix bug in TaskEpoch.make so that it correctly handles multi-row task tables
    from NWB #1433
- Split `SpyglassMixin` into task-specific mixins #1435 #1451
- Auto-load within-Spyglass tables for graph operations #1368
- Allow rechecking of recomputes #1380, #1413
- Set default codecov threshold for test fail, disable patch check #1370, #1372
- Simplify PR template #1370
- Add `SpyglassIngestion` class to centralize functionality #1377, #1423, #1465,
  #1484, #1489
- Pin `ndx-optogenetics` to 0.2.0 #1458
- Cleanup bug when fetching raw files from DANDI #1469
- Refactor pytests for speed, run fast tests on push #1440
- Allow for permissive name selection when identifying objects in ingestion nwb #1490
- Update fixes for accessing files from DANDI #1477
- Deprecate `populate` transaction workaround with tripart `make` calls #1422

### Pipelines

- Behavior
    - Add methods for calling moseq visualization functions #1374
- Common
    - Add tables for storing optogenetic experiment information #1312
    - Remove wildcard matching in `Nwbfile().get_abs_path` #1382
    - Change `IntervalList.insert` to `cautious_insert` #1423
    - Allow email send on space check success, clean up maintenance logging #1381
    - Update pynwb pin to >=2.5.0 for `TimeSeries.get_timestamps` #1385
    - Fix error from unlinked object in `AnalysisNwbfile.create` #1396
    - Sort `UserEnvironment` dict objects by key for consistency #1380
    - Fix typo in VideoFile.make #1427
    - Fix bug in TaskEpoch.make so that it correctly handles multi-row task tables
        from NWB #1433
    - Add custom/dynamic `AnalysisNwbfile` creation #1435
    - Allow nullable `DataAcquisitionDevice` foreign keys #1455
    - Remove pre-existing `Units` from created analysis nwb files #1453
    - Allow multiple VideoFile entries during ingestion #1462
    - Handle epoch formats with varying zero-padding #1459, #1492
    - Add the table `RawCompassDirection` for importing orientation
      data from NWB files #1466
- Decoding
    - Ensure results directory is created if it doesn't exist #1362
    - Change BLOB fields to LONGBLOB in DecodingParameters #1463
<<<<<<< HEAD
    - Separate `ClusterlessDecodingV1` to tri-part `make` #1467
=======
    - Fix `PositionGroup.fetch_position_info()` returning empty DataFrame when
        merge IDs are fetched in non-chronological order #1471
>>>>>>> 3cf217d5
- Position
    - Ensure video files are properly added to `DLCProject` # 1367
    - DLC parameter handling improvements and default value corrections #1379
    - Fix ingestion nwb files with position objects but no spatial series #1405
    - Ignore `percent_frames` when using `limit` in `DLCPosVideo` #1418
- Spikesorting
    - Implement short-transaction `SpikeSortingRecording.make` for v0 #1338

## [0.5.5] (Aug 6, 2025)

### Infrastructure

- Ensure merge tables are declared during file insertion #1205
- Update URL for DANDI Docs #1210
- Add common method `get_position_interval_epoch` #1056
- Improve cron job documentation and script #1226, #1241, #1257, #1328
- Update export process to include `~external` tables #1239
- Only add merge parts to `source_class_dict` if present in codebase #1237
- Remove cli module #1250
- Fix column error in `check_threads` method #1256
- Export python env and store in newly created analysis files #1270
- Enforce single table entry in `fetch1_dataframe` calls #1270
- Add recompute ability for `SpikeSortingRecording` for both v0 and v1 #1093,
    #1311, #1340
- Track Spyglass version in dedicated table for enforcing updates #1281
- Pin to `datajoint>=0.14.4` for `dj.Top` and long make call fix #1281
- Remove outdated code comments #1304
- Add code coverage badge, and increase position coverage #1305, #1315
- Force `TableChain` to follow shortest path #1356

### Documentation

- Add documentation for custom pipeline #1281
- Add developer note on initializing `hatch` #1281
- Add concrete example for long-distance restrictions #1361

### Pipelines

- Common
    - Default `AnalysisNwbfile.create` permissions are now 777 #1226
    - Make `Nwbfile.fetch_nwb` functional # 1256
    - Calculate mode of timestep size in log scale when estimating sampling rate
        #1270
    - Ingest all `ImageSeries` objects in nwb file to `VideoFile` #1278
    - Allow ingestion of multi-row task epoch tables #1278
    - Add `SensorData` to `populate_all_common` #1281
    - Add `fetch1_dataframe` to `SensorData` #1291
    - Allow storage of numpy arrays using `AnalysisNwbfile.add_nwb_object` #1298
    - `IntervalList.fetch_interval` now returns `Interval` object #1293, #1357
    - Correct name parsing in Session.Experimenter insertion #1306
    - Allow insert with dio events but no e-series data #1318
    - Prompt user to verify compatibility between new insert and existing table
        entries # 1318, #1350
    - Skip empty timeseries ingestion (`PositionSource`, `DioEvents`) #1347
- Position
    - Allow population of missing `PositionIntervalMap` entries during population
        of `DLCPoseEstimation` #1208
    - Enable import of existing pose data to `ImportedPose` in position pipeline
        #1247
    - Change key value `position_source` to "imported" during ingestion #1270
    - Define orientation as `nan` for single-led data #1270
    - Sanitize new project names for unix file system #1247
    - Add arg to return percent below threshold in `get_subthresh_inds` #1304,
        #1305
    - Accept imported timestamps defined by `rate` and `start_time` #1322
    - Fix bug preventing DLC config updates #1352
- Spikesorting
    - Fix compatibility bug between v1 pipeline and `SortedSpikesGroup` unit
        filtering #1238, #1249
    - Speedup `get_sorting` on `CurationV1` #1246
    - Add cleanup for `v0.SpikeSortingRecording` #1263
    - Revise cleanup for `v0.SpikeSorting` #1271
    - Fix type compatibility of `time_slice` in
        `SortedSpikesGroup.fetch_spike_data` #1261
    - Update transaction and parallel make settings for `v0` and `v1`
        `SpikeSorting` tables #1270
    - Disable make transactionsfor `CuratedSpikeSorting` #1288
    - Refactor `SpikeSortingOutput.get_restricted_merge_ids` #1304
    - Add burst merge curation #1209
    - Reconcile spikeinterface value for `channel_id` when `channel_name` column
        present in nwb file electrodes table #1310, #1334
    - Ensure matching order of returned merge_ids and nwb files in
        `SortedSpikesGroup.fetch_spike_data` #1320
- Behavior
    - Implement pipeline for keypoint-moseq extraction of behavior syllables #1056
- LFP
    - Implement `ImportedLFP.make()` for ingestion from nwb files #1278
    - Adding a condition in the MAD detector to replace zero, NaN, or infinite MAD
        values with 1.0. #1280
    - Refactoring the creation of LFPElectrodeGroup with added input validation
        and transactional insertion. #1280, #1302
    - Updating the LFPBandSelection logic with comprehensive validation and batch
        insertion for electrodes and references. #1280
    - Implement `ImportedLFP.make()` for ingestion from nwb files #1278, #1302
    - Skip empty timeseries ingestion for `ImportedLFP` #1347

## [0.5.4] (December 20, 2024)

### Infrastructure

- Disable populate transaction protection for long-populating tables #1066,
    #1108, #1172, #1187
- Add docstrings to all public methods #1076
- Update DataJoint to 0.14.2 #1081
- Remove `AnalysisNwbfileLog` #1093
- Allow restriction based on parent keys in `Merge.fetch_nwb()` #1086, #1126
- Import `datajoint.dependencies.unite_master_parts` -> `topo_sort` #1116,
    #1137, #1162
- Fix bool settings imported from dj config file #1117
- Allow definition of tasks and new probe entries from config #1074, #1120,
    #1179
- Enforce match between ingested nwb probe geometry and existing table entry
    #1074
- Update DataJoint install and password instructions #1131
- Fix dandi upload process for nwb's with video or linked objects #1095, #1151
- Minor docs fixes #1145
- Add Nwb hashing tool #1093
- Test fixes
    - Remove stored hashes from pytests #1152
    - Remove mambaforge from tests #1153
    - Remove debug statement #1164
    - Add testing for python versions 3.9, 3.10, 3.11, 3.12 #1169
    - Initialize tables in pytests #1181
    - Download test data without credentials, trigger on approved PRs #1180
    - Add coverage of decoding pipeline to pytests #1155
- Allow python \< 3.13 #1169
- Remove numpy version restriction #1169
- Merge table delete removes orphaned master entries #1164
- Edit `merge_fetch` to expect positional before keyword arguments #1181
- Allow part restriction `SpyglassMixinPart.delete` #1192
- Move cleanup of `IntervalList` orphan entries to cron job cleanup process
    #1195
- Add mixin method `get_fully_defined_key` #1198

### Pipelines

- Common

    - Drop `SessionGroup` table #1106
    - Improve electrodes import efficiency #1125
    - Fix logger method call in `common_task` #1132
    - Export fixes #1164
        - Allow `get_abs_path` to add selection entry. #1164
        - Log restrictions and joins. #1164
        - Check if querying table inherits mixin in `fetch_nwb`. #1192, #1201
        - Ensure externals entries before adding to export. #1192
    - Error specificity in `LabMemberInfo` #1192

- Decoding

    - Fix edge case errors in spike time loading #1083
    - Allow fetch of partial key from `DecodingParameters` #1198
    - Allow data fetching with partial but unique key #1198

- Linearization

    - Add edge_map parameter to LinearizedPositionV1 #1091

- Position

    - Fix video directory bug in `DLCPoseEstimationSelection` #1103
    - Restore #973, allow DLC without position tracking #1100
    - Minor fix to `DLCCentroid` make function order #1112, #1148
    - Video creator tools:
        - Pass output path as string to `cv2.VideoWriter` #1150
        - Set `DLCPosVideo` default processor to `matplotlib`, remove support for
            `open-cv` #1168
        - `VideoMaker` class to process frames in multithreaded batches #1168, #1174
        - `TrodesPosVideo` updates for `matplotlib` processor #1174
    - User prompt if ambiguous insert in `DLCModelSource` #1192

- Spike Sorting

    - Fix bug in `get_group_by_shank` #1096
    - Fix bug in `_compute_metric` #1099
    - Fix bug in `insert_curation` returned key #1114
    - Add fields to `SpikeSortingRecording` to allow recompute #1093
    - Fix handling of waveform extraction sparse parameter #1132
    - Limit Artifact detection intervals to valid times #1196

## [0.5.3] (August 27, 2024)

### Infrastructure

- Create class `SpyglassGroupPart` to aid delete propagations #899
- Fix bug report template #955
- Add rollback option to `populate_all_common` #957, #971
- Add long-distance restrictions via `<<` and `>>` operators. #943, #969
- Fix relative pathing for `mkdocstring-python=>1.9.1`. #967, #968
- Add method to export a set of files to Dandi. #956
- Add `fetch_nwb` fallback to stream files from Dandi. #956
- Clean up old `TableChain.join` call in mixin delete. #982
- Add pytests for position pipeline, various `test_mode` exceptions #966
- Migrate `pip` dependencies from `environment.yml`s to `pyproject.toml` #966
- Add documentation for common error messages #997
- Expand `delete_downstream_merge` -> `delete_downstream_parts`. #1002
- `cautious_delete` now ...
    - Checks `IntervalList` and externals tables. #1002
    - Ends early if called on empty table. #1055
- Allow mixin tables with parallelization in `make` to run populate with
    `processes > 1` #1001, #1052, #1068
- Speed up fetch_nwb calls through merge tables #1017
- Allow `ModuleNotFoundError` or `ImportError` for optional dependencies #1023
- Ensure integrity of group tables #1026
- Convert list of LFP artifact removed interval list to array #1046
- Merge duplicate functions in decoding and spikesorting #1050, #1053, #1062,
    #1066, #1069
- Reivise docs organization.
    - Misc -> Features/ForDevelopers. #1029
    - Installation instructions -> Setup notebook. #1029
- Migrate SQL export tools to `utils` to support exporting `DandiPath` #1048
- Add tool for checking threads for metadata locks on a table #1063
- Use peripheral tables as fallback in `TableChains` #1035
- Ignore non-Spyglass tables during descendant check for `part_masters` #1035

### Pipelines

- Common

    - `PositionVideo` table now inserts into self after `make` #966
    - Don't insert lab member when creating lab team #983
    - Files created by `AnalysisNwbfile.create()` receive new object_id #999
    - Remove unused `ElectrodeBrainRegion` table #1003
    - Files created by `AnalysisNwbfile.create()` receive new object_id #999,
        #1004
    - Remove redundant calls to tables in `populate_all_common` #870
    - Improve logging clarity in `populate_all_common` #870
    - `PositionIntervalMap` now inserts null entries for missing intervals #870
    - `AnalysisFileLog` now truncates table names that exceed field length #1021
    - Disable logging with `AnalysisFileLog` #1024
    - Remove `common_ripple` schema #1061

- Decoding:

    - Default values for classes on `ImportError` #966
    - Add option to upsample data rate in `PositionGroup` #1008
    - Avoid interpolating over large `nan` intervals in position #1033
    - Minor code calling corrections #1073

- Position

    - Allow dlc without pre-existing tracking data #973, #975
    - Raise `KeyError` for missing input parameters across helper funcs #966
    - `DLCPosVideo` table now inserts into self after `make` #966
    - Remove unused `PositionVideoSelection` and `PositionVideo` tables #1003
    - Fix SQL query error in `DLCPosV1.fetch_nwb` #1011
    - Add keyword args to all calls of `convert_to_pixels` #870
    - Unify `make_video` logic across `DLCPosVideo` and `TrodesVideo` #870
    - Replace `OutputLogger` context manager with decorator #870
    - Rename `check_videofile` -> `find_mp4` and `get_video_path` ->
        `get_video_info` to reflect actual use #870
    - Fix `red_led_bisector` `np.nan` handling issue from #870. Fixed in #1034
    - Fix `one_pt_centoid` `np.nan` handling issue from #870. Fixed in #1034

- Spikesorting

    - Allow user to set smoothing timescale in `SortedSpikesGroup.get_firing_rate`
        #994
    - Update docstrings #996
    - Remove unused `UnitInclusionParameters` table from `spikesorting.v0` #1003
    - Fix bug in identification of artifact samples to be zeroed out in
        `spikesorting.v1.SpikeSorting` #1009
    - Remove deprecated dependencies on kachery_client #1014
    - Add `UnitAnnotation` table and naming convention for units #1027, #1052
    - Set `sparse` parameter to waveform extraction step in `spikesorting.v1`
        #1039
    - Efficiency improvement to `v0.Curation.insert_curation` #1072
    - Add pytests for `spikesorting.v1` #1078

## [0.5.2] (April 22, 2024)

### Infrastructure

- Refactor `TableChain` to include `_searched` attribute. #867
- Fix errors in config import #882
- Save current spyglass version in analysis nwb files to aid diagnosis #897
- Add functionality to export vertical slice of database. #875
- Add pynapple support #898
- Update PR template checklist to include db changes. #903
- Avoid permission check on personnel tables. #903
- Add documentation for `SpyglassMixin`. #903
- Add helper to identify merge table by definition. #903
- Prioritize datajoint filepath entry for defining abs_path of analysis nwbfile
    #918
- Fix potential duplicate entries in Merge part tables #922
- Add logging of AnalysisNwbfile creation time and size #937
- Fix error on empty delete call in merge table. #940
- Add log of AnalysisNwbfile creation time, size, and access count #937, #941

### Pipelines

- Spikesorting
    - Update calls in v0 pipeline for spikeinterface>=0.99 #893
    - Fix method type of `get_spike_times` #904
    - Add helper functions for restricting spikesorting results and linking to
        probe info #910
- Decoding
    - Handle dimensions of clusterless `get_ahead_behind_distance` #904
    - Fix improper handling of nwb file names with .strip #929

## [0.5.1] (March 7, 2024)

### Infrastructure

- Add user roles to `database_settings.py`. #832
- Fix redundancy in `waveforms_dir` #857
- Revise `dj_chains` to permit undirected paths for paths with multiple Merge
    Tables. #846

### Pipelines

- Common:
    - Add ActivityLog to `common_usage` to track unreferenced utilities. #870
- Position:
    - Fixes to `environment-dlc.yml` restricting tensortflow #834
    - Video restriction for multicamera epochs #834
    - Fixes to `_convert_mp4` #834
    - Replace deprecated calls to `yaml.safe_load()` #834
    - Refactoring to reduce redundancy #870
    - Migrate `OutputLogger` behavior to decorator #870
- Spikesorting:
    - Increase`spikeinterface` version to >=0.99.1, \<0.100 #852
    - Bug fix in single artifact interval edge case #859
    - Bug fix in FigURL #871
- LFP
    - In LFPArtifactDetection, only apply referencing if explicitly selected #863

## [0.5.0] (February 9, 2024)

### Infrastructure

- Docs:
    - Additional documentation. #690
    - Add overview of Spyglass to docs. #779
    - Update docs to reflect new notebooks. #776
- Mixin:
    - Add Mixin class to centralize `fetch_nwb` functionality. #692, #734
    - Refactor restriction use in `delete_downstream_merge` #703
    - Add `cautious_delete` to Mixin class
        - Initial implementation. #711, #762
        - More robust caching of join to downstream tables. #806
        - Overwrite datajoint `delete` method to use `cautious_delete`. #806
        - Reverse join order for session summary. #821
        - Add temporary logging of use to `common_usage`. #811, #821
- Merge Tables:
    - UUIDs: Revise Merge table uuid generation to include source. #824
    - UUIDs: Remove mutual exclusivity logic due to new UUID generation. #824
    - Add method for `merge_populate`. #824
- Linting:
    - Clean up following pre-commit checks. #688
    - Update linting for Black 24. #808
- Misc:
    - Add `deprecation_factory` to facilitate table migration. #717
    - Add Spyglass logger. #730
    - Increase pytest coverage for `common`, `lfp`, and `utils`. #743
    - Steamline dependency management. #822

### Pipelines

- Common:
    - `IntervalList`: Add secondary key `pipeline` #742
    - Add `common_usage` table. #811, #821, #824
    - Add catch errors during `populate_all_common`. #824
- Spike sorting:
    - Add SpikeSorting V1 pipeline. #651
    - Move modules into spikesorting.v0 #807
- LFP:
    - Minor fixes to LFPBandV1 populator and `make`. #706, #795
    - LFPV1: Fix error for multiple lfp settings on same data #775
- Linearization:
    - Minor fixes to LinearizedPositionV1 pipeline #695
    - Rename `position_linearization` -> `linearization`. #717
    - Migrate tables: `common_position` -> `linearization.v0`. #717
- Position:
    - Refactor input validation in DLC pipeline. #688
    - DLC path handling from config, and normalize naming convention. #722
    - Fix in place column bug #752
- Decoding:
    - Add `decoding` pipeline V1. #731, #769, #819
    - Add a table to store the decoding results #731
    - Use the new `non_local_detector` package for decoding #731
    - Allow multiple spike waveform features for clusterless decoding #731
    - Reorder notebooks #731
    - Add fetch class functionality to `Merge` table. #783, #786
    - Add ability to filter sorted units in decoding #807
    - Rename SortedSpikesGroup.SortGroup to SortedSpikesGroup.Units #807
    - Change methods with load\_... to fetch\_... for consistency #807
    - Use merge table methods to access part methods #807
- MUA
    - Add MUA pipeline V1. #731, #819
- Ripple
    - Add figurl to Ripple pipeline #819

## [0.4.3] (November 7, 2023)

- Migrate `config` helper scripts to Spyglass codebase. #662
- Revise contribution guidelines. #655
- Minor bug fixes. #656, #657, #659, #651, #671
- Add setup instruction specificity.
- Reduce primary key varchar allocation aross may tables. #664

## [0.4.2] (October 10, 2023)

### Infrastructure / Support

- Bumped Python version to 3.9. #583
- Updated user management helper scripts for MySQL 8. #650
- Centralized config/path handling to permit setting via datajoint config. #593
- Fixed Merge Table deletes: error specificity and transaction context. #617

### Pipelines

- Common:
    - Added support multiple cameras per epoch. #557
    - Removed `common_backup` schema. #631
    - Added support for multiple position objects per NWB in `common_behav` via
        PositionSource.SpatialSeries and RawPosition.PosObject #628, #616. _Note:_
        Existing functions have been made compatible, but column labels for
        `RawPosition.fetch1_dataframe` may change.
- Spike sorting:
    - Added pipeline populator. #637, #646, #647
    - Fixed curation functionality for `nn_isolation`. #597, #598
- Position: Added position interval/epoch mapping via PositionIntervalMap. #620,
    #621, #627
- LFP: Refactored pipeline. #594, #588, #605, #606, #607, #608, #615, #629

## [0.4.1] (June 30, 2023)

- Add mkdocs automated deployment. #527, #537, #549, #551
- Add class for Merge Tables. #556, #564, #565

## [0.4.0] (May 22, 2023)

- Updated call to `spikeinterface.preprocessing.whiten` to use dtype np.float16.
    #446,
- Updated default spike sorting metric parameters. #447
- Updated whitening to be compatible with recent changes in spikeinterface when
    using mountainsort. #449
- Moved LFP pipeline to `src/spyglass/lfp/v1` and addressed related usability
    issues. #468, #478, #482, #484, #504
- Removed whiten parameter for clusterless thresholder. #454
- Added plot to plot all DIO events in a session. #457
- Added file sharing functionality through kachery_cloud. #458, #460
- Pinned numpy version to `numpy<1.24`
- Added scripts to add guests and collaborators as users. #463
- Cleaned up installation instructions in repo README. #467
- Added checks in decoding visualization to ensure time dimensions are the
    correct length.
- Fixed artifact removed valid times. #472
- Added codespell workflow for spell checking and fixed typos. #471
- Updated LFP code to save LFP as `pynwb.ecephys.LFP` type. #475
- Added artifact detection to LFP pipeline. #473
- Replaced calls to `spikeinterface.sorters.get_default_params` with
    `spikeinterface.sorters.get_default_sorter_params`. #486
- Updated position pipeline and added functionality to handle pose estimation
    through DeepLabCut. #367, #505
- Updated `environment_position.yml`. #502
- Renamed `FirFilter` class to `FirFilterParameters`. #512

## [0.3.4] (March 30, 2023)

- Fixed error in spike sorting pipeline referencing the "probe_type" column
    which is no longer accessible from the `Electrode` table. #437
- Fixed error when inserting an NWB file that does not have a probe
    manufacturer. #433, #436
- Fixed error when adding a new `DataAcquisitionDevice` and a new `ProbeType`.
    #436
- Fixed inconsistency between capitalized/uncapitalized versions of "Intan" for
    DataAcquisitionAmplifier and DataAcquisitionDevice.adc_circuit. #430, #438

## [0.3.3] (March 29, 2023)

- Fixed errors from referencing the changed primary key for `Probe`. #429

## [0.3.2] (March 28, 2023)

- Fixed import of `common_nwbfile`. #424

## [0.3.1] (March 24, 2023)

- Fixed import error due to `sortingview.Workspace`. #421

## [0.3.0] (March 24, 2023)

- Refactor common for non Frank Lab data, allow file-based mods #420
- Allow creation and linkage of device metadata from YAML #400
- Move helper functions to utils directory #386

[0.3.0]: https://github.com/LorenFrankLab/spyglass/releases/tag/0.3.0
[0.3.1]: https://github.com/LorenFrankLab/spyglass/releases/tag/0.3.1
[0.3.2]: https://github.com/LorenFrankLab/spyglass/releases/tag/0.3.2
[0.3.3]: https://github.com/LorenFrankLab/spyglass/releases/tag/0.3.3
[0.3.4]: https://github.com/LorenFrankLab/spyglass/releases/tag/0.3.4
[0.4.0]: https://github.com/LorenFrankLab/spyglass/releases/tag/0.4.0
[0.4.1]: https://github.com/LorenFrankLab/spyglass/releases/tag/0.4.1
[0.4.2]: https://github.com/LorenFrankLab/spyglass/releases/tag/0.4.2
[0.4.3]: https://github.com/LorenFrankLab/spyglass/releases/tag/0.4.3
[0.5.0]: https://github.com/LorenFrankLab/spyglass/releases/tag/0.5.0
[0.5.1]: https://github.com/LorenFrankLab/spyglass/releases/tag/0.5.1
[0.5.2]: https://github.com/LorenFrankLab/spyglass/releases/tag/0.5.2
[0.5.3]: https://github.com/LorenFrankLab/spyglass/releases/tag/0.5.3
[0.5.4]: https://github.com/LorenFrankLab/spyglass/releases/tag/0.5.4
[0.5.5]: https://github.com/LorenFrankLab/spyglass/releases/tag/0.5.5
[0.5.6]: https://github.com/LorenFrankLab/spyglass/releases/tag/0.5.6<|MERGE_RESOLUTION|>--- conflicted
+++ resolved
@@ -73,12 +73,9 @@
 - Decoding
     - Ensure results directory is created if it doesn't exist #1362
     - Change BLOB fields to LONGBLOB in DecodingParameters #1463
-<<<<<<< HEAD
-    - Separate `ClusterlessDecodingV1` to tri-part `make` #1467
-=======
     - Fix `PositionGroup.fetch_position_info()` returning empty DataFrame when
         merge IDs are fetched in non-chronological order #1471
->>>>>>> 3cf217d5
+    - Separate `ClusterlessDecodingV1` to tri-part `make` #1467
 - Position
     - Ensure video files are properly added to `DLCProject` # 1367
     - DLC parameter handling improvements and default value corrections #1379
