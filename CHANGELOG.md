# Change Log

## [0.5.6] (Unreleased)

### Release Notes

Running draft to be removed immediately prior to release. When altering tables,
import all foreign key references.

```python
from spyglass.common.common_filter import FirFilterParameters
from spyglass.decoding.v1.core import DecodingParameters

FirFilterParameters().alter()
DecodingParameters().alter()
```

### Documentation

- Delete extra pyscripts that were renamed # 1363
- Add note on fetching changes to setup notebook #1371
- Revise table field docstring heading and `mermaid` diagram generation #1402
- Add pages for custom analysis tables and class inheritance structure #1435
- Add support for bandstop filter type #1464

### Infrastructure

- Set default codecov threshold for test fail, disable patch check #1370, #1372
- Simplify PR template #1370
- Allow email send on space check success, clean up maintenance logging #1381
- Update pynwb pin to >=2.5.0 for `TimeSeries.get_timestamps` #1385
- Fix error from unlinked object in `AnalysisNwbfile.create` #1396
- Sort `UserEnvironment` dict objects by key for consistency #1380
- Fix typo in VideoFile.make #1427
- Fix bug in TaskEpoch.make so that it correctly handles multi-row task tables
    from NWB #1433
- Split `SpyglassMixin` into task-specific mixins #1435 #1451
- Auto-load within-Spyglass tables for graph operations #1368
- Allow rechecking of recomputes #1380, #1413
- Set default codecov threshold for test fail, disable patch check #1370, #1372
- Simplify PR template #1370
- Add `SpyglassIngestion` class to centralize functionality #1377, #1423, #1465, #1484
- Pin `ndx-optogenetics` to 0.2.0 #1458
- Cleanup bug when fetching raw files from DANDI #1469
- Refactor pytests for speed, run fast tests on push #1440

### Pipelines

- Behavior
    - Add methods for calling moseq visualization functions #1374
- Common
    - Add tables for storing optogenetic experiment information #1312
    - Remove wildcard matching in `Nwbfile().get_abs_path` #1382
    - Change `IntervalList.insert` to `cautious_insert` #1423
    - Allow email send on space check success, clean up maintenance logging #1381
    - Update pynwb pin to >=2.5.0 for `TimeSeries.get_timestamps` #1385
    - Fix error from unlinked object in `AnalysisNwbfile.create` #1396
    - Sort `UserEnvironment` dict objects by key for consistency #1380
    - Fix typo in VideoFile.make #1427
    - Fix bug in TaskEpoch.make so that it correctly handles multi-row task tables
        from NWB #1433
    - Add custom/dynamic `AnalysisNwbfile` creation #1435
    - Allow nullable `DataAcquisitionDevice` foreign keys #1455
    - Improve error transparency on duplicate `Electrode` ids #1454
    - Remove pre-existing `Units` from created analysis nwb files #1453
    - Allow multiple VideoFile entries during ingestion #1462
<<<<<<< HEAD
    - Add the table `RawCompassDirection` for importing orientation
      data from NWB files #1466
=======
    - Handle epoch formats with varying zero-padding #1459
>>>>>>> 7d50c811
- Decoding
    - Ensure results directory is created if it doesn't exist #1362
    - Change BLOB fields to LONGBLOB in DecodingParameters #1463
- Position
    - Ensure video files are properly added to `DLCProject` # 1367
    - DLC parameter handling improvements and default value corrections #1379
    - Fix ingestion nwb files with position objects but no spatial series #1405
    - Ignore `percent_frames` when using `limit` in `DLCPosVideo` #1418
- Spikesorting
    - Implement short-transaction `SpikeSortingRecording.make` for v0 #1338

## [0.5.5] (Aug 6, 2025)

### Infrastructure

- Ensure merge tables are declared during file insertion #1205
- Update URL for DANDI Docs #1210
- Add common method `get_position_interval_epoch` #1056
- Improve cron job documentation and script #1226, #1241, #1257, #1328
- Update export process to include `~external` tables #1239
- Only add merge parts to `source_class_dict` if present in codebase #1237
- Remove cli module #1250
- Fix column error in `check_threads` method #1256
- Export python env and store in newly created analysis files #1270
- Enforce single table entry in `fetch1_dataframe` calls #1270
- Add recompute ability for `SpikeSortingRecording` for both v0 and v1 #1093,
    #1311, #1340
- Track Spyglass version in dedicated table for enforcing updates #1281
- Pin to `datajoint>=0.14.4` for `dj.Top` and long make call fix #1281
- Remove outdated code comments #1304
- Add code coverage badge, and increase position coverage #1305, #1315
- Force `TableChain` to follow shortest path #1356

### Documentation

- Add documentation for custom pipeline #1281
- Add developer note on initializing `hatch` #1281
- Add concrete example for long-distance restrictions #1361

### Pipelines

- Common
    - Default `AnalysisNwbfile.create` permissions are now 777 #1226
    - Make `Nwbfile.fetch_nwb` functional # 1256
    - Calculate mode of timestep size in log scale when estimating sampling rate
        #1270
    - Ingest all `ImageSeries` objects in nwb file to `VideoFile` #1278
    - Allow ingestion of multi-row task epoch tables #1278
    - Add `SensorData` to `populate_all_common` #1281
    - Add `fetch1_dataframe` to `SensorData` #1291
    - Allow storage of numpy arrays using `AnalysisNwbfile.add_nwb_object` #1298
    - `IntervalList.fetch_interval` now returns `Interval` object #1293, #1357
    - Correct name parsing in Session.Experimenter insertion #1306
    - Allow insert with dio events but no e-series data #1318
    - Prompt user to verify compatibility between new insert and existing table
        entries # 1318, #1350
    - Skip empty timeseries ingestion (`PositionSource`, `DioEvents`) #1347
- Position
    - Allow population of missing `PositionIntervalMap` entries during population
        of `DLCPoseEstimation` #1208
    - Enable import of existing pose data to `ImportedPose` in position pipeline
        #1247
    - Change key value `position_source` to "imported" during ingestion #1270
    - Define orientation as `nan` for single-led data #1270
    - Sanitize new project names for unix file system #1247
    - Add arg to return percent below threshold in `get_subthresh_inds` #1304,
        #1305
    - Accept imported timestamps defined by `rate` and `start_time` #1322
    - Fix bug preventing DLC config updates #1352
- Spikesorting
    - Fix compatibility bug between v1 pipeline and `SortedSpikesGroup` unit
        filtering #1238, #1249
    - Speedup `get_sorting` on `CurationV1` #1246
    - Add cleanup for `v0.SpikeSortingRecording` #1263
    - Revise cleanup for `v0.SpikeSorting` #1271
    - Fix type compatibility of `time_slice` in
        `SortedSpikesGroup.fetch_spike_data` #1261
    - Update transaction and parallel make settings for `v0` and `v1`
        `SpikeSorting` tables #1270
    - Disable make transactionsfor `CuratedSpikeSorting` #1288
    - Refactor `SpikeSortingOutput.get_restricted_merge_ids` #1304
    - Add burst merge curation #1209
    - Reconcile spikeinterface value for `channel_id` when `channel_name` column
        present in nwb file electrodes table #1310, #1334
    - Ensure matching order of returned merge_ids and nwb files in
        `SortedSpikesGroup.fetch_spike_data` #1320
- Behavior
    - Implement pipeline for keypoint-moseq extraction of behavior syllables #1056
- LFP
    - Implement `ImportedLFP.make()` for ingestion from nwb files #1278
    - Adding a condition in the MAD detector to replace zero, NaN, or infinite MAD
        values with 1.0. #1280
    - Refactoring the creation of LFPElectrodeGroup with added input validation
        and transactional insertion. #1280, #1302
    - Updating the LFPBandSelection logic with comprehensive validation and batch
        insertion for electrodes and references. #1280
    - Implement `ImportedLFP.make()` for ingestion from nwb files #1278, #1302
    - Skip empty timeseries ingestion for `ImportedLFP` #1347

## [0.5.4] (December 20, 2024)

### Infrastructure

- Disable populate transaction protection for long-populating tables #1066,
    #1108, #1172, #1187
- Add docstrings to all public methods #1076
- Update DataJoint to 0.14.2 #1081
- Remove `AnalysisNwbfileLog` #1093
- Allow restriction based on parent keys in `Merge.fetch_nwb()` #1086, #1126
- Import `datajoint.dependencies.unite_master_parts` -> `topo_sort` #1116,
    #1137, #1162
- Fix bool settings imported from dj config file #1117
- Allow definition of tasks and new probe entries from config #1074, #1120,
    #1179
- Enforce match between ingested nwb probe geometry and existing table entry
    #1074
- Update DataJoint install and password instructions #1131
- Fix dandi upload process for nwb's with video or linked objects #1095, #1151
- Minor docs fixes #1145
- Add Nwb hashing tool #1093
- Test fixes
    - Remove stored hashes from pytests #1152
    - Remove mambaforge from tests #1153
    - Remove debug statement #1164
    - Add testing for python versions 3.9, 3.10, 3.11, 3.12 #1169
    - Initialize tables in pytests #1181
    - Download test data without credentials, trigger on approved PRs #1180
    - Add coverage of decoding pipeline to pytests #1155
- Allow python \< 3.13 #1169
- Remove numpy version restriction #1169
- Merge table delete removes orphaned master entries #1164
- Edit `merge_fetch` to expect positional before keyword arguments #1181
- Allow part restriction `SpyglassMixinPart.delete` #1192
- Move cleanup of `IntervalList` orphan entries to cron job cleanup process
    #1195
- Add mixin method `get_fully_defined_key` #1198

### Pipelines

- Common

    - Drop `SessionGroup` table #1106
    - Improve electrodes import efficiency #1125
    - Fix logger method call in `common_task` #1132
    - Export fixes #1164
        - Allow `get_abs_path` to add selection entry. #1164
        - Log restrictions and joins. #1164
        - Check if querying table inherits mixin in `fetch_nwb`. #1192, #1201
        - Ensure externals entries before adding to export. #1192
    - Error specificity in `LabMemberInfo` #1192

- Decoding

    - Fix edge case errors in spike time loading #1083
    - Allow fetch of partial key from `DecodingParameters` #1198
    - Allow data fetching with partial but unique key #1198

- Linearization

    - Add edge_map parameter to LinearizedPositionV1 #1091

- Position

    - Fix video directory bug in `DLCPoseEstimationSelection` #1103
    - Restore #973, allow DLC without position tracking #1100
    - Minor fix to `DLCCentroid` make function order #1112, #1148
    - Video creator tools:
        - Pass output path as string to `cv2.VideoWriter` #1150
        - Set `DLCPosVideo` default processor to `matplotlib`, remove support for
            `open-cv` #1168
        - `VideoMaker` class to process frames in multithreaded batches #1168, #1174
        - `TrodesPosVideo` updates for `matplotlib` processor #1174
    - User prompt if ambiguous insert in `DLCModelSource` #1192

- Spike Sorting

    - Fix bug in `get_group_by_shank` #1096
    - Fix bug in `_compute_metric` #1099
    - Fix bug in `insert_curation` returned key #1114
    - Add fields to `SpikeSortingRecording` to allow recompute #1093
    - Fix handling of waveform extraction sparse parameter #1132
    - Limit Artifact detection intervals to valid times #1196

## [0.5.3] (August 27, 2024)

### Infrastructure

- Create class `SpyglassGroupPart` to aid delete propagations #899
- Fix bug report template #955
- Add rollback option to `populate_all_common` #957, #971
- Add long-distance restrictions via `<<` and `>>` operators. #943, #969
- Fix relative pathing for `mkdocstring-python=>1.9.1`. #967, #968
- Add method to export a set of files to Dandi. #956
- Add `fetch_nwb` fallback to stream files from Dandi. #956
- Clean up old `TableChain.join` call in mixin delete. #982
- Add pytests for position pipeline, various `test_mode` exceptions #966
- Migrate `pip` dependencies from `environment.yml`s to `pyproject.toml` #966
- Add documentation for common error messages #997
- Expand `delete_downstream_merge` -> `delete_downstream_parts`. #1002
- `cautious_delete` now ...
    - Checks `IntervalList` and externals tables. #1002
    - Ends early if called on empty table. #1055
- Allow mixin tables with parallelization in `make` to run populate with
    `processes > 1` #1001, #1052, #1068
- Speed up fetch_nwb calls through merge tables #1017
- Allow `ModuleNotFoundError` or `ImportError` for optional dependencies #1023
- Ensure integrity of group tables #1026
- Convert list of LFP artifact removed interval list to array #1046
- Merge duplicate functions in decoding and spikesorting #1050, #1053, #1062,
    #1066, #1069
- Reivise docs organization.
    - Misc -> Features/ForDevelopers. #1029
    - Installation instructions -> Setup notebook. #1029
- Migrate SQL export tools to `utils` to support exporting `DandiPath` #1048
- Add tool for checking threads for metadata locks on a table #1063
- Use peripheral tables as fallback in `TableChains` #1035
- Ignore non-Spyglass tables during descendant check for `part_masters` #1035

### Pipelines

- Common

    - `PositionVideo` table now inserts into self after `make` #966
    - Don't insert lab member when creating lab team #983
    - Files created by `AnalysisNwbfile.create()` receive new object_id #999
    - Remove unused `ElectrodeBrainRegion` table #1003
    - Files created by `AnalysisNwbfile.create()` receive new object_id #999,
        #1004
    - Remove redundant calls to tables in `populate_all_common` #870
    - Improve logging clarity in `populate_all_common` #870
    - `PositionIntervalMap` now inserts null entries for missing intervals #870
    - `AnalysisFileLog` now truncates table names that exceed field length #1021
    - Disable logging with `AnalysisFileLog` #1024
    - Remove `common_ripple` schema #1061

- Decoding:

    - Default values for classes on `ImportError` #966
    - Add option to upsample data rate in `PositionGroup` #1008
    - Avoid interpolating over large `nan` intervals in position #1033
    - Minor code calling corrections #1073

- Position

    - Allow dlc without pre-existing tracking data #973, #975
    - Raise `KeyError` for missing input parameters across helper funcs #966
    - `DLCPosVideo` table now inserts into self after `make` #966
    - Remove unused `PositionVideoSelection` and `PositionVideo` tables #1003
    - Fix SQL query error in `DLCPosV1.fetch_nwb` #1011
    - Add keyword args to all calls of `convert_to_pixels` #870
    - Unify `make_video` logic across `DLCPosVideo` and `TrodesVideo` #870
    - Replace `OutputLogger` context manager with decorator #870
    - Rename `check_videofile` -> `find_mp4` and `get_video_path` ->
        `get_video_info` to reflect actual use #870
    - Fix `red_led_bisector` `np.nan` handling issue from #870. Fixed in #1034
    - Fix `one_pt_centoid` `np.nan` handling issue from #870. Fixed in #1034

- Spikesorting

    - Allow user to set smoothing timescale in `SortedSpikesGroup.get_firing_rate`
        #994
    - Update docstrings #996
    - Remove unused `UnitInclusionParameters` table from `spikesorting.v0` #1003
    - Fix bug in identification of artifact samples to be zeroed out in
        `spikesorting.v1.SpikeSorting` #1009
    - Remove deprecated dependencies on kachery_client #1014
    - Add `UnitAnnotation` table and naming convention for units #1027, #1052
    - Set `sparse` parameter to waveform extraction step in `spikesorting.v1`
        #1039
    - Efficiency improvement to `v0.Curation.insert_curation` #1072
    - Add pytests for `spikesorting.v1` #1078

## [0.5.2] (April 22, 2024)

### Infrastructure

- Refactor `TableChain` to include `_searched` attribute. #867
- Fix errors in config import #882
- Save current spyglass version in analysis nwb files to aid diagnosis #897
- Add functionality to export vertical slice of database. #875
- Add pynapple support #898
- Update PR template checklist to include db changes. #903
- Avoid permission check on personnel tables. #903
- Add documentation for `SpyglassMixin`. #903
- Add helper to identify merge table by definition. #903
- Prioritize datajoint filepath entry for defining abs_path of analysis nwbfile
    #918
- Fix potential duplicate entries in Merge part tables #922
- Add logging of AnalysisNwbfile creation time and size #937
- Fix error on empty delete call in merge table. #940
- Add log of AnalysisNwbfile creation time, size, and access count #937, #941

### Pipelines

- Spikesorting
    - Update calls in v0 pipeline for spikeinterface>=0.99 #893
    - Fix method type of `get_spike_times` #904
    - Add helper functions for restricting spikesorting results and linking to
        probe info #910
- Decoding
    - Handle dimensions of clusterless `get_ahead_behind_distance` #904
    - Fix improper handling of nwb file names with .strip #929

## [0.5.1] (March 7, 2024)

### Infrastructure

- Add user roles to `database_settings.py`. #832
- Fix redundancy in `waveforms_dir` #857
- Revise `dj_chains` to permit undirected paths for paths with multiple Merge
    Tables. #846

### Pipelines

- Common:
    - Add ActivityLog to `common_usage` to track unreferenced utilities. #870
- Position:
    - Fixes to `environment-dlc.yml` restricting tensortflow #834
    - Video restriction for multicamera epochs #834
    - Fixes to `_convert_mp4` #834
    - Replace deprecated calls to `yaml.safe_load()` #834
    - Refactoring to reduce redundancy #870
    - Migrate `OutputLogger` behavior to decorator #870
- Spikesorting:
    - Increase`spikeinterface` version to >=0.99.1, \<0.100 #852
    - Bug fix in single artifact interval edge case #859
    - Bug fix in FigURL #871
- LFP
    - In LFPArtifactDetection, only apply referencing if explicitly selected #863

## [0.5.0] (February 9, 2024)

### Infrastructure

- Docs:
    - Additional documentation. #690
    - Add overview of Spyglass to docs. #779
    - Update docs to reflect new notebooks. #776
- Mixin:
    - Add Mixin class to centralize `fetch_nwb` functionality. #692, #734
    - Refactor restriction use in `delete_downstream_merge` #703
    - Add `cautious_delete` to Mixin class
        - Initial implementation. #711, #762
        - More robust caching of join to downstream tables. #806
        - Overwrite datajoint `delete` method to use `cautious_delete`. #806
        - Reverse join order for session summary. #821
        - Add temporary logging of use to `common_usage`. #811, #821
- Merge Tables:
    - UUIDs: Revise Merge table uuid generation to include source. #824
    - UUIDs: Remove mutual exclusivity logic due to new UUID generation. #824
    - Add method for `merge_populate`. #824
- Linting:
    - Clean up following pre-commit checks. #688
    - Update linting for Black 24. #808
- Misc:
    - Add `deprecation_factory` to facilitate table migration. #717
    - Add Spyglass logger. #730
    - Increase pytest coverage for `common`, `lfp`, and `utils`. #743
    - Steamline dependency management. #822

### Pipelines

- Common:
    - `IntervalList`: Add secondary key `pipeline` #742
    - Add `common_usage` table. #811, #821, #824
    - Add catch errors during `populate_all_common`. #824
- Spike sorting:
    - Add SpikeSorting V1 pipeline. #651
    - Move modules into spikesorting.v0 #807
- LFP:
    - Minor fixes to LFPBandV1 populator and `make`. #706, #795
    - LFPV1: Fix error for multiple lfp settings on same data #775
- Linearization:
    - Minor fixes to LinearizedPositionV1 pipeline #695
    - Rename `position_linearization` -> `linearization`. #717
    - Migrate tables: `common_position` -> `linearization.v0`. #717
- Position:
    - Refactor input validation in DLC pipeline. #688
    - DLC path handling from config, and normalize naming convention. #722
    - Fix in place column bug #752
- Decoding:
    - Add `decoding` pipeline V1. #731, #769, #819
    - Add a table to store the decoding results #731
    - Use the new `non_local_detector` package for decoding #731
    - Allow multiple spike waveform features for clusterless decoding #731
    - Reorder notebooks #731
    - Add fetch class functionality to `Merge` table. #783, #786
    - Add ability to filter sorted units in decoding #807
    - Rename SortedSpikesGroup.SortGroup to SortedSpikesGroup.Units #807
    - Change methods with load\_... to fetch\_... for consistency #807
    - Use merge table methods to access part methods #807
- MUA
    - Add MUA pipeline V1. #731, #819
- Ripple
    - Add figurl to Ripple pipeline #819

## [0.4.3] (November 7, 2023)

- Migrate `config` helper scripts to Spyglass codebase. #662
- Revise contribution guidelines. #655
- Minor bug fixes. #656, #657, #659, #651, #671
- Add setup instruction specificity.
- Reduce primary key varchar allocation aross may tables. #664

## [0.4.2] (October 10, 2023)

### Infrastructure / Support

- Bumped Python version to 3.9. #583
- Updated user management helper scripts for MySQL 8. #650
- Centralized config/path handling to permit setting via datajoint config. #593
- Fixed Merge Table deletes: error specificity and transaction context. #617

### Pipelines

- Common:
    - Added support multiple cameras per epoch. #557
    - Removed `common_backup` schema. #631
    - Added support for multiple position objects per NWB in `common_behav` via
        PositionSource.SpatialSeries and RawPosition.PosObject #628, #616. _Note:_
        Existing functions have been made compatible, but column labels for
        `RawPosition.fetch1_dataframe` may change.
- Spike sorting:
    - Added pipeline populator. #637, #646, #647
    - Fixed curation functionality for `nn_isolation`. #597, #598
- Position: Added position interval/epoch mapping via PositionIntervalMap. #620,
    #621, #627
- LFP: Refactored pipeline. #594, #588, #605, #606, #607, #608, #615, #629

## [0.4.1] (June 30, 2023)

- Add mkdocs automated deployment. #527, #537, #549, #551
- Add class for Merge Tables. #556, #564, #565

## [0.4.0] (May 22, 2023)

- Updated call to `spikeinterface.preprocessing.whiten` to use dtype np.float16.
    #446,
- Updated default spike sorting metric parameters. #447
- Updated whitening to be compatible with recent changes in spikeinterface when
    using mountainsort. #449
- Moved LFP pipeline to `src/spyglass/lfp/v1` and addressed related usability
    issues. #468, #478, #482, #484, #504
- Removed whiten parameter for clusterless thresholder. #454
- Added plot to plot all DIO events in a session. #457
- Added file sharing functionality through kachery_cloud. #458, #460
- Pinned numpy version to `numpy<1.24`
- Added scripts to add guests and collaborators as users. #463
- Cleaned up installation instructions in repo README. #467
- Added checks in decoding visualization to ensure time dimensions are the
    correct length.
- Fixed artifact removed valid times. #472
- Added codespell workflow for spell checking and fixed typos. #471
- Updated LFP code to save LFP as `pynwb.ecephys.LFP` type. #475
- Added artifact detection to LFP pipeline. #473
- Replaced calls to `spikeinterface.sorters.get_default_params` with
    `spikeinterface.sorters.get_default_sorter_params`. #486
- Updated position pipeline and added functionality to handle pose estimation
    through DeepLabCut. #367, #505
- Updated `environment_position.yml`. #502
- Renamed `FirFilter` class to `FirFilterParameters`. #512

## [0.3.4] (March 30, 2023)

- Fixed error in spike sorting pipeline referencing the "probe_type" column
    which is no longer accessible from the `Electrode` table. #437
- Fixed error when inserting an NWB file that does not have a probe
    manufacturer. #433, #436
- Fixed error when adding a new `DataAcquisitionDevice` and a new `ProbeType`.
    #436
- Fixed inconsistency between capitalized/uncapitalized versions of "Intan" for
    DataAcquisitionAmplifier and DataAcquisitionDevice.adc_circuit. #430, #438

## [0.3.3] (March 29, 2023)

- Fixed errors from referencing the changed primary key for `Probe`. #429

## [0.3.2] (March 28, 2023)

- Fixed import of `common_nwbfile`. #424

## [0.3.1] (March 24, 2023)

- Fixed import error due to `sortingview.Workspace`. #421

## [0.3.0] (March 24, 2023)

- Refactor common for non Frank Lab data, allow file-based mods #420
- Allow creation and linkage of device metadata from YAML #400
- Move helper functions to utils directory #386

[0.3.0]: https://github.com/LorenFrankLab/spyglass/releases/tag/0.3.0
[0.3.1]: https://github.com/LorenFrankLab/spyglass/releases/tag/0.3.1
[0.3.2]: https://github.com/LorenFrankLab/spyglass/releases/tag/0.3.2
[0.3.3]: https://github.com/LorenFrankLab/spyglass/releases/tag/0.3.3
[0.3.4]: https://github.com/LorenFrankLab/spyglass/releases/tag/0.3.4
[0.4.0]: https://github.com/LorenFrankLab/spyglass/releases/tag/0.4.0
[0.4.1]: https://github.com/LorenFrankLab/spyglass/releases/tag/0.4.1
[0.4.2]: https://github.com/LorenFrankLab/spyglass/releases/tag/0.4.2
[0.4.3]: https://github.com/LorenFrankLab/spyglass/releases/tag/0.4.3
[0.5.0]: https://github.com/LorenFrankLab/spyglass/releases/tag/0.5.0
[0.5.1]: https://github.com/LorenFrankLab/spyglass/releases/tag/0.5.1
[0.5.2]: https://github.com/LorenFrankLab/spyglass/releases/tag/0.5.2
[0.5.3]: https://github.com/LorenFrankLab/spyglass/releases/tag/0.5.3
[0.5.4]: https://github.com/LorenFrankLab/spyglass/releases/tag/0.5.4
[0.5.5]: https://github.com/LorenFrankLab/spyglass/releases/tag/0.5.5
[0.5.6]: https://github.com/LorenFrankLab/spyglass/releases/tag/0.5.6<|MERGE_RESOLUTION|>--- conflicted
+++ resolved
@@ -64,12 +64,9 @@
     - Improve error transparency on duplicate `Electrode` ids #1454
     - Remove pre-existing `Units` from created analysis nwb files #1453
     - Allow multiple VideoFile entries during ingestion #1462
-<<<<<<< HEAD
     - Add the table `RawCompassDirection` for importing orientation
       data from NWB files #1466
-=======
     - Handle epoch formats with varying zero-padding #1459
->>>>>>> 7d50c811
 - Decoding
     - Ensure results directory is created if it doesn't exist #1362
     - Change BLOB fields to LONGBLOB in DecodingParameters #1463
