--- conflicted
+++ resolved
@@ -37,16 +37,13 @@
 - Split `SpyglassMixin` into task-specific mixins #1435 #1451
 - Auto-load within-Spyglass tables for graph operations #1368
 - Allow rechecking of recomputes #1380, #1413
-<<<<<<< HEAD
-- Remove `populate` transaction workaround with tripart `make` calls #1422
-=======
 - Set default codecov threshold for test fail, disable patch check #1370, #1372
 - Simplify PR template #1370
 - Add `SpyglassIngestion` class to centralize functionality #1377, #1423, #1465
 - Pin `ndx-optogenetics` to 0.2.0 #1458
 - Cleanup bug when fetching raw files from DANDI #1469
 - Refactor pytests for speed, run fast tests on push #1440
->>>>>>> 32b69506
+- Deprecate `populate` transaction workaround with tripart `make` calls #1422
 
 ### Pipelines
 
