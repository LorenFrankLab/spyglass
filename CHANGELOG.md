# Change Log

## [0.5.3] (Unreleased)

### Release Notes

<!-- Running draft to be removed immediately prior to release. -->

### Infrastructure

- Create class `SpyglassGroupPart` to aid delete propagations #899
<<<<<<< HEAD
- Add rollback option to `populate_all_common` #957
=======
- Fix bug report template #955
>>>>>>> faf8a801

## [0.5.2] (April 22, 2024)

### Infrastructure

- Refactor `TableChain` to include `_searched` attribute. #867
- Fix errors in config import #882
- Save current spyglass version in analysis nwb files to aid diagnosis #897
- Add functionality to export vertical slice of database. #875
- Add pynapple support #898
- Update PR template checklist to include db changes. #903
- Avoid permission check on personnel tables. #903
- Add documentation for `SpyglassMixin`. #903
- Add helper to identify merge table by definition. #903
- Prioritize datajoint filepath entry for defining abs_path of analysis nwbfile
    #918
- Fix potential duplicate entries in Merge part tables #922
- Add logging of AnalysisNwbfile creation time and size #937
- Fix error on empty delete call in merge table. #940
- Add log of AnalysisNwbfile creation time, size, and access count #937, #941

### Pipelines

- Spikesorting
    - Update calls in v0 pipeline for spikeinterface>=0.99 #893
    - Fix method type of `get_spike_times` #904
    - Add helper functions for restricting spikesorting results and linking to
        probe info #910
- Decoding
    - Handle dimensions of clusterless `get_ahead_behind_distance` #904
    - Fix improper handling of nwb file names with .strip #929

## [0.5.1] (March 7, 2024)

### Infrastructure

- Add user roles to `database_settings.py`. #832
- Fix redundancy in `waveforms_dir` #857
- Revise `dj_chains` to permit undirected paths for paths with multiple Merge
    Tables. #846

### Pipelines

- Position:
    - Fixes to `environment-dlc.yml` restricting tensortflow #834
    - Video restriction for multicamera epochs #834
    - Fixes to `_convert_mp4` #834
    - Replace deprecated calls to `yaml.safe_load()` #834
- Spikesorting:
    - Increase`spikeinterface` version to >=0.99.1, \<0.100 #852
    - Bug fix in single artifact interval edge case #859
    - Bug fix in FigURL #871
- LFP
    - In LFPArtifactDetection, only apply referencing if explicitly selected #863

## [0.5.0] (February 9, 2024)

### Infrastructure

- Docs:
    - Additional documentation. #690
    - Add overview of Spyglass to docs. #779
    - Update docs to reflect new notebooks. #776
- Mixin:
    - Add Mixin class to centralize `fetch_nwb` functionality. #692, #734
    - Refactor restriction use in `delete_downstream_merge` #703
    - Add `cautious_delete` to Mixin class
        - Initial implementation. #711, #762
        - More robust caching of join to downstream tables. #806
        - Overwrite datajoint `delete` method to use `cautious_delete`. #806
        - Reverse join order for session summary. #821
        - Add temporary logging of use to `common_usage`. #811, #821
- Merge Tables:
    - UUIDs: Revise Merge table uuid generation to include source. #824
    - UUIDs: Remove mutual exclusivity logic due to new UUID generation. #824
    - Add method for `merge_populate`. #824
- Linting:
    - Clean up following pre-commit checks. #688
    - Update linting for Black 24. #808
- Misc:
    - Add `deprecation_factory` to facilitate table migration. #717
    - Add Spyglass logger. #730
    - Increase pytest coverage for `common`, `lfp`, and `utils`. #743
    - Steamline dependency management. #822

### Pipelines

- Common:
    - `IntervalList`: Add secondary key `pipeline` #742
    - Add `common_usage` table. #811, #821, #824
    - Add catch errors during `populate_all_common`. #824
- Spike sorting:
    - Add SpikeSorting V1 pipeline. #651
    - Move modules into spikesorting.v0 #807
- LFP:
    - Minor fixes to LFPBandV1 populator and `make`. #706, #795
    - LFPV1: Fix error for multiple lfp settings on same data #775
- Linearization:
    - Minor fixes to LinearizedPositionV1 pipeline #695
    - Rename `position_linearization` -> `linearization`. #717
    - Migrate tables: `common_position` -> `linearization.v0`. #717
- Position:
    - Refactor input validation in DLC pipeline. #688
    - DLC path handling from config, and normalize naming convention. #722
    - Fix in place column bug #752
- Decoding:
    - Add `decoding` pipeline V1. #731, #769, #819
    - Add a table to store the decoding results #731
    - Use the new `non_local_detector` package for decoding #731
    - Allow multiple spike waveform features for clusterless decoding #731
    - Reorder notebooks #731
    - Add fetch class functionality to `Merge` table. #783, #786
    - Add ability to filter sorted units in decoding #807
    - Rename SortedSpikesGroup.SortGroup to SortedSpikesGroup.Units #807
    - Change methods with load\_... to fetch\_... for consistency #807
    - Use merge table methods to access part methods #807
- MUA
    - Add MUA pipeline V1. #731, #819
- Ripple
    - Add figurl to Ripple pipeline #819

## [0.4.3] (November 7, 2023)

- Migrate `config` helper scripts to Spyglass codebase. #662
- Revise contribution guidelines. #655
- Minor bug fixes. #656, #657, #659, #651, #671
- Add setup instruction specificity.
- Reduce primary key varchar allocation aross may tables. #664

## [0.4.2] (October 10, 2023)

### Infrastructure / Support

- Bumped Python version to 3.9. #583
- Updated user management helper scripts for MySQL 8. #650
- Centralized config/path handling to permit setting via datajoint config. #593
- Fixed Merge Table deletes: error specificity and transaction context. #617

### Pipelines

- Common:
    - Added support multiple cameras per epoch. #557
    - Removed `common_backup` schema. #631
    - Added support for multiple position objects per NWB in `common_behav` via
        PositionSource.SpatialSeries and RawPosition.PosObject #628, #616. _Note:_
        Existing functions have been made compatible, but column labels for
        `RawPosition.fetch1_dataframe` may change.
- Spike sorting:
    - Added pipeline populator. #637, #646, #647
    - Fixed curation functionality for `nn_isolation`. #597, #598
- Position: Added position interval/epoch mapping via PositionIntervalMap. #620,
    #621, #627
- LFP: Refactored pipeline. #594, #588, #605, #606, #607, #608, #615, #629

## [0.4.1] (June 30, 2023)

- Add mkdocs automated deployment. #527, #537, #549, #551
- Add class for Merge Tables. #556, #564, #565

## [0.4.0] (May 22, 2023)

- Updated call to `spikeinterface.preprocessing.whiten` to use dtype np.float16.
    #446,
- Updated default spike sorting metric parameters. #447
- Updated whitening to be compatible with recent changes in spikeinterface when
    using mountainsort. #449
- Moved LFP pipeline to `src/spyglass/lfp/v1` and addressed related usability
    issues. #468, #478, #482, #484, #504
- Removed whiten parameter for clusterless thresholder. #454
- Added plot to plot all DIO events in a session. #457
- Added file sharing functionality through kachery_cloud. #458, #460
- Pinned numpy version to `numpy<1.24`
- Added scripts to add guests and collaborators as users. #463
- Cleaned up installation instructions in repo README. #467
- Added checks in decoding visualization to ensure time dimensions are the
    correct length.
- Fixed artifact removed valid times. #472
- Added codespell workflow for spell checking and fixed typos. #471
- Updated LFP code to save LFP as `pynwb.ecephys.LFP` type. #475
- Added artifact detection to LFP pipeline. #473
- Replaced calls to `spikeinterface.sorters.get_default_params` with
    `spikeinterface.sorters.get_default_sorter_params`. #486
- Updated position pipeline and added functionality to handle pose estimation
    through DeepLabCut. #367, #505
- Updated `environment_position.yml`. #502
- Renamed `FirFilter` class to `FirFilterParameters`. #512

## [0.3.4] (March 30, 2023)

- Fixed error in spike sorting pipeline referencing the "probe_type" column
    which is no longer accessible from the `Electrode` table. #437
- Fixed error when inserting an NWB file that does not have a probe
    manufacturer. #433, #436
- Fixed error when adding a new `DataAcquisitionDevice` and a new `ProbeType`.
    #436
- Fixed inconsistency between capitalized/uncapitalized versions of "Intan" for
    DataAcquisitionAmplifier and DataAcquisitionDevice.adc_circuit. #430, #438

## [0.3.3] (March 29, 2023)

- Fixed errors from referencing the changed primary key for `Probe`. #429

## [0.3.2] (March 28, 2023)

- Fixed import of `common_nwbfile`. #424

## [0.3.1] (March 24, 2023)

- Fixed import error due to `sortingview.Workspace`. #421

## [0.3.0] (March 24, 2023)

- Refactor common for non Frank Lab data, allow file-based mods #420
- Allow creation and linkage of device metadata from YAML #400
- Move helper functions to utils directory #386

[0.3.0]: https://github.com/LorenFrankLab/spyglass/releases/tag/0.3.0
[0.3.1]: https://github.com/LorenFrankLab/spyglass/releases/tag/0.3.1
[0.3.2]: https://github.com/LorenFrankLab/spyglass/releases/tag/0.3.2
[0.3.3]: https://github.com/LorenFrankLab/spyglass/releases/tag/0.3.3
[0.3.4]: https://github.com/LorenFrankLab/spyglass/releases/tag/0.3.4
[0.4.0]: https://github.com/LorenFrankLab/spyglass/releases/tag/0.4.0
[0.4.1]: https://github.com/LorenFrankLab/spyglass/releases/tag/0.4.1
[0.4.2]: https://github.com/LorenFrankLab/spyglass/releases/tag/0.4.2
[0.4.3]: https://github.com/LorenFrankLab/spyglass/releases/tag/0.4.3
[0.5.0]: https://github.com/LorenFrankLab/spyglass/releases/tag/0.5.0
[0.5.1]: https://github.com/LorenFrankLab/spyglass/releases/tag/0.5.1
[0.5.2]: https://github.com/LorenFrankLab/spyglass/releases/tag/0.5.2
[0.5.3]: https://github.com/LorenFrankLab/spyglass/releases/tag/0.5.3<|MERGE_RESOLUTION|>--- conflicted
+++ resolved
@@ -9,11 +9,8 @@
 ### Infrastructure
 
 - Create class `SpyglassGroupPart` to aid delete propagations #899
-<<<<<<< HEAD
+- Fix bug report template #955
 - Add rollback option to `populate_all_common` #957
-=======
-- Fix bug report template #955
->>>>>>> faf8a801
 
 ## [0.5.2] (April 22, 2024)
 
