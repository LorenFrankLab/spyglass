# Change Log

## [0.5.3] (Unreleased)

### Release Notes

<!-- Running draft to be removed immediately prior to release. -->

### Infrastructure

- Create class `SpyglassGroupPart` to aid delete propagations #899
- Fix bug report template #955
- Add rollback option to `populate_all_common` #957, #971
- Add long-distance restrictions via `<<` and `>>` operators. #943, #969
- Fix relative pathing for `mkdocstring-python=>1.9.1`. #967, #968
<<<<<<< HEAD
- Add pytests for position pipeline, various `test_mode` exceptions #966
- Migrate dependencies from `environment.yml`s to `pyproject.toml` #966
=======
- Clean up old `TableChain.join` call in mixin delete. #982
>>>>>>> ae4a7b83

### Pipelines

- Common
    - `PositionVideo` table now inserts into self after `make` #966
- Decoding: Default values for classes on `ImportError` #966
- DLC
    - Allow dlc without pre-existing tracking data #973, #975
<<<<<<< HEAD
    - Raise `KeyError` for missing input parameters across helper funcs #966
    - `DLCPosVideo` table now inserts into self after `make` #966
=======
>>>>>>> ae4a7b83

## [0.5.2] (April 22, 2024)

### Infrastructure

- Refactor `TableChain` to include `_searched` attribute. #867
- Fix errors in config import #882
- Save current spyglass version in analysis nwb files to aid diagnosis #897
- Add functionality to export vertical slice of database. #875
- Add pynapple support #898
- Update PR template checklist to include db changes. #903
- Avoid permission check on personnel tables. #903
- Add documentation for `SpyglassMixin`. #903
- Add helper to identify merge table by definition. #903
- Prioritize datajoint filepath entry for defining abs_path of analysis nwbfile
    #918
- Fix potential duplicate entries in Merge part tables #922
- Add logging of AnalysisNwbfile creation time and size #937
- Fix error on empty delete call in merge table. #940
- Add log of AnalysisNwbfile creation time, size, and access count #937, #941

### Pipelines

- Spikesorting
    - Update calls in v0 pipeline for spikeinterface>=0.99 #893
    - Fix method type of `get_spike_times` #904
    - Add helper functions for restricting spikesorting results and linking to
        probe info #910
- Decoding
    - Handle dimensions of clusterless `get_ahead_behind_distance` #904
    - Fix improper handling of nwb file names with .strip #929

## [0.5.1] (March 7, 2024)

### Infrastructure

- Add user roles to `database_settings.py`. #832
- Fix redundancy in `waveforms_dir` #857
- Revise `dj_chains` to permit undirected paths for paths with multiple Merge
    Tables. #846

### Pipelines

- Position:
    - Fixes to `environment-dlc.yml` restricting tensortflow #834
    - Video restriction for multicamera epochs #834
    - Fixes to `_convert_mp4` #834
    - Replace deprecated calls to `yaml.safe_load()` #834
- Spikesorting:
    - Increase`spikeinterface` version to >=0.99.1, \<0.100 #852
    - Bug fix in single artifact interval edge case #859
    - Bug fix in FigURL #871
- LFP
    - In LFPArtifactDetection, only apply referencing if explicitly selected #863

## [0.5.0] (February 9, 2024)

### Infrastructure

- Docs:
    - Additional documentation. #690
    - Add overview of Spyglass to docs. #779
    - Update docs to reflect new notebooks. #776
- Mixin:
    - Add Mixin class to centralize `fetch_nwb` functionality. #692, #734
    - Refactor restriction use in `delete_downstream_merge` #703
    - Add `cautious_delete` to Mixin class
        - Initial implementation. #711, #762
        - More robust caching of join to downstream tables. #806
        - Overwrite datajoint `delete` method to use `cautious_delete`. #806
        - Reverse join order for session summary. #821
        - Add temporary logging of use to `common_usage`. #811, #821
- Merge Tables:
    - UUIDs: Revise Merge table uuid generation to include source. #824
    - UUIDs: Remove mutual exclusivity logic due to new UUID generation. #824
    - Add method for `merge_populate`. #824
- Linting:
    - Clean up following pre-commit checks. #688
    - Update linting for Black 24. #808
- Misc:
    - Add `deprecation_factory` to facilitate table migration. #717
    - Add Spyglass logger. #730
    - Increase pytest coverage for `common`, `lfp`, and `utils`. #743
    - Steamline dependency management. #822

### Pipelines

- Common:
    - `IntervalList`: Add secondary key `pipeline` #742
    - Add `common_usage` table. #811, #821, #824
    - Add catch errors during `populate_all_common`. #824
- Spike sorting:
    - Add SpikeSorting V1 pipeline. #651
    - Move modules into spikesorting.v0 #807
- LFP:
    - Minor fixes to LFPBandV1 populator and `make`. #706, #795
    - LFPV1: Fix error for multiple lfp settings on same data #775
- Linearization:
    - Minor fixes to LinearizedPositionV1 pipeline #695
    - Rename `position_linearization` -> `linearization`. #717
    - Migrate tables: `common_position` -> `linearization.v0`. #717
- Position:
    - Refactor input validation in DLC pipeline. #688
    - DLC path handling from config, and normalize naming convention. #722
    - Fix in place column bug #752
- Decoding:
    - Add `decoding` pipeline V1. #731, #769, #819
    - Add a table to store the decoding results #731
    - Use the new `non_local_detector` package for decoding #731
    - Allow multiple spike waveform features for clusterless decoding #731
    - Reorder notebooks #731
    - Add fetch class functionality to `Merge` table. #783, #786
    - Add ability to filter sorted units in decoding #807
    - Rename SortedSpikesGroup.SortGroup to SortedSpikesGroup.Units #807
    - Change methods with load\_... to fetch\_... for consistency #807
    - Use merge table methods to access part methods #807
- MUA
    - Add MUA pipeline V1. #731, #819
- Ripple
    - Add figurl to Ripple pipeline #819

## [0.4.3] (November 7, 2023)

- Migrate `config` helper scripts to Spyglass codebase. #662
- Revise contribution guidelines. #655
- Minor bug fixes. #656, #657, #659, #651, #671
- Add setup instruction specificity.
- Reduce primary key varchar allocation aross may tables. #664

## [0.4.2] (October 10, 2023)

### Infrastructure / Support

- Bumped Python version to 3.9. #583
- Updated user management helper scripts for MySQL 8. #650
- Centralized config/path handling to permit setting via datajoint config. #593
- Fixed Merge Table deletes: error specificity and transaction context. #617

### Pipelines

- Common:
    - Added support multiple cameras per epoch. #557
    - Removed `common_backup` schema. #631
    - Added support for multiple position objects per NWB in `common_behav` via
        PositionSource.SpatialSeries and RawPosition.PosObject #628, #616. _Note:_
        Existing functions have been made compatible, but column labels for
        `RawPosition.fetch1_dataframe` may change.
- Spike sorting:
    - Added pipeline populator. #637, #646, #647
    - Fixed curation functionality for `nn_isolation`. #597, #598
- Position: Added position interval/epoch mapping via PositionIntervalMap. #620,
    #621, #627
- LFP: Refactored pipeline. #594, #588, #605, #606, #607, #608, #615, #629

## [0.4.1] (June 30, 2023)

- Add mkdocs automated deployment. #527, #537, #549, #551
- Add class for Merge Tables. #556, #564, #565

## [0.4.0] (May 22, 2023)

- Updated call to `spikeinterface.preprocessing.whiten` to use dtype np.float16.
    #446,
- Updated default spike sorting metric parameters. #447
- Updated whitening to be compatible with recent changes in spikeinterface when
    using mountainsort. #449
- Moved LFP pipeline to `src/spyglass/lfp/v1` and addressed related usability
    issues. #468, #478, #482, #484, #504
- Removed whiten parameter for clusterless thresholder. #454
- Added plot to plot all DIO events in a session. #457
- Added file sharing functionality through kachery_cloud. #458, #460
- Pinned numpy version to `numpy<1.24`
- Added scripts to add guests and collaborators as users. #463
- Cleaned up installation instructions in repo README. #467
- Added checks in decoding visualization to ensure time dimensions are the
    correct length.
- Fixed artifact removed valid times. #472
- Added codespell workflow for spell checking and fixed typos. #471
- Updated LFP code to save LFP as `pynwb.ecephys.LFP` type. #475
- Added artifact detection to LFP pipeline. #473
- Replaced calls to `spikeinterface.sorters.get_default_params` with
    `spikeinterface.sorters.get_default_sorter_params`. #486
- Updated position pipeline and added functionality to handle pose estimation
    through DeepLabCut. #367, #505
- Updated `environment_position.yml`. #502
- Renamed `FirFilter` class to `FirFilterParameters`. #512

## [0.3.4] (March 30, 2023)

- Fixed error in spike sorting pipeline referencing the "probe_type" column
    which is no longer accessible from the `Electrode` table. #437
- Fixed error when inserting an NWB file that does not have a probe
    manufacturer. #433, #436
- Fixed error when adding a new `DataAcquisitionDevice` and a new `ProbeType`.
    #436
- Fixed inconsistency between capitalized/uncapitalized versions of "Intan" for
    DataAcquisitionAmplifier and DataAcquisitionDevice.adc_circuit. #430, #438

## [0.3.3] (March 29, 2023)

- Fixed errors from referencing the changed primary key for `Probe`. #429

## [0.3.2] (March 28, 2023)

- Fixed import of `common_nwbfile`. #424

## [0.3.1] (March 24, 2023)

- Fixed import error due to `sortingview.Workspace`. #421

## [0.3.0] (March 24, 2023)

- Refactor common for non Frank Lab data, allow file-based mods #420
- Allow creation and linkage of device metadata from YAML #400
- Move helper functions to utils directory #386

[0.3.0]: https://github.com/LorenFrankLab/spyglass/releases/tag/0.3.0
[0.3.1]: https://github.com/LorenFrankLab/spyglass/releases/tag/0.3.1
[0.3.2]: https://github.com/LorenFrankLab/spyglass/releases/tag/0.3.2
[0.3.3]: https://github.com/LorenFrankLab/spyglass/releases/tag/0.3.3
[0.3.4]: https://github.com/LorenFrankLab/spyglass/releases/tag/0.3.4
[0.4.0]: https://github.com/LorenFrankLab/spyglass/releases/tag/0.4.0
[0.4.1]: https://github.com/LorenFrankLab/spyglass/releases/tag/0.4.1
[0.4.2]: https://github.com/LorenFrankLab/spyglass/releases/tag/0.4.2
[0.4.3]: https://github.com/LorenFrankLab/spyglass/releases/tag/0.4.3
[0.5.0]: https://github.com/LorenFrankLab/spyglass/releases/tag/0.5.0
[0.5.1]: https://github.com/LorenFrankLab/spyglass/releases/tag/0.5.1
[0.5.2]: https://github.com/LorenFrankLab/spyglass/releases/tag/0.5.2
[0.5.3]: https://github.com/LorenFrankLab/spyglass/releases/tag/0.5.3<|MERGE_RESOLUTION|>--- conflicted
+++ resolved
@@ -13,12 +13,9 @@
 - Add rollback option to `populate_all_common` #957, #971
 - Add long-distance restrictions via `<<` and `>>` operators. #943, #969
 - Fix relative pathing for `mkdocstring-python=>1.9.1`. #967, #968
-<<<<<<< HEAD
+- Clean up old `TableChain.join` call in mixin delete. #982
 - Add pytests for position pipeline, various `test_mode` exceptions #966
 - Migrate dependencies from `environment.yml`s to `pyproject.toml` #966
-=======
-- Clean up old `TableChain.join` call in mixin delete. #982
->>>>>>> ae4a7b83
 
 ### Pipelines
 
@@ -27,11 +24,8 @@
 - Decoding: Default values for classes on `ImportError` #966
 - DLC
     - Allow dlc without pre-existing tracking data #973, #975
-<<<<<<< HEAD
     - Raise `KeyError` for missing input parameters across helper funcs #966
     - `DLCPosVideo` table now inserts into self after `make` #966
-=======
->>>>>>> ae4a7b83
 
 ## [0.5.2] (April 22, 2024)
 
