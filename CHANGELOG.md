# Change Log

## [0.5.4] (Unreleased)

### Release Notes

<!-- Running draft to be removed immediately prior to release. -->

<!-- When altering tables, import all foreign key references. -->

```python
import datajoint as dj
from spyglass.spikesorting.v1.recording import *  # noqa
from spyglass.linearization.v1.main import *  # noqa

dj.FreeTable(dj.conn(), "common_nwbfile.analysis_nwbfile_log").drop()
dj.FreeTable(dj.conn(), "common_session.session_group").drop()
TrackGraph.alter()  # Add edge map parameter
SpikeSortingRecording().alter()
SpikeSortingRecording().update_ids()
```

### Infrastructure

- Disable populate transaction protection for long-populating tables #1066,
    #1108
- Add docstrings to all public methods #1076
- Update DataJoint to 0.14.2 #1081
<<<<<<< HEAD
- Allow restriction based on parent keys in `Merge.fetch_nwb()` #1086
- Import `datajoint.dependencies.unite_master_parts` -> `topo_sort` #1116
- Remove `AnalysisNwbfileLog` #1093
=======
- Allow restriction based on parent keys in `Merge.fetch_nwb()` #1086, #1126
- Import `datajoint.dependencies.unite_master_parts` -> `topo_sort` #1116,
    #1137, #1162
- Fix bool settings imported from dj config file #1117
- Allow definition of tasks and new probe entries from config #1074, #1120
- Enforce match between ingested nwb probe geometry and existing table entry
    #1074
- Update DataJoint install and password instructions #1131
- Fix dandi upload process for nwb's with video or linked objects #1095, #1151
- Minor docs fixes #1145
- Test fixes
    - Remove stored hashes from pytests #1152
    - Remove mambaforge from tests #1153
    - Remove debug statement #1164
>>>>>>> 6be6b71c

### Pipelines

- Common

    - Drop `SessionGroup` table #1106
    - Improve electrodes import efficiency #1125
    - Fix logger method call in `common_task` #1132

- Decoding

    - Fix edge case errors in spike time loading #1083

- Linearization

    - Add edge_map parameter to LinearizedPositionV1 #1091

- Position

    - Fix video directory bug in `DLCPoseEstimationSelection` #1103
    - Restore #973, allow DLC without position tracking #1100
    - Minor fix to `DLCCentroid` make function order #1112, #1148
    - Pass output path as string to `cv2.VideoWriter` #1150

- Spike Sorting

    - Fix bug in `get_group_by_shank` #1096
    - Fix bug in `_compute_metric` #1099
    - Fix bug in `insert_curation` returned key #1114
<<<<<<< HEAD
    - Add fields to `SpikeSortingRecording` to allow recompute #1093
=======
    - Fix handling of waveform extraction sparse parameter #1132
>>>>>>> 6be6b71c

## [0.5.3] (August 27, 2024)

### Infrastructure

- Create class `SpyglassGroupPart` to aid delete propagations #899
- Fix bug report template #955
- Add rollback option to `populate_all_common` #957, #971
- Add long-distance restrictions via `<<` and `>>` operators. #943, #969
- Fix relative pathing for `mkdocstring-python=>1.9.1`. #967, #968
- Add method to export a set of files to Dandi. #956
- Add `fetch_nwb` fallback to stream files from Dandi. #956
- Clean up old `TableChain.join` call in mixin delete. #982
- Add pytests for position pipeline, various `test_mode` exceptions #966
- Migrate `pip` dependencies from `environment.yml`s to `pyproject.toml` #966
- Add documentation for common error messages #997
- Expand `delete_downstream_merge` -> `delete_downstream_parts`. #1002
- `cautious_delete` now ...
    - Checks `IntervalList` and externals tables. #1002
    - Ends early if called on empty table. #1055
- Allow mixin tables with parallelization in `make` to run populate with
    `processes > 1` #1001, #1052, #1068
- Speed up fetch_nwb calls through merge tables #1017
- Allow `ModuleNotFoundError` or `ImportError` for optional dependencies #1023
- Ensure integrity of group tables #1026
- Convert list of LFP artifact removed interval list to array #1046
- Merge duplicate functions in decoding and spikesorting #1050, #1053, #1062,
    #1066, #1069
- Reivise docs organization.
    - Misc -> Features/ForDevelopers. #1029
    - Installation instructions -> Setup notebook. #1029
- Migrate SQL export tools to `utils` to support exporting `DandiPath` #1048
- Add tool for checking threads for metadata locks on a table #1063
- Use peripheral tables as fallback in `TableChains` #1035
- Ignore non-Spyglass tables during descendant check for `part_masters` #1035

### Pipelines

- Common

    - `PositionVideo` table now inserts into self after `make` #966
    - Don't insert lab member when creating lab team #983
    - Files created by `AnalysisNwbfile.create()` receive new object_id #999
    - Remove unused `ElectrodeBrainRegion` table #1003
    - Files created by `AnalysisNwbfile.create()` receive new object_id #999,
        #1004
    - Remove redundant calls to tables in `populate_all_common` #870
    - Improve logging clarity in `populate_all_common` #870
    - `PositionIntervalMap` now inserts null entries for missing intervals #870
    - `AnalysisFileLog` now truncates table names that exceed field length #1021
    - Disable logging with `AnalysisFileLog` #1024
    - Remove `common_ripple` schema #1061

- Decoding:

    - Default values for classes on `ImportError` #966
    - Add option to upsample data rate in `PositionGroup` #1008
    - Avoid interpolating over large `nan` intervals in position #1033
    - Minor code calling corrections #1073

- Position

    - Allow dlc without pre-existing tracking data #973, #975
    - Raise `KeyError` for missing input parameters across helper funcs #966
    - `DLCPosVideo` table now inserts into self after `make` #966
    - Remove unused `PositionVideoSelection` and `PositionVideo` tables #1003
    - Fix SQL query error in `DLCPosV1.fetch_nwb` #1011
    - Add keyword args to all calls of `convert_to_pixels` #870
    - Unify `make_video` logic across `DLCPosVideo` and `TrodesVideo` #870
    - Replace `OutputLogger` context manager with decorator #870
    - Rename `check_videofile` -> `find_mp4` and `get_video_path` ->
        `get_video_info` to reflect actual use #870
    - Fix `red_led_bisector` `np.nan` handling issue from #870. Fixed in #1034
    - Fix `one_pt_centoid` `np.nan` handling issue from #870. Fixed in #1034

- Spikesorting

    - Allow user to set smoothing timescale in `SortedSpikesGroup.get_firing_rate`
        #994
    - Update docstrings #996
    - Remove unused `UnitInclusionParameters` table from `spikesorting.v0` #1003
    - Fix bug in identification of artifact samples to be zeroed out in
        `spikesorting.v1.SpikeSorting` #1009
    - Remove deprecated dependencies on kachery_client #1014
    - Add `UnitAnnotation` table and naming convention for units #1027, #1052
    - Set `sparse` parameter to waveform extraction step in `spikesorting.v1`
        #1039
    - Efficiency improvement to `v0.Curation.insert_curation` #1072
    - Add pytests for `spikesorting.v1` #1078

## [0.5.2] (April 22, 2024)

### Infrastructure

- Refactor `TableChain` to include `_searched` attribute. #867
- Fix errors in config import #882
- Save current spyglass version in analysis nwb files to aid diagnosis #897
- Add functionality to export vertical slice of database. #875
- Add pynapple support #898
- Update PR template checklist to include db changes. #903
- Avoid permission check on personnel tables. #903
- Add documentation for `SpyglassMixin`. #903
- Add helper to identify merge table by definition. #903
- Prioritize datajoint filepath entry for defining abs_path of analysis nwbfile
    #918
- Fix potential duplicate entries in Merge part tables #922
- Add logging of AnalysisNwbfile creation time and size #937
- Fix error on empty delete call in merge table. #940
- Add log of AnalysisNwbfile creation time, size, and access count #937, #941

### Pipelines

- Spikesorting
    - Update calls in v0 pipeline for spikeinterface>=0.99 #893
    - Fix method type of `get_spike_times` #904
    - Add helper functions for restricting spikesorting results and linking to
        probe info #910
- Decoding
    - Handle dimensions of clusterless `get_ahead_behind_distance` #904
    - Fix improper handling of nwb file names with .strip #929

## [0.5.1] (March 7, 2024)

### Infrastructure

- Add user roles to `database_settings.py`. #832
- Fix redundancy in `waveforms_dir` #857
- Revise `dj_chains` to permit undirected paths for paths with multiple Merge
    Tables. #846

### Pipelines

- Common:
    - Add ActivityLog to `common_usage` to track unreferenced utilities. #870
- Position:
    - Fixes to `environment-dlc.yml` restricting tensortflow #834
    - Video restriction for multicamera epochs #834
    - Fixes to `_convert_mp4` #834
    - Replace deprecated calls to `yaml.safe_load()` #834
    - Refactoring to reduce redundancy #870
    - Migrate `OutputLogger` behavior to decorator #870
- Spikesorting:
    - Increase`spikeinterface` version to >=0.99.1, \<0.100 #852
    - Bug fix in single artifact interval edge case #859
    - Bug fix in FigURL #871
- LFP
    - In LFPArtifactDetection, only apply referencing if explicitly selected #863

## [0.5.0] (February 9, 2024)

### Infrastructure

- Docs:
    - Additional documentation. #690
    - Add overview of Spyglass to docs. #779
    - Update docs to reflect new notebooks. #776
- Mixin:
    - Add Mixin class to centralize `fetch_nwb` functionality. #692, #734
    - Refactor restriction use in `delete_downstream_merge` #703
    - Add `cautious_delete` to Mixin class
        - Initial implementation. #711, #762
        - More robust caching of join to downstream tables. #806
        - Overwrite datajoint `delete` method to use `cautious_delete`. #806
        - Reverse join order for session summary. #821
        - Add temporary logging of use to `common_usage`. #811, #821
- Merge Tables:
    - UUIDs: Revise Merge table uuid generation to include source. #824
    - UUIDs: Remove mutual exclusivity logic due to new UUID generation. #824
    - Add method for `merge_populate`. #824
- Linting:
    - Clean up following pre-commit checks. #688
    - Update linting for Black 24. #808
- Misc:
    - Add `deprecation_factory` to facilitate table migration. #717
    - Add Spyglass logger. #730
    - Increase pytest coverage for `common`, `lfp`, and `utils`. #743
    - Steamline dependency management. #822

### Pipelines

- Common:
    - `IntervalList`: Add secondary key `pipeline` #742
    - Add `common_usage` table. #811, #821, #824
    - Add catch errors during `populate_all_common`. #824
- Spike sorting:
    - Add SpikeSorting V1 pipeline. #651
    - Move modules into spikesorting.v0 #807
- LFP:
    - Minor fixes to LFPBandV1 populator and `make`. #706, #795
    - LFPV1: Fix error for multiple lfp settings on same data #775
- Linearization:
    - Minor fixes to LinearizedPositionV1 pipeline #695
    - Rename `position_linearization` -> `linearization`. #717
    - Migrate tables: `common_position` -> `linearization.v0`. #717
- Position:
    - Refactor input validation in DLC pipeline. #688
    - DLC path handling from config, and normalize naming convention. #722
    - Fix in place column bug #752
- Decoding:
    - Add `decoding` pipeline V1. #731, #769, #819
    - Add a table to store the decoding results #731
    - Use the new `non_local_detector` package for decoding #731
    - Allow multiple spike waveform features for clusterless decoding #731
    - Reorder notebooks #731
    - Add fetch class functionality to `Merge` table. #783, #786
    - Add ability to filter sorted units in decoding #807
    - Rename SortedSpikesGroup.SortGroup to SortedSpikesGroup.Units #807
    - Change methods with load\_... to fetch\_... for consistency #807
    - Use merge table methods to access part methods #807
- MUA
    - Add MUA pipeline V1. #731, #819
- Ripple
    - Add figurl to Ripple pipeline #819

## [0.4.3] (November 7, 2023)

- Migrate `config` helper scripts to Spyglass codebase. #662
- Revise contribution guidelines. #655
- Minor bug fixes. #656, #657, #659, #651, #671
- Add setup instruction specificity.
- Reduce primary key varchar allocation aross may tables. #664

## [0.4.2] (October 10, 2023)

### Infrastructure / Support

- Bumped Python version to 3.9. #583
- Updated user management helper scripts for MySQL 8. #650
- Centralized config/path handling to permit setting via datajoint config. #593
- Fixed Merge Table deletes: error specificity and transaction context. #617

### Pipelines

- Common:
    - Added support multiple cameras per epoch. #557
    - Removed `common_backup` schema. #631
    - Added support for multiple position objects per NWB in `common_behav` via
        PositionSource.SpatialSeries and RawPosition.PosObject #628, #616. _Note:_
        Existing functions have been made compatible, but column labels for
        `RawPosition.fetch1_dataframe` may change.
- Spike sorting:
    - Added pipeline populator. #637, #646, #647
    - Fixed curation functionality for `nn_isolation`. #597, #598
- Position: Added position interval/epoch mapping via PositionIntervalMap. #620,
    #621, #627
- LFP: Refactored pipeline. #594, #588, #605, #606, #607, #608, #615, #629

## [0.4.1] (June 30, 2023)

- Add mkdocs automated deployment. #527, #537, #549, #551
- Add class for Merge Tables. #556, #564, #565

## [0.4.0] (May 22, 2023)

- Updated call to `spikeinterface.preprocessing.whiten` to use dtype np.float16.
    #446,
- Updated default spike sorting metric parameters. #447
- Updated whitening to be compatible with recent changes in spikeinterface when
    using mountainsort. #449
- Moved LFP pipeline to `src/spyglass/lfp/v1` and addressed related usability
    issues. #468, #478, #482, #484, #504
- Removed whiten parameter for clusterless thresholder. #454
- Added plot to plot all DIO events in a session. #457
- Added file sharing functionality through kachery_cloud. #458, #460
- Pinned numpy version to `numpy<1.24`
- Added scripts to add guests and collaborators as users. #463
- Cleaned up installation instructions in repo README. #467
- Added checks in decoding visualization to ensure time dimensions are the
    correct length.
- Fixed artifact removed valid times. #472
- Added codespell workflow for spell checking and fixed typos. #471
- Updated LFP code to save LFP as `pynwb.ecephys.LFP` type. #475
- Added artifact detection to LFP pipeline. #473
- Replaced calls to `spikeinterface.sorters.get_default_params` with
    `spikeinterface.sorters.get_default_sorter_params`. #486
- Updated position pipeline and added functionality to handle pose estimation
    through DeepLabCut. #367, #505
- Updated `environment_position.yml`. #502
- Renamed `FirFilter` class to `FirFilterParameters`. #512

## [0.3.4] (March 30, 2023)

- Fixed error in spike sorting pipeline referencing the "probe_type" column
    which is no longer accessible from the `Electrode` table. #437
- Fixed error when inserting an NWB file that does not have a probe
    manufacturer. #433, #436
- Fixed error when adding a new `DataAcquisitionDevice` and a new `ProbeType`.
    #436
- Fixed inconsistency between capitalized/uncapitalized versions of "Intan" for
    DataAcquisitionAmplifier and DataAcquisitionDevice.adc_circuit. #430, #438

## [0.3.3] (March 29, 2023)

- Fixed errors from referencing the changed primary key for `Probe`. #429

## [0.3.2] (March 28, 2023)

- Fixed import of `common_nwbfile`. #424

## [0.3.1] (March 24, 2023)

- Fixed import error due to `sortingview.Workspace`. #421

## [0.3.0] (March 24, 2023)

- Refactor common for non Frank Lab data, allow file-based mods #420
- Allow creation and linkage of device metadata from YAML #400
- Move helper functions to utils directory #386

[0.3.0]: https://github.com/LorenFrankLab/spyglass/releases/tag/0.3.0
[0.3.1]: https://github.com/LorenFrankLab/spyglass/releases/tag/0.3.1
[0.3.2]: https://github.com/LorenFrankLab/spyglass/releases/tag/0.3.2
[0.3.3]: https://github.com/LorenFrankLab/spyglass/releases/tag/0.3.3
[0.3.4]: https://github.com/LorenFrankLab/spyglass/releases/tag/0.3.4
[0.4.0]: https://github.com/LorenFrankLab/spyglass/releases/tag/0.4.0
[0.4.1]: https://github.com/LorenFrankLab/spyglass/releases/tag/0.4.1
[0.4.2]: https://github.com/LorenFrankLab/spyglass/releases/tag/0.4.2
[0.4.3]: https://github.com/LorenFrankLab/spyglass/releases/tag/0.4.3
[0.5.0]: https://github.com/LorenFrankLab/spyglass/releases/tag/0.5.0
[0.5.1]: https://github.com/LorenFrankLab/spyglass/releases/tag/0.5.1
[0.5.2]: https://github.com/LorenFrankLab/spyglass/releases/tag/0.5.2
[0.5.3]: https://github.com/LorenFrankLab/spyglass/releases/tag/0.5.3
[0.5.4]: https://github.com/LorenFrankLab/spyglass/releases/tag/0.5.4<|MERGE_RESOLUTION|>--- conflicted
+++ resolved
@@ -26,11 +26,7 @@
     #1108
 - Add docstrings to all public methods #1076
 - Update DataJoint to 0.14.2 #1081
-<<<<<<< HEAD
-- Allow restriction based on parent keys in `Merge.fetch_nwb()` #1086
-- Import `datajoint.dependencies.unite_master_parts` -> `topo_sort` #1116
 - Remove `AnalysisNwbfileLog` #1093
-=======
 - Allow restriction based on parent keys in `Merge.fetch_nwb()` #1086, #1126
 - Import `datajoint.dependencies.unite_master_parts` -> `topo_sort` #1116,
     #1137, #1162
@@ -45,7 +41,6 @@
     - Remove stored hashes from pytests #1152
     - Remove mambaforge from tests #1153
     - Remove debug statement #1164
->>>>>>> 6be6b71c
 
 ### Pipelines
 
@@ -75,11 +70,8 @@
     - Fix bug in `get_group_by_shank` #1096
     - Fix bug in `_compute_metric` #1099
     - Fix bug in `insert_curation` returned key #1114
-<<<<<<< HEAD
     - Add fields to `SpikeSortingRecording` to allow recompute #1093
-=======
     - Fix handling of waveform extraction sparse parameter #1132
->>>>>>> 6be6b71c
 
 ## [0.5.3] (August 27, 2024)
 
