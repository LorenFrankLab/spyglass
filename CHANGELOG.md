--- conflicted
+++ resolved
@@ -31,14 +31,11 @@
   from NWB #1433
 - Split `SpyglassMixin` into task-specific mixins #1435 #1451
 - Auto-load within-Spyglass tables for graph operations #1368
-<<<<<<< HEAD
 - Add explicit `kachery-cloud` dependency #1430
-=======
 - Allow rechecking of recomputes #1380, #1413
 - Set default codecov threshold for test fail, disable patch check #1370, #1372
 - Simplify PR template #1370
 - Add `SpyglassIngestion` class to centralize functionality #1377, #1423
->>>>>>> b50fa859
 
 ### Pipelines
 
@@ -47,9 +44,6 @@
 - Common
     - Add tables for storing optogenetic experiment information #1312
     - Remove wildcard matching in `Nwbfile().get_abs_path` #1382
-<<<<<<< HEAD
-    - Ensure `AnalysisNwbfile.get_abs_path` always returns same type #1429
-=======
     - Change `IntervalList.insert` to `cautious_insert` #1423
     - Allow email send on space check success, clean up maintenance logging #1381
     - Update pynwb pin to >=2.5.0 for `TimeSeries.get_timestamps` #1385
@@ -59,7 +53,6 @@
     - Fix bug in TaskEpoch.make so that it correctly handles multi-row task
       tables from NWB #1433
     - Add custom/dynamic `AnalysisNwbfile` creation #1435
->>>>>>> b50fa859
 - Decoding
     - Ensure results directory is created if it doesn't exist #1362
 - Position
