# Change Log

## [0.5.6] (Unreleased)

### Release Notes

Running draft to be removed immediately prior to release. When altering tables,
import all foreign key references.

```python
#
```

### Documentation

- Delete extra pyscripts that were renamed # 1363
- Add note on fetching changes to setup notebook #1371
- Revise table field docstring heading and `mermaid` diagram generation #1402

### Infrastructure

- Set default codecov threshold for test fail, disable patch check #1370, #1372
- Simplify PR template #1370
- Allow email send on space check success, clean up maintenance logging #1381
- Update pynwb pin to >=2.5.0 for `TimeSeries.get_timestamps` #1385
<<<<<<< HEAD
=======
- Fix error from unlinked object in `AnalysisNwbfile.create` #1396
>>>>>>> be9314f5
- Sort `UserEnvironment` dict objects by key for consistency #1380

### Infrastructure

- Auto-load within-Spyglass tables for graph operations #1368
- Allow rechecking of recomputes #1380

### Pipelines

- Behavior
    - Add methods for calling moseq visualization functions #1374
- Common
    - Add tables for storing optogenetic experiment information #1312
    - Remove wildcard matching in `Nwbfile().get_abs_path` #1382
- Decoding
    - Ensure results directory is created if it doesn't exist #1362
- Position
    - Ensure video files are properly added to `DLCProject` # 1367
    - DLC parameter handling improvements and default value corrections #1379
    - Fix ingestion nwb files with position objects but no spatial series #1405
- Spikesorting
    - Implement short-transaction `SpikeSortingRecording.make` for v0 #1338

## [0.5.5] (Aug 6, 2025)

### Infrastructure

- Ensure merge tables are declared during file insertion #1205
- Update URL for DANDI Docs #1210
- Add common method `get_position_interval_epoch` #1056
- Improve cron job documentation and script #1226, #1241, #1257, #1328
- Update export process to include `~external` tables #1239
- Only add merge parts to `source_class_dict` if present in codebase #1237
- Remove cli module #1250
- Fix column error in `check_threads` method #1256
- Export python env and store in newly created analysis files #1270
- Enforce single table entry in `fetch1_dataframe` calls #1270
- Add recompute ability for `SpikeSortingRecording` for both v0 and v1 #1093,
    #1311, #1340
- Track Spyglass version in dedicated table for enforcing updates #1281
- Pin to `datajoint>=0.14.4` for `dj.Top` and long make call fix #1281
- Remove outdated code comments #1304
- Add code coverage badge, and increase position coverage #1305, #1315
- Force `TableChain` to follow shortest path #1356

### Documentation

- Add documentation for custom pipeline #1281
- Add developer note on initializing `hatch` #1281
- Add concrete example for long-distance restrictions #1361

### Pipelines

- Common
    - Default `AnalysisNwbfile.create` permissions are now 777 #1226
    - Make `Nwbfile.fetch_nwb` functional # 1256
    - Calculate mode of timestep size in log scale when estimating sampling rate
        #1270
    - Ingest all `ImageSeries` objects in nwb file to `VideoFile` #1278
    - Allow ingestion of multi-row task epoch tables #1278
    - Add `SensorData` to `populate_all_common` #1281
    - Add `fetch1_dataframe` to `SensorData` #1291
    - Allow storage of numpy arrays using `AnalysisNwbfile.add_nwb_object` #1298
    - `IntervalList.fetch_interval` now returns `Interval` object #1293, #1357
    - Correct name parsing in Session.Experimenter insertion #1306
    - Allow insert with dio events but no e-series data #1318
    - Prompt user to verify compatibility between new insert and existing table
        entries # 1318, #1350
    - Skip empty timeseries ingestion (`PositionSource`, `DioEvents`) #1347
- Position
    - Allow population of missing `PositionIntervalMap` entries during population
        of `DLCPoseEstimation` #1208
    - Enable import of existing pose data to `ImportedPose` in position pipeline
        #1247
    - Change key value `position_source` to "imported" during ingestion #1270
    - Define orientation as `nan` for single-led data #1270
    - Sanitize new project names for unix file system #1247
    - Add arg to return percent below threshold in `get_subthresh_inds` #1304,
        #1305
    - Accept imported timestamps defined by `rate` and `start_time` #1322
    - Fix bug preventing DLC config updates #1352
- Spikesorting
    - Fix compatibility bug between v1 pipeline and `SortedSpikesGroup` unit
        filtering #1238, #1249
    - Speedup `get_sorting` on `CurationV1` #1246
    - Add cleanup for `v0.SpikeSortingRecording` #1263
    - Revise cleanup for `v0.SpikeSorting` #1271
    - Fix type compatibility of `time_slice` in
        `SortedSpikesGroup.fetch_spike_data` #1261
    - Update transaction and parallel make settings for `v0` and `v1`
        `SpikeSorting` tables #1270
    - Disable make transactionsfor `CuratedSpikeSorting` #1288
    - Refactor `SpikeSortingOutput.get_restricted_merge_ids` #1304
    - Add burst merge curation #1209
    - Reconcile spikeinterface value for `channel_id` when `channel_name` column
        present in nwb file electrodes table #1310, #1334
    - Ensure matching order of returned merge_ids and nwb files in
        `SortedSpikesGroup.fetch_spike_data` #1320
- Behavior
    - Implement pipeline for keypoint-moseq extraction of behavior syllables #1056
- LFP
    - Implement `ImportedLFP.make()` for ingestion from nwb files #1278
    - Adding a condition in the MAD detector to replace zero, NaN, or infinite MAD
        values with 1.0. #1280
    - Refactoring the creation of LFPElectrodeGroup with added input validation
        and transactional insertion. #1280, #1302
    - Updating the LFPBandSelection logic with comprehensive validation and batch
        insertion for electrodes and references. #1280
    - Implement `ImportedLFP.make()` for ingestion from nwb files #1278, #1302
    - Skip empty timeseries ingestion for `ImportedLFP` #1347

## [0.5.4] (December 20, 2024)

### Infrastructure

- Disable populate transaction protection for long-populating tables #1066,
    #1108, #1172, #1187
- Add docstrings to all public methods #1076
- Update DataJoint to 0.14.2 #1081
- Remove `AnalysisNwbfileLog` #1093
- Allow restriction based on parent keys in `Merge.fetch_nwb()` #1086, #1126
- Import `datajoint.dependencies.unite_master_parts` -> `topo_sort` #1116,
    #1137, #1162
- Fix bool settings imported from dj config file #1117
- Allow definition of tasks and new probe entries from config #1074, #1120,
    #1179
- Enforce match between ingested nwb probe geometry and existing table entry
    #1074
- Update DataJoint install and password instructions #1131
- Fix dandi upload process for nwb's with video or linked objects #1095, #1151
- Minor docs fixes #1145
- Add Nwb hashing tool #1093
- Test fixes
    - Remove stored hashes from pytests #1152
    - Remove mambaforge from tests #1153
    - Remove debug statement #1164
    - Add testing for python versions 3.9, 3.10, 3.11, 3.12 #1169
    - Initialize tables in pytests #1181
    - Download test data without credentials, trigger on approved PRs #1180
    - Add coverage of decoding pipeline to pytests #1155
- Allow python \< 3.13 #1169
- Remove numpy version restriction #1169
- Merge table delete removes orphaned master entries #1164
- Edit `merge_fetch` to expect positional before keyword arguments #1181
- Allow part restriction `SpyglassMixinPart.delete` #1192
- Move cleanup of `IntervalList` orphan entries to cron job cleanup process
    #1195
- Add mixin method `get_fully_defined_key` #1198

### Pipelines

- Common

    - Drop `SessionGroup` table #1106
    - Improve electrodes import efficiency #1125
    - Fix logger method call in `common_task` #1132
    - Export fixes #1164
        - Allow `get_abs_path` to add selection entry. #1164
        - Log restrictions and joins. #1164
        - Check if querying table inherits mixin in `fetch_nwb`. #1192, #1201
        - Ensure externals entries before adding to export. #1192
    - Error specificity in `LabMemberInfo` #1192

- Decoding

    - Fix edge case errors in spike time loading #1083
    - Allow fetch of partial key from `DecodingParameters` #1198
    - Allow data fetching with partial but unique key #1198

- Linearization

    - Add edge_map parameter to LinearizedPositionV1 #1091

- Position

    - Fix video directory bug in `DLCPoseEstimationSelection` #1103
    - Restore #973, allow DLC without position tracking #1100
    - Minor fix to `DLCCentroid` make function order #1112, #1148
    - Video creator tools:
        - Pass output path as string to `cv2.VideoWriter` #1150
        - Set `DLCPosVideo` default processor to `matplotlib`, remove support for
            `open-cv` #1168
        - `VideoMaker` class to process frames in multithreaded batches #1168, #1174
        - `TrodesPosVideo` updates for `matplotlib` processor #1174
    - User prompt if ambiguous insert in `DLCModelSource` #1192

- Spike Sorting

    - Fix bug in `get_group_by_shank` #1096
    - Fix bug in `_compute_metric` #1099
    - Fix bug in `insert_curation` returned key #1114
    - Add fields to `SpikeSortingRecording` to allow recompute #1093
    - Fix handling of waveform extraction sparse parameter #1132
    - Limit Artifact detection intervals to valid times #1196

## [0.5.3] (August 27, 2024)

### Infrastructure

- Create class `SpyglassGroupPart` to aid delete propagations #899
- Fix bug report template #955
- Add rollback option to `populate_all_common` #957, #971
- Add long-distance restrictions via `<<` and `>>` operators. #943, #969
- Fix relative pathing for `mkdocstring-python=>1.9.1`. #967, #968
- Add method to export a set of files to Dandi. #956
- Add `fetch_nwb` fallback to stream files from Dandi. #956
- Clean up old `TableChain.join` call in mixin delete. #982
- Add pytests for position pipeline, various `test_mode` exceptions #966
- Migrate `pip` dependencies from `environment.yml`s to `pyproject.toml` #966
- Add documentation for common error messages #997
- Expand `delete_downstream_merge` -> `delete_downstream_parts`. #1002
- `cautious_delete` now ...
    - Checks `IntervalList` and externals tables. #1002
    - Ends early if called on empty table. #1055
- Allow mixin tables with parallelization in `make` to run populate with
    `processes > 1` #1001, #1052, #1068
- Speed up fetch_nwb calls through merge tables #1017
- Allow `ModuleNotFoundError` or `ImportError` for optional dependencies #1023
- Ensure integrity of group tables #1026
- Convert list of LFP artifact removed interval list to array #1046
- Merge duplicate functions in decoding and spikesorting #1050, #1053, #1062,
    #1066, #1069
- Reivise docs organization.
    - Misc -> Features/ForDevelopers. #1029
    - Installation instructions -> Setup notebook. #1029
- Migrate SQL export tools to `utils` to support exporting `DandiPath` #1048
- Add tool for checking threads for metadata locks on a table #1063
- Use peripheral tables as fallback in `TableChains` #1035
- Ignore non-Spyglass tables during descendant check for `part_masters` #1035

### Pipelines

- Common

    - `PositionVideo` table now inserts into self after `make` #966
    - Don't insert lab member when creating lab team #983
    - Files created by `AnalysisNwbfile.create()` receive new object_id #999
    - Remove unused `ElectrodeBrainRegion` table #1003
    - Files created by `AnalysisNwbfile.create()` receive new object_id #999,
        #1004
    - Remove redundant calls to tables in `populate_all_common` #870
    - Improve logging clarity in `populate_all_common` #870
    - `PositionIntervalMap` now inserts null entries for missing intervals #870
    - `AnalysisFileLog` now truncates table names that exceed field length #1021
    - Disable logging with `AnalysisFileLog` #1024
    - Remove `common_ripple` schema #1061

- Decoding:

    - Default values for classes on `ImportError` #966
    - Add option to upsample data rate in `PositionGroup` #1008
    - Avoid interpolating over large `nan` intervals in position #1033
    - Minor code calling corrections #1073

- Position

    - Allow dlc without pre-existing tracking data #973, #975
    - Raise `KeyError` for missing input parameters across helper funcs #966
    - `DLCPosVideo` table now inserts into self after `make` #966
    - Remove unused `PositionVideoSelection` and `PositionVideo` tables #1003
    - Fix SQL query error in `DLCPosV1.fetch_nwb` #1011
    - Add keyword args to all calls of `convert_to_pixels` #870
    - Unify `make_video` logic across `DLCPosVideo` and `TrodesVideo` #870
    - Replace `OutputLogger` context manager with decorator #870
    - Rename `check_videofile` -> `find_mp4` and `get_video_path` ->
        `get_video_info` to reflect actual use #870
    - Fix `red_led_bisector` `np.nan` handling issue from #870. Fixed in #1034
    - Fix `one_pt_centoid` `np.nan` handling issue from #870. Fixed in #1034

- Spikesorting

    - Allow user to set smoothing timescale in `SortedSpikesGroup.get_firing_rate`
        #994
    - Update docstrings #996
    - Remove unused `UnitInclusionParameters` table from `spikesorting.v0` #1003
    - Fix bug in identification of artifact samples to be zeroed out in
        `spikesorting.v1.SpikeSorting` #1009
    - Remove deprecated dependencies on kachery_client #1014
    - Add `UnitAnnotation` table and naming convention for units #1027, #1052
    - Set `sparse` parameter to waveform extraction step in `spikesorting.v1`
        #1039
    - Efficiency improvement to `v0.Curation.insert_curation` #1072
    - Add pytests for `spikesorting.v1` #1078

## [0.5.2] (April 22, 2024)

### Infrastructure

- Refactor `TableChain` to include `_searched` attribute. #867
- Fix errors in config import #882
- Save current spyglass version in analysis nwb files to aid diagnosis #897
- Add functionality to export vertical slice of database. #875
- Add pynapple support #898
- Update PR template checklist to include db changes. #903
- Avoid permission check on personnel tables. #903
- Add documentation for `SpyglassMixin`. #903
- Add helper to identify merge table by definition. #903
- Prioritize datajoint filepath entry for defining abs_path of analysis nwbfile
    #918
- Fix potential duplicate entries in Merge part tables #922
- Add logging of AnalysisNwbfile creation time and size #937
- Fix error on empty delete call in merge table. #940
- Add log of AnalysisNwbfile creation time, size, and access count #937, #941

### Pipelines

- Spikesorting
    - Update calls in v0 pipeline for spikeinterface>=0.99 #893
    - Fix method type of `get_spike_times` #904
    - Add helper functions for restricting spikesorting results and linking to
        probe info #910
- Decoding
    - Handle dimensions of clusterless `get_ahead_behind_distance` #904
    - Fix improper handling of nwb file names with .strip #929

## [0.5.1] (March 7, 2024)

### Infrastructure

- Add user roles to `database_settings.py`. #832
- Fix redundancy in `waveforms_dir` #857
- Revise `dj_chains` to permit undirected paths for paths with multiple Merge
    Tables. #846

### Pipelines

- Common:
    - Add ActivityLog to `common_usage` to track unreferenced utilities. #870
- Position:
    - Fixes to `environment-dlc.yml` restricting tensortflow #834
    - Video restriction for multicamera epochs #834
    - Fixes to `_convert_mp4` #834
    - Replace deprecated calls to `yaml.safe_load()` #834
    - Refactoring to reduce redundancy #870
    - Migrate `OutputLogger` behavior to decorator #870
- Spikesorting:
    - Increase`spikeinterface` version to >=0.99.1, \<0.100 #852
    - Bug fix in single artifact interval edge case #859
    - Bug fix in FigURL #871
- LFP
    - In LFPArtifactDetection, only apply referencing if explicitly selected #863

## [0.5.0] (February 9, 2024)

### Infrastructure

- Docs:
    - Additional documentation. #690
    - Add overview of Spyglass to docs. #779
    - Update docs to reflect new notebooks. #776
- Mixin:
    - Add Mixin class to centralize `fetch_nwb` functionality. #692, #734
    - Refactor restriction use in `delete_downstream_merge` #703
    - Add `cautious_delete` to Mixin class
        - Initial implementation. #711, #762
        - More robust caching of join to downstream tables. #806
        - Overwrite datajoint `delete` method to use `cautious_delete`. #806
        - Reverse join order for session summary. #821
        - Add temporary logging of use to `common_usage`. #811, #821
- Merge Tables:
    - UUIDs: Revise Merge table uuid generation to include source. #824
    - UUIDs: Remove mutual exclusivity logic due to new UUID generation. #824
    - Add method for `merge_populate`. #824
- Linting:
    - Clean up following pre-commit checks. #688
    - Update linting for Black 24. #808
- Misc:
    - Add `deprecation_factory` to facilitate table migration. #717
    - Add Spyglass logger. #730
    - Increase pytest coverage for `common`, `lfp`, and `utils`. #743
    - Steamline dependency management. #822

### Pipelines

- Common:
    - `IntervalList`: Add secondary key `pipeline` #742
    - Add `common_usage` table. #811, #821, #824
    - Add catch errors during `populate_all_common`. #824
- Spike sorting:
    - Add SpikeSorting V1 pipeline. #651
    - Move modules into spikesorting.v0 #807
- LFP:
    - Minor fixes to LFPBandV1 populator and `make`. #706, #795
    - LFPV1: Fix error for multiple lfp settings on same data #775
- Linearization:
    - Minor fixes to LinearizedPositionV1 pipeline #695
    - Rename `position_linearization` -> `linearization`. #717
    - Migrate tables: `common_position` -> `linearization.v0`. #717
- Position:
    - Refactor input validation in DLC pipeline. #688
    - DLC path handling from config, and normalize naming convention. #722
    - Fix in place column bug #752
- Decoding:
    - Add `decoding` pipeline V1. #731, #769, #819
    - Add a table to store the decoding results #731
    - Use the new `non_local_detector` package for decoding #731
    - Allow multiple spike waveform features for clusterless decoding #731
    - Reorder notebooks #731
    - Add fetch class functionality to `Merge` table. #783, #786
    - Add ability to filter sorted units in decoding #807
    - Rename SortedSpikesGroup.SortGroup to SortedSpikesGroup.Units #807
    - Change methods with load\_... to fetch\_... for consistency #807
    - Use merge table methods to access part methods #807
- MUA
    - Add MUA pipeline V1. #731, #819
- Ripple
    - Add figurl to Ripple pipeline #819

## [0.4.3] (November 7, 2023)

- Migrate `config` helper scripts to Spyglass codebase. #662
- Revise contribution guidelines. #655
- Minor bug fixes. #656, #657, #659, #651, #671
- Add setup instruction specificity.
- Reduce primary key varchar allocation aross may tables. #664

## [0.4.2] (October 10, 2023)

### Infrastructure / Support

- Bumped Python version to 3.9. #583
- Updated user management helper scripts for MySQL 8. #650
- Centralized config/path handling to permit setting via datajoint config. #593
- Fixed Merge Table deletes: error specificity and transaction context. #617

### Pipelines

- Common:
    - Added support multiple cameras per epoch. #557
    - Removed `common_backup` schema. #631
    - Added support for multiple position objects per NWB in `common_behav` via
        PositionSource.SpatialSeries and RawPosition.PosObject #628, #616. _Note:_
        Existing functions have been made compatible, but column labels for
        `RawPosition.fetch1_dataframe` may change.
- Spike sorting:
    - Added pipeline populator. #637, #646, #647
    - Fixed curation functionality for `nn_isolation`. #597, #598
- Position: Added position interval/epoch mapping via PositionIntervalMap. #620,
    #621, #627
- LFP: Refactored pipeline. #594, #588, #605, #606, #607, #608, #615, #629

## [0.4.1] (June 30, 2023)

- Add mkdocs automated deployment. #527, #537, #549, #551
- Add class for Merge Tables. #556, #564, #565

## [0.4.0] (May 22, 2023)

- Updated call to `spikeinterface.preprocessing.whiten` to use dtype np.float16.
    #446,
- Updated default spike sorting metric parameters. #447
- Updated whitening to be compatible with recent changes in spikeinterface when
    using mountainsort. #449
- Moved LFP pipeline to `src/spyglass/lfp/v1` and addressed related usability
    issues. #468, #478, #482, #484, #504
- Removed whiten parameter for clusterless thresholder. #454
- Added plot to plot all DIO events in a session. #457
- Added file sharing functionality through kachery_cloud. #458, #460
- Pinned numpy version to `numpy<1.24`
- Added scripts to add guests and collaborators as users. #463
- Cleaned up installation instructions in repo README. #467
- Added checks in decoding visualization to ensure time dimensions are the
    correct length.
- Fixed artifact removed valid times. #472
- Added codespell workflow for spell checking and fixed typos. #471
- Updated LFP code to save LFP as `pynwb.ecephys.LFP` type. #475
- Added artifact detection to LFP pipeline. #473
- Replaced calls to `spikeinterface.sorters.get_default_params` with
    `spikeinterface.sorters.get_default_sorter_params`. #486
- Updated position pipeline and added functionality to handle pose estimation
    through DeepLabCut. #367, #505
- Updated `environment_position.yml`. #502
- Renamed `FirFilter` class to `FirFilterParameters`. #512

## [0.3.4] (March 30, 2023)

- Fixed error in spike sorting pipeline referencing the "probe_type" column
    which is no longer accessible from the `Electrode` table. #437
- Fixed error when inserting an NWB file that does not have a probe
    manufacturer. #433, #436
- Fixed error when adding a new `DataAcquisitionDevice` and a new `ProbeType`.
    #436
- Fixed inconsistency between capitalized/uncapitalized versions of "Intan" for
    DataAcquisitionAmplifier and DataAcquisitionDevice.adc_circuit. #430, #438

## [0.3.3] (March 29, 2023)

- Fixed errors from referencing the changed primary key for `Probe`. #429

## [0.3.2] (March 28, 2023)

- Fixed import of `common_nwbfile`. #424

## [0.3.1] (March 24, 2023)

- Fixed import error due to `sortingview.Workspace`. #421

## [0.3.0] (March 24, 2023)

- Refactor common for non Frank Lab data, allow file-based mods #420
- Allow creation and linkage of device metadata from YAML #400
- Move helper functions to utils directory #386

[0.3.0]: https://github.com/LorenFrankLab/spyglass/releases/tag/0.3.0
[0.3.1]: https://github.com/LorenFrankLab/spyglass/releases/tag/0.3.1
[0.3.2]: https://github.com/LorenFrankLab/spyglass/releases/tag/0.3.2
[0.3.3]: https://github.com/LorenFrankLab/spyglass/releases/tag/0.3.3
[0.3.4]: https://github.com/LorenFrankLab/spyglass/releases/tag/0.3.4
[0.4.0]: https://github.com/LorenFrankLab/spyglass/releases/tag/0.4.0
[0.4.1]: https://github.com/LorenFrankLab/spyglass/releases/tag/0.4.1
[0.4.2]: https://github.com/LorenFrankLab/spyglass/releases/tag/0.4.2
[0.4.3]: https://github.com/LorenFrankLab/spyglass/releases/tag/0.4.3
[0.5.0]: https://github.com/LorenFrankLab/spyglass/releases/tag/0.5.0
[0.5.1]: https://github.com/LorenFrankLab/spyglass/releases/tag/0.5.1
[0.5.2]: https://github.com/LorenFrankLab/spyglass/releases/tag/0.5.2
[0.5.3]: https://github.com/LorenFrankLab/spyglass/releases/tag/0.5.3
[0.5.4]: https://github.com/LorenFrankLab/spyglass/releases/tag/0.5.4
[0.5.5]: https://github.com/LorenFrankLab/spyglass/releases/tag/0.5.5
[0.5.6]: https://github.com/LorenFrankLab/spyglass/releases/tag/0.5.6<|MERGE_RESOLUTION|>--- conflicted
+++ resolved
@@ -23,16 +23,13 @@
 - Simplify PR template #1370
 - Allow email send on space check success, clean up maintenance logging #1381
 - Update pynwb pin to >=2.5.0 for `TimeSeries.get_timestamps` #1385
-<<<<<<< HEAD
-=======
 - Fix error from unlinked object in `AnalysisNwbfile.create` #1396
->>>>>>> be9314f5
 - Sort `UserEnvironment` dict objects by key for consistency #1380
 
 ### Infrastructure
 
 - Auto-load within-Spyglass tables for graph operations #1368
-- Allow rechecking of recomputes #1380
+- Allow rechecking of recomputes #1380, #1XXX
 
 ### Pipelines
 
