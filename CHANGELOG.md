--- conflicted
+++ resolved
@@ -62,10 +62,8 @@
 - Only add merge parts to `source_class_dict` if present in codebase #1237
 - Remove cli module #1250
 - Fix column error in `check_threads` method #1256
-<<<<<<< HEAD
 - Export python env and store in newly created analysis files #1270
 - Enforce single table entry in `fetch1_dataframe` calls #1270
-=======
 - Add recompute ability for `SpikeSortingRecording` for both v0 and v1 #1093
 - Track Spyglass version in dedicated table for enforcing updates #1281
 - Pin to `datajoint>=0.14.4` for `dj.Top` and long make call fix #1281
@@ -76,7 +74,6 @@
 
 - Add documentation for custom pipeline #1281
 - Add developer note on initializing `hatch` #1281
->>>>>>> 6bba1f78
 
 ### Pipelines
 
@@ -84,9 +81,7 @@
     - Set `probe_id` as `probe_description` when inserting from nwb file #1220
     - Default `AnalysisNwbfile.create` permissions are now 777 #1226
     - Make `Nwbfile.fetch_nwb` functional # 1256
-<<<<<<< HEAD
     - Calculate mode of timestep size in log scale when estimating sampling rate #1270
-=======
     - Ingest all `ImageSeries` objects in nwb file to `VideoFile` #1278
     - Allow ingestion of multi-row task epoch tables #1278
     - Add `SensorData` to `populate_all_common` #1281
@@ -94,20 +89,16 @@
     - Allow storage of numpy arrays using `AnalysisNwbfile.add_nwb_object` #1298
     - `IntervalList.fetch_interval` now returns `Interval` object #1293
     - Correct name parsing in Session.Experimenter insertion #1306
->>>>>>> 6bba1f78
 - Position
     - Allow population of missing `PositionIntervalMap` entries during population
         of `DLCPoseEstimation` #1208
     - Enable import of existing pose data to `ImportedPose` in position pipeline
         #1247
-<<<<<<< HEAD
     - Change key value `position_source` to "imported" during ingestion #1270
     - Define orientation as `nan` for single-led data #1270
-=======
     - Sanitize new project names for unix file system #1247
     - Add arg to return percent below threshold in `get_subthresh_inds` #1304,
         #1305
->>>>>>> 6bba1f78
 - Spikesorting
     - Fix compatibility bug between v1 pipeline and `SortedSpikesGroup` unit
         filtering #1238, #1249
@@ -116,13 +107,10 @@
     - Revise cleanup for `v0.SpikeSorting` #1271
     - Fix type compatibility of `time_slice` in
         `SortedSpikesGroup.fetch_spike_data` #1261
-<<<<<<< HEAD
     - Update transaction and parallel make settings for `v0` and `v1` `SpikeSorting` tables #1270
-=======
     - Disable make transactionsfor `CuratedSpikeSorting` #1288
     - Refactor `SpikeSortingOutput.get_restricted_merge_ids` #1304
     - Add burst merge curation #1209
->>>>>>> 6bba1f78
 - Behavior
     - Implement pipeline for keypoint-moseq extraction of behavior syllables #1056
 - LFP
