--- conflicted
+++ resolved
@@ -35,11 +35,8 @@
 - Set default codecov threshold for test fail, disable patch check #1370, #1372
 - Simplify PR template #1370
 - Add `SpyglassIngestion` class to centralize functionality #1377, #1423
-<<<<<<< HEAD
+- Pin `ndx-optogenetics` to 0.2.0 #1458
 - Refactor pytests for speed, run fast tests on push #1440
-=======
-- Pin `ndx-optogenetics` to 0.2.0 #1458
->>>>>>> 85b14159
 
 ### Pipelines
 
