--- conflicted
+++ resolved
@@ -59,11 +59,8 @@
     - Allow ingestion of multi-row task epoch tables #1278
     - Add `SensorData` to `populate_all_common` #1281
     - Add `fetch1_dataframe` to `SensorData` #1291
-<<<<<<< HEAD
+    - Allow storage of numpy arrays using `AnalysisNwbfile.add_nwb_object` #1298
     - `IntervalList.fetch_interval` now returns `Interval` object #1293
-=======
-    - Allow storage of numpy arrays using `AnalysisNwbfile.add_nwb_object` #1298
->>>>>>> 75b6ef76
 - Position
     - Allow population of missing `PositionIntervalMap` entries during population
         of `DLCPoseEstimation` #1208
