--- conflicted
+++ resolved
@@ -87,11 +87,8 @@
         and transactional insertion. #1280, #1302
     - Updating the LFPBandSelection logic with comprehensive validation and batch
         insertion for electrodes and references. #1280
-<<<<<<< HEAD
-    - Implement `ImportedLFP.make()` for ingestion from nwb files #1278
-=======
     - Implement `ImportedLFP.make()`  for ingestion from nwb files #1278, #1302
->>>>>>> 06da0639
+
 
 ## [0.5.4] (December 20, 2024)
 
