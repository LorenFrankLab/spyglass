--- conflicted
+++ resolved
@@ -28,11 +28,9 @@
     - Fix compatibility bug between v1 pipeline and `SortedSpikesGroup` unit
         filtering #1238, #1249
     - Speedup `get_sorting` on `CurationV1` #1246
-<<<<<<< HEAD
     - Add cleanup for `v0.SpikeSortingRecording` #1263
-=======
-    - Fix type compatibility of `time_slice` in `SortedSpikesGroup.fetch_spike_data` #1261
->>>>>>> e390c5f4
+    - Fix type compatibility of `time_slice` in
+        `SortedSpikesGroup.fetch_spike_data` #1261
 - Behavior
     - Implement pipeline for keypoint-moseq extraction of behavior syllables #1056
 
