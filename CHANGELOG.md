--- conflicted
+++ resolved
@@ -76,12 +76,9 @@
     - Revise cleanup for `v0.SpikeSorting` #1271
     - Fix type compatibility of `time_slice` in
         `SortedSpikesGroup.fetch_spike_data` #1261
-<<<<<<< HEAD
-    - Add burst merge curation #1209
-=======
     - Disable make transactionsfor `CuratedSpikeSorting` #1288
     - Refactor `SpikeSortingOutput.get_restricted_merge_ids` #1304
->>>>>>> fd2d06f0
+    - Add burst merge curation #1209
 - Behavior
     - Implement pipeline for keypoint-moseq extraction of behavior syllables #1056
 - LFP
@@ -91,8 +88,7 @@
         and transactional insertion. #1280, #1302
     - Updating the LFPBandSelection logic with comprehensive validation and batch
         insertion for electrodes and references. #1280
-    - Implement `ImportedLFP.make()`  for ingestion from nwb files #1278, #1302
-
+    - Implement `ImportedLFP.make()` for ingestion from nwb files #1278, #1302
 
 ## [0.5.4] (December 20, 2024)
 
