--- conflicted
+++ resolved
@@ -13,12 +13,9 @@
 - Add rollback option to `populate_all_common` #957, #971
 - Add long-distance restrictions via `<<` and `>>` operators. #943, #969
 - Fix relative pathing for `mkdocstring-python=>1.9.1`. #967, #968
-<<<<<<< HEAD
 - Add method to export a set of files to Dandi. #956
 - Add `fetch_nwb` fallback to stream files from Dandi. #956
-=======
 - Clean up old `TableChain.join` call in mixin delete. #982
->>>>>>> 26e74a40
 
 ### Pipelines
 
