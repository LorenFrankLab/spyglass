--- conflicted
+++ resolved
@@ -14,13 +14,10 @@
     - Set `probe_id` as `probe_description` when inserting from nwb file #1220
     - Default `AnalysisNwbfile.create` permissions are now 777 #1226
 - Position
-<<<<<<< HEAD
     - Allow population of missing `PositionIntervalMap` entries during population of `DLCPoseEstimation` #1208
-    - Enable import of existing pose data to `ImportedPose` in position pipeline #1225
-=======
     - Allow population of missing `PositionIntervalMap` entries during population
         of `DLCPoseEstimation` #1208
->>>>>>> 48127270
+    - Enable import of existing pose data to `ImportedPose` in position pipeline #1225
 
 ## [0.5.4] (December 20, 2024)
 
