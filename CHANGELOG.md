--- conflicted
+++ resolved
@@ -41,11 +41,8 @@
 - Simplify PR template #1370
 - Add `SpyglassIngestion` class to centralize functionality #1377, #1423, #1465
 - Pin `ndx-optogenetics` to 0.2.0 #1458
-<<<<<<< HEAD
 - Cleanup bug when fetching raw files from DANDI #1469
-=======
 - Refactor pytests for speed, run fast tests on push #1440
->>>>>>> 4764d070
 
 ### Pipelines
 
