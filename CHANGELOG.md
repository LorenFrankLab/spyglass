# Change Log

## [0.5.6] (Unreleased)

### Release Notes

Running draft to be removed immediately prior to release. When altering tables,
import all foreign key references.

```python
from spyglass.common.common_filter import FirFilterParameters
from spyglass.decoding.v1.core import DecodingParameters

FirFilterParameters().alter()
DecodingParameters().alter()

from spyglass.lfp.analysis.v1 import LFPBandV1

LFPBandV1().fix_1481()  # See issue #1481
```

### Breaking Changes

If you were using a pre-release version of Spyglass 0.5.6 LFPBandV1 after April
2025, you may have stored inaccurate interval list times due to #1481. To fix
these, please run the `LFPBandV1().fix_1481()` method after updating.

### Documentation

- Delete extra pyscripts that were renamed # 1363
- Add note on fetching changes to setup notebook #1371
- Revise table field docstring heading and `mermaid` diagram generation #1402
- Add pages for custom analysis tables and class inheritance structure #1435
- Add support for bandstop filter type #1464

### Infrastructure

- Set default codecov threshold for test fail, disable patch check #1370, #1372
- Simplify PR template #1370
- Allow email send on space check success, clean up maintenance logging #1381
- Update pynwb pin to >=2.5.0 for `TimeSeries.get_timestamps` #1385
- Fix error from unlinked object in `AnalysisNwbfile.create` #1396
- Sort `UserEnvironment` dict objects by key for consistency #1380
- Fix typo in VideoFile.make #1427
- Fix bug in TaskEpoch.make so that it correctly handles multi-row task tables
    from NWB #1433
- Split `SpyglassMixin` into task-specific mixins #1435 #1451
- Auto-load within-Spyglass tables for graph operations #1368
- Allow rechecking of recomputes #1380, #1413
- Set default codecov threshold for test fail, disable patch check #1370, #1372
- Simplify PR template #1370
- Add `SpyglassIngestion` class to centralize functionality #1377, #1423, #1465,
  #1484, #1489
- Pin `ndx-optogenetics` to 0.2.0 #1458
- Cleanup bug when fetching raw files from DANDI #1469
- Refactor pytests for speed, run fast tests on push #1440
<<<<<<< HEAD
- Compress unused files, decompress on fetch #1478
=======
- Allow for permissive name selection when identifying objects in ingestion nwb #1490
- Update fixes for accessing files from DANDI #1477
- Deprecate `populate` transaction workaround with tripart `make` calls #1422
>>>>>>> c66d7b94

### Pipelines

- Behavior
    - Add methods for calling moseq visualization functions #1374
- Common
    - Add tables for storing optogenetic experiment information #1312
    - Remove wildcard matching in `Nwbfile().get_abs_path` #1382
    - Change `IntervalList.insert` to `cautious_insert` #1423
    - Allow email send on space check success, clean up maintenance logging #1381
    - Update pynwb pin to >=2.5.0 for `TimeSeries.get_timestamps` #1385
    - Fix error from unlinked object in `AnalysisNwbfile.create` #1396
    - Sort `UserEnvironment` dict objects by key for consistency #1380
    - Fix typo in VideoFile.make #1427
    - Fix bug in TaskEpoch.make so that it correctly handles multi-row task tables
        from NWB #1433
    - Add custom/dynamic `AnalysisNwbfile` creation #1435
    - Allow nullable `DataAcquisitionDevice` foreign keys #1455
    - Remove pre-existing `Units` from created analysis nwb files #1453
    - Allow multiple VideoFile entries during ingestion #1462
    - Handle epoch formats with varying zero-padding #1459, #1492
    - Reduce lock conflicts between users during ingestion #1483
    - Add the table `RawCompassDirection` for importing orientation
      data from NWB files #1466
- Decoding
    - Ensure results directory is created if it doesn't exist #1362
    - Change BLOB fields to LONGBLOB in DecodingParameters #1463
    - Fix `PositionGroup.fetch_position_info()` returning empty DataFrame when
        merge IDs are fetched in non-chronological order #1471
    - Separate `ClusterlessDecodingV1` to tri-part `make` #1467
- LFP
    - `LFPBandV1`: fix bug that inserted LFP times instead of LFP band times #1482

- Position
    - Ensure video files are properly added to `DLCProject` # 1367
    - DLC parameter handling improvements and default value corrections #1379
    - Fix ingestion nwb files with position objects but no spatial series #1405
    - Ignore `percent_frames` when using `limit` in `DLCPosVideo` #1418
- Spikesorting
    - Implement short-transaction `SpikeSortingRecording.make` for v0 #1338

## [0.5.5] (Aug 6, 2025)

### Infrastructure

- Ensure merge tables are declared during file insertion #1205
- Update URL for DANDI Docs #1210
- Add common method `get_position_interval_epoch` #1056
- Improve cron job documentation and script #1226, #1241, #1257, #1328
- Update export process to include `~external` tables #1239
- Only add merge parts to `source_class_dict` if present in codebase #1237
- Remove cli module #1250
- Fix column error in `check_threads` method #1256
- Export python env and store in newly created analysis files #1270
- Enforce single table entry in `fetch1_dataframe` calls #1270
- Add recompute ability for `SpikeSortingRecording` for both v0 and v1 #1093,
    #1311, #1340
- Track Spyglass version in dedicated table for enforcing updates #1281
- Pin to `datajoint>=0.14.4` for `dj.Top` and long make call fix #1281
- Remove outdated code comments #1304
- Add code coverage badge, and increase position coverage #1305, #1315
- Force `TableChain` to follow shortest path #1356

### Documentation

- Add documentation for custom pipeline #1281
- Add developer note on initializing `hatch` #1281
- Add concrete example for long-distance restrictions #1361

### Pipelines

- Common
    - Default `AnalysisNwbfile.create` permissions are now 777 #1226
    - Make `Nwbfile.fetch_nwb` functional # 1256
    - Calculate mode of timestep size in log scale when estimating sampling rate
        #1270
    - Ingest all `ImageSeries` objects in nwb file to `VideoFile` #1278
    - Allow ingestion of multi-row task epoch tables #1278
    - Add `SensorData` to `populate_all_common` #1281
    - Add `fetch1_dataframe` to `SensorData` #1291
    - Allow storage of numpy arrays using `AnalysisNwbfile.add_nwb_object` #1298
    - `IntervalList.fetch_interval` now returns `Interval` object #1293, #1357
    - Correct name parsing in Session.Experimenter insertion #1306
    - Allow insert with dio events but no e-series data #1318
    - Prompt user to verify compatibility between new insert and existing table
        entries # 1318, #1350
    - Skip empty timeseries ingestion (`PositionSource`, `DioEvents`) #1347
- Position
    - Allow population of missing `PositionIntervalMap` entries during population
        of `DLCPoseEstimation` #1208
    - Enable import of existing pose data to `ImportedPose` in position pipeline
        #1247
    - Change key value `position_source` to "imported" during ingestion #1270
    - Define orientation as `nan` for single-led data #1270
    - Sanitize new project names for unix file system #1247
    - Add arg to return percent below threshold in `get_subthresh_inds` #1304,
        #1305
    - Accept imported timestamps defined by `rate` and `start_time` #1322
    - Fix bug preventing DLC config updates #1352
- Spikesorting
    - Fix compatibility bug between v1 pipeline and `SortedSpikesGroup` unit
        filtering #1238, #1249
    - Speedup `get_sorting` on `CurationV1` #1246
    - Add cleanup for `v0.SpikeSortingRecording` #1263
    - Revise cleanup for `v0.SpikeSorting` #1271
    - Fix type compatibility of `time_slice` in
        `SortedSpikesGroup.fetch_spike_data` #1261
    - Update transaction and parallel make settings for `v0` and `v1`
        `SpikeSorting` tables #1270
    - Disable make transactionsfor `CuratedSpikeSorting` #1288
    - Refactor `SpikeSortingOutput.get_restricted_merge_ids` #1304
    - Add burst merge curation #1209
    - Reconcile spikeinterface value for `channel_id` when `channel_name` column
        present in nwb file electrodes table #1310, #1334
    - Ensure matching order of returned merge_ids and nwb files in
        `SortedSpikesGroup.fetch_spike_data` #1320
- Behavior
    - Implement pipeline for keypoint-moseq extraction of behavior syllables #1056
- LFP
    - Implement `ImportedLFP.make()` for ingestion from nwb files #1278
    - Adding a condition in the MAD detector to replace zero, NaN, or infinite MAD
        values with 1.0. #1280
    - Refactoring the creation of LFPElectrodeGroup with added input validation
        and transactional insertion. #1280, #1302
    - Updating the LFPBandSelection logic with comprehensive validation and batch
        insertion for electrodes and references. #1280
    - Implement `ImportedLFP.make()` for ingestion from nwb files #1278, #1302
    - Skip empty timeseries ingestion for `ImportedLFP` #1347

## [0.5.4] (December 20, 2024)

### Infrastructure

- Disable populate transaction protection for long-populating tables #1066,
    #1108, #1172, #1187
- Add docstrings to all public methods #1076
- Update DataJoint to 0.14.2 #1081
- Remove `AnalysisNwbfileLog` #1093
- Allow restriction based on parent keys in `Merge.fetch_nwb()` #1086, #1126
- Import `datajoint.dependencies.unite_master_parts` -> `topo_sort` #1116,
    #1137, #1162
- Fix bool settings imported from dj config file #1117
- Allow definition of tasks and new probe entries from config #1074, #1120,
    #1179
- Enforce match between ingested nwb probe geometry and existing table entry
    #1074
- Update DataJoint install and password instructions #1131
- Fix dandi upload process for nwb's with video or linked objects #1095, #1151
- Minor docs fixes #1145
- Add Nwb hashing tool #1093
- Test fixes
    - Remove stored hashes from pytests #1152
    - Remove mambaforge from tests #1153
    - Remove debug statement #1164
    - Add testing for python versions 3.9, 3.10, 3.11, 3.12 #1169
    - Initialize tables in pytests #1181
    - Download test data without credentials, trigger on approved PRs #1180
    - Add coverage of decoding pipeline to pytests #1155
- Allow python \< 3.13 #1169
- Remove numpy version restriction #1169
- Merge table delete removes orphaned master entries #1164
- Edit `merge_fetch` to expect positional before keyword arguments #1181
- Allow part restriction `SpyglassMixinPart.delete` #1192
- Move cleanup of `IntervalList` orphan entries to cron job cleanup process
    #1195
- Add mixin method `get_fully_defined_key` #1198

### Pipelines

- Common

    - Drop `SessionGroup` table #1106
    - Improve electrodes import efficiency #1125
    - Fix logger method call in `common_task` #1132
    - Export fixes #1164
        - Allow `get_abs_path` to add selection entry. #1164
        - Log restrictions and joins. #1164
        - Check if querying table inherits mixin in `fetch_nwb`. #1192, #1201
        - Ensure externals entries before adding to export. #1192
    - Error specificity in `LabMemberInfo` #1192

- Decoding

    - Fix edge case errors in spike time loading #1083
    - Allow fetch of partial key from `DecodingParameters` #1198
    - Allow data fetching with partial but unique key #1198

- Linearization

    - Add edge_map parameter to LinearizedPositionV1 #1091

- Position

    - Fix video directory bug in `DLCPoseEstimationSelection` #1103
    - Restore #973, allow DLC without position tracking #1100
    - Minor fix to `DLCCentroid` make function order #1112, #1148
    - Video creator tools:
        - Pass output path as string to `cv2.VideoWriter` #1150
        - Set `DLCPosVideo` default processor to `matplotlib`, remove support for
            `open-cv` #1168
        - `VideoMaker` class to process frames in multithreaded batches #1168, #1174
        - `TrodesPosVideo` updates for `matplotlib` processor #1174
    - User prompt if ambiguous insert in `DLCModelSource` #1192

- Spike Sorting

    - Fix bug in `get_group_by_shank` #1096
    - Fix bug in `_compute_metric` #1099
    - Fix bug in `insert_curation` returned key #1114
    - Add fields to `SpikeSortingRecording` to allow recompute #1093
    - Fix handling of waveform extraction sparse parameter #1132
    - Limit Artifact detection intervals to valid times #1196

## [0.5.3] (August 27, 2024)

### Infrastructure

- Create class `SpyglassGroupPart` to aid delete propagations #899
- Fix bug report template #955
- Add rollback option to `populate_all_common` #957, #971
- Add long-distance restrictions via `<<` and `>>` operators. #943, #969
- Fix relative pathing for `mkdocstring-python=>1.9.1`. #967, #968
- Add method to export a set of files to Dandi. #956
- Add `fetch_nwb` fallback to stream files from Dandi. #956
- Clean up old `TableChain.join` call in mixin delete. #982
- Add pytests for position pipeline, various `test_mode` exceptions #966
- Migrate `pip` dependencies from `environment.yml`s to `pyproject.toml` #966
- Add documentation for common error messages #997
- Expand `delete_downstream_merge` -> `delete_downstream_parts`. #1002
- `cautious_delete` now ...
    - Checks `IntervalList` and externals tables. #1002
    - Ends early if called on empty table. #1055
- Allow mixin tables with parallelization in `make` to run populate with
    `processes > 1` #1001, #1052, #1068
- Speed up fetch_nwb calls through merge tables #1017
- Allow `ModuleNotFoundError` or `ImportError` for optional dependencies #1023
- Ensure integrity of group tables #1026
- Convert list of LFP artifact removed interval list to array #1046
- Merge duplicate functions in decoding and spikesorting #1050, #1053, #1062,
    #1066, #1069
- Reivise docs organization.
    - Misc -> Features/ForDevelopers. #1029
    - Installation instructions -> Setup notebook. #1029
- Migrate SQL export tools to `utils` to support exporting `DandiPath` #1048
- Add tool for checking threads for metadata locks on a table #1063
- Use peripheral tables as fallback in `TableChains` #1035
- Ignore non-Spyglass tables during descendant check for `part_masters` #1035

### Pipelines

- Common

    - `PositionVideo` table now inserts into self after `make` #966
    - Don't insert lab member when creating lab team #983
    - Files created by `AnalysisNwbfile.create()` receive new object_id #999
    - Remove unused `ElectrodeBrainRegion` table #1003
    - Files created by `AnalysisNwbfile.create()` receive new object_id #999,
        #1004
    - Remove redundant calls to tables in `populate_all_common` #870
    - Improve logging clarity in `populate_all_common` #870
    - `PositionIntervalMap` now inserts null entries for missing intervals #870
    - `AnalysisFileLog` now truncates table names that exceed field length #1021
    - Disable logging with `AnalysisFileLog` #1024
    - Remove `common_ripple` schema #1061

- Decoding:

    - Default values for classes on `ImportError` #966
    - Add option to upsample data rate in `PositionGroup` #1008
    - Avoid interpolating over large `nan` intervals in position #1033
    - Minor code calling corrections #1073

- Position

    - Allow dlc without pre-existing tracking data #973, #975
    - Raise `KeyError` for missing input parameters across helper funcs #966
    - `DLCPosVideo` table now inserts into self after `make` #966
    - Remove unused `PositionVideoSelection` and `PositionVideo` tables #1003
    - Fix SQL query error in `DLCPosV1.fetch_nwb` #1011
    - Add keyword args to all calls of `convert_to_pixels` #870
    - Unify `make_video` logic across `DLCPosVideo` and `TrodesVideo` #870
    - Replace `OutputLogger` context manager with decorator #870
    - Rename `check_videofile` -> `find_mp4` and `get_video_path` ->
        `get_video_info` to reflect actual use #870
    - Fix `red_led_bisector` `np.nan` handling issue from #870. Fixed in #1034
    - Fix `one_pt_centoid` `np.nan` handling issue from #870. Fixed in #1034

- Spikesorting

    - Allow user to set smoothing timescale in `SortedSpikesGroup.get_firing_rate`
        #994
    - Update docstrings #996
    - Remove unused `UnitInclusionParameters` table from `spikesorting.v0` #1003
    - Fix bug in identification of artifact samples to be zeroed out in
        `spikesorting.v1.SpikeSorting` #1009
    - Remove deprecated dependencies on kachery_client #1014
    - Add `UnitAnnotation` table and naming convention for units #1027, #1052
    - Set `sparse` parameter to waveform extraction step in `spikesorting.v1`
        #1039
    - Efficiency improvement to `v0.Curation.insert_curation` #1072
    - Add pytests for `spikesorting.v1` #1078

## [0.5.2] (April 22, 2024)

### Infrastructure

- Refactor `TableChain` to include `_searched` attribute. #867
- Fix errors in config import #882
- Save current spyglass version in analysis nwb files to aid diagnosis #897
- Add functionality to export vertical slice of database. #875
- Add pynapple support #898
- Update PR template checklist to include db changes. #903
- Avoid permission check on personnel tables. #903
- Add documentation for `SpyglassMixin`. #903
- Add helper to identify merge table by definition. #903
- Prioritize datajoint filepath entry for defining abs_path of analysis nwbfile
    #918
- Fix potential duplicate entries in Merge part tables #922
- Add logging of AnalysisNwbfile creation time and size #937
- Fix error on empty delete call in merge table. #940
- Add log of AnalysisNwbfile creation time, size, and access count #937, #941

### Pipelines

- Spikesorting
    - Update calls in v0 pipeline for spikeinterface>=0.99 #893
    - Fix method type of `get_spike_times` #904
    - Add helper functions for restricting spikesorting results and linking to
        probe info #910
- Decoding
    - Handle dimensions of clusterless `get_ahead_behind_distance` #904
    - Fix improper handling of nwb file names with .strip #929

## [0.5.1] (March 7, 2024)

### Infrastructure

- Add user roles to `database_settings.py`. #832
- Fix redundancy in `waveforms_dir` #857
- Revise `dj_chains` to permit undirected paths for paths with multiple Merge
    Tables. #846

### Pipelines

- Common:
    - Add ActivityLog to `common_usage` to track unreferenced utilities. #870
- Position:
    - Fixes to `environment-dlc.yml` restricting tensortflow #834
    - Video restriction for multicamera epochs #834
    - Fixes to `_convert_mp4` #834
    - Replace deprecated calls to `yaml.safe_load()` #834
    - Refactoring to reduce redundancy #870
    - Migrate `OutputLogger` behavior to decorator #870
- Spikesorting:
    - Increase`spikeinterface` version to >=0.99.1, \<0.100 #852
    - Bug fix in single artifact interval edge case #859
    - Bug fix in FigURL #871
- LFP
    - In LFPArtifactDetection, only apply referencing if explicitly selected #863

## [0.5.0] (February 9, 2024)

### Infrastructure

- Docs:
    - Additional documentation. #690
    - Add overview of Spyglass to docs. #779
    - Update docs to reflect new notebooks. #776
- Mixin:
    - Add Mixin class to centralize `fetch_nwb` functionality. #692, #734
    - Refactor restriction use in `delete_downstream_merge` #703
    - Add `cautious_delete` to Mixin class
        - Initial implementation. #711, #762
        - More robust caching of join to downstream tables. #806
        - Overwrite datajoint `delete` method to use `cautious_delete`. #806
        - Reverse join order for session summary. #821
        - Add temporary logging of use to `common_usage`. #811, #821
- Merge Tables:
    - UUIDs: Revise Merge table uuid generation to include source. #824
    - UUIDs: Remove mutual exclusivity logic due to new UUID generation. #824
    - Add method for `merge_populate`. #824
- Linting:
    - Clean up following pre-commit checks. #688
    - Update linting for Black 24. #808
- Misc:
    - Add `deprecation_factory` to facilitate table migration. #717
    - Add Spyglass logger. #730
    - Increase pytest coverage for `common`, `lfp`, and `utils`. #743
    - Steamline dependency management. #822

### Pipelines

- Common:
    - `IntervalList`: Add secondary key `pipeline` #742
    - Add `common_usage` table. #811, #821, #824
    - Add catch errors during `populate_all_common`. #824
- Spike sorting:
    - Add SpikeSorting V1 pipeline. #651
    - Move modules into spikesorting.v0 #807
- LFP:
    - Minor fixes to LFPBandV1 populator and `make`. #706, #795
    - LFPV1: Fix error for multiple lfp settings on same data #775
- Linearization:
    - Minor fixes to LinearizedPositionV1 pipeline #695
    - Rename `position_linearization` -> `linearization`. #717
    - Migrate tables: `common_position` -> `linearization.v0`. #717
- Position:
    - Refactor input validation in DLC pipeline. #688
    - DLC path handling from config, and normalize naming convention. #722
    - Fix in place column bug #752
- Decoding:
    - Add `decoding` pipeline V1. #731, #769, #819
    - Add a table to store the decoding results #731
    - Use the new `non_local_detector` package for decoding #731
    - Allow multiple spike waveform features for clusterless decoding #731
    - Reorder notebooks #731
    - Add fetch class functionality to `Merge` table. #783, #786
    - Add ability to filter sorted units in decoding #807
    - Rename SortedSpikesGroup.SortGroup to SortedSpikesGroup.Units #807
    - Change methods with load\_... to fetch\_... for consistency #807
    - Use merge table methods to access part methods #807
- MUA
    - Add MUA pipeline V1. #731, #819
- Ripple
    - Add figurl to Ripple pipeline #819

## [0.4.3] (November 7, 2023)

- Migrate `config` helper scripts to Spyglass codebase. #662
- Revise contribution guidelines. #655
- Minor bug fixes. #656, #657, #659, #651, #671
- Add setup instruction specificity.
- Reduce primary key varchar allocation aross may tables. #664

## [0.4.2] (October 10, 2023)

### Infrastructure / Support

- Bumped Python version to 3.9. #583
- Updated user management helper scripts for MySQL 8. #650
- Centralized config/path handling to permit setting via datajoint config. #593
- Fixed Merge Table deletes: error specificity and transaction context. #617

### Pipelines

- Common:
    - Added support multiple cameras per epoch. #557
    - Removed `common_backup` schema. #631
    - Added support for multiple position objects per NWB in `common_behav` via
        PositionSource.SpatialSeries and RawPosition.PosObject #628, #616. _Note:_
        Existing functions have been made compatible, but column labels for
        `RawPosition.fetch1_dataframe` may change.
- Spike sorting:
    - Added pipeline populator. #637, #646, #647
    - Fixed curation functionality for `nn_isolation`. #597, #598
- Position: Added position interval/epoch mapping via PositionIntervalMap. #620,
    #621, #627
- LFP: Refactored pipeline. #594, #588, #605, #606, #607, #608, #615, #629

## [0.4.1] (June 30, 2023)

- Add mkdocs automated deployment. #527, #537, #549, #551
- Add class for Merge Tables. #556, #564, #565

## [0.4.0] (May 22, 2023)

- Updated call to `spikeinterface.preprocessing.whiten` to use dtype np.float16.
    #446,
- Updated default spike sorting metric parameters. #447
- Updated whitening to be compatible with recent changes in spikeinterface when
    using mountainsort. #449
- Moved LFP pipeline to `src/spyglass/lfp/v1` and addressed related usability
    issues. #468, #478, #482, #484, #504
- Removed whiten parameter for clusterless thresholder. #454
- Added plot to plot all DIO events in a session. #457
- Added file sharing functionality through kachery_cloud. #458, #460
- Pinned numpy version to `numpy<1.24`
- Added scripts to add guests and collaborators as users. #463
- Cleaned up installation instructions in repo README. #467
- Added checks in decoding visualization to ensure time dimensions are the
    correct length.
- Fixed artifact removed valid times. #472
- Added codespell workflow for spell checking and fixed typos. #471
- Updated LFP code to save LFP as `pynwb.ecephys.LFP` type. #475
- Added artifact detection to LFP pipeline. #473
- Replaced calls to `spikeinterface.sorters.get_default_params` with
    `spikeinterface.sorters.get_default_sorter_params`. #486
- Updated position pipeline and added functionality to handle pose estimation
    through DeepLabCut. #367, #505
- Updated `environment_position.yml`. #502
- Renamed `FirFilter` class to `FirFilterParameters`. #512

## [0.3.4] (March 30, 2023)

- Fixed error in spike sorting pipeline referencing the "probe_type" column
    which is no longer accessible from the `Electrode` table. #437
- Fixed error when inserting an NWB file that does not have a probe
    manufacturer. #433, #436
- Fixed error when adding a new `DataAcquisitionDevice` and a new `ProbeType`.
    #436
- Fixed inconsistency between capitalized/uncapitalized versions of "Intan" for
    DataAcquisitionAmplifier and DataAcquisitionDevice.adc_circuit. #430, #438

## [0.3.3] (March 29, 2023)

- Fixed errors from referencing the changed primary key for `Probe`. #429

## [0.3.2] (March 28, 2023)

- Fixed import of `common_nwbfile`. #424

## [0.3.1] (March 24, 2023)

- Fixed import error due to `sortingview.Workspace`. #421

## [0.3.0] (March 24, 2023)

- Refactor common for non Frank Lab data, allow file-based mods #420
- Allow creation and linkage of device metadata from YAML #400
- Move helper functions to utils directory #386

[0.3.0]: https://github.com/LorenFrankLab/spyglass/releases/tag/0.3.0
[0.3.1]: https://github.com/LorenFrankLab/spyglass/releases/tag/0.3.1
[0.3.2]: https://github.com/LorenFrankLab/spyglass/releases/tag/0.3.2
[0.3.3]: https://github.com/LorenFrankLab/spyglass/releases/tag/0.3.3
[0.3.4]: https://github.com/LorenFrankLab/spyglass/releases/tag/0.3.4
[0.4.0]: https://github.com/LorenFrankLab/spyglass/releases/tag/0.4.0
[0.4.1]: https://github.com/LorenFrankLab/spyglass/releases/tag/0.4.1
[0.4.2]: https://github.com/LorenFrankLab/spyglass/releases/tag/0.4.2
[0.4.3]: https://github.com/LorenFrankLab/spyglass/releases/tag/0.4.3
[0.5.0]: https://github.com/LorenFrankLab/spyglass/releases/tag/0.5.0
[0.5.1]: https://github.com/LorenFrankLab/spyglass/releases/tag/0.5.1
[0.5.2]: https://github.com/LorenFrankLab/spyglass/releases/tag/0.5.2
[0.5.3]: https://github.com/LorenFrankLab/spyglass/releases/tag/0.5.3
[0.5.4]: https://github.com/LorenFrankLab/spyglass/releases/tag/0.5.4
[0.5.5]: https://github.com/LorenFrankLab/spyglass/releases/tag/0.5.5
[0.5.6]: https://github.com/LorenFrankLab/spyglass/releases/tag/0.5.6<|MERGE_RESOLUTION|>--- conflicted
+++ resolved
@@ -50,23 +50,24 @@
 - Set default codecov threshold for test fail, disable patch check #1370, #1372
 - Simplify PR template #1370
 - Add `SpyglassIngestion` class to centralize functionality #1377, #1423, #1465,
-  #1484, #1489
+    #1484, #1489
 - Pin `ndx-optogenetics` to 0.2.0 #1458
 - Cleanup bug when fetching raw files from DANDI #1469
 - Refactor pytests for speed, run fast tests on push #1440
-<<<<<<< HEAD
-- Compress unused files, decompress on fetch #1478
-=======
-- Allow for permissive name selection when identifying objects in ingestion nwb #1490
+- Allow for permissive name selection when identifying objects in ingestion nwb
+    #1490
 - Update fixes for accessing files from DANDI #1477
 - Deprecate `populate` transaction workaround with tripart `make` calls #1422
->>>>>>> c66d7b94
+- Compress unused files, decompress on fetch #1478
 
 ### Pipelines
 
 - Behavior
+
     - Add methods for calling moseq visualization functions #1374
+
 - Common
+
     - Add tables for storing optogenetic experiment information #1312
     - Remove wildcard matching in `Nwbfile().get_abs_path` #1382
     - Change `IntervalList.insert` to `cautious_insert` #1423
@@ -83,23 +84,30 @@
     - Allow multiple VideoFile entries during ingestion #1462
     - Handle epoch formats with varying zero-padding #1459, #1492
     - Reduce lock conflicts between users during ingestion #1483
-    - Add the table `RawCompassDirection` for importing orientation
-      data from NWB files #1466
+    - Add the table `RawCompassDirection` for importing orientation data from NWB
+        files #1466
+
 - Decoding
+
     - Ensure results directory is created if it doesn't exist #1362
     - Change BLOB fields to LONGBLOB in DecodingParameters #1463
     - Fix `PositionGroup.fetch_position_info()` returning empty DataFrame when
         merge IDs are fetched in non-chronological order #1471
     - Separate `ClusterlessDecodingV1` to tri-part `make` #1467
+
 - LFP
+
     - `LFPBandV1`: fix bug that inserted LFP times instead of LFP band times #1482
 
 - Position
+
     - Ensure video files are properly added to `DLCProject` # 1367
     - DLC parameter handling improvements and default value corrections #1379
     - Fix ingestion nwb files with position objects but no spatial series #1405
     - Ignore `percent_frames` when using `limit` in `DLCPosVideo` #1418
+
 - Spikesorting
+
     - Implement short-transaction `SpikeSortingRecording.make` for v0 #1338
 
 ## [0.5.5] (Aug 6, 2025)
