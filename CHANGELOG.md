--- conflicted
+++ resolved
@@ -69,14 +69,9 @@
     - Remove pre-existing `Units` from created analysis nwb files #1453
     - Allow multiple VideoFile entries during ingestion #1462
     - Handle epoch formats with varying zero-padding #1459, #1492
-<<<<<<< HEAD
+    - Reduce lock conflicts between users during ingestion #1483
     - Add the table `RawCompassDirection` for importing orientation data from NWB
         files #1466
-=======
-    - Reduce lock conflicts between users during ingestion #1483
-    - Add the table `RawCompassDirection` for importing orientation
-      data from NWB files #1466
->>>>>>> e4016cd7
 - Decoding
     - Ensure results directory is created if it doesn't exist #1362
     - Change BLOB fields to LONGBLOB in DecodingParameters #1463
