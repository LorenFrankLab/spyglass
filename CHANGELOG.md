--- conflicted
+++ resolved
@@ -30,11 +30,8 @@
 - Fix dandi upload process for nwb's with video or linked objects #1095, #1151
 - Minor docs fixes #1145
 - Remove stored hashes from pytests #1152
-<<<<<<< HEAD
+- Remove mambaforge from tests #1153
 - Add coverage of decoding pipeline to pytests #1155
-=======
-- Remove mambaforge from tests #1153
->>>>>>> 03e39960
 
 ### Pipelines
 
