# Change Log

## [0.5.6] (Unreleased)

### Release Notes

Running draft to be removed immediately prior to release. When altering tables,
import all foreign key references.

```python
#
```

### Documentation

- Delete extra pyscripts that were renamed # 1363
- Add note on fetching changes to setup notebook #1371

### Infrastructure

- Set default codecov threshold for test fail, disable patch check #1370, #1372
- Simplify PR template #1370
- Allow email send on space check success, clean up maintenance logging #1381

<<<<<<< HEAD
### Infrastructure

- Auto-load within-Spyglass tables for graph operations #1368

### Pipelines

- Decoding
    - Ensure results directory is created if it doesn't exist #1362
=======
### Pipelines

- Behavior
    - Add methods for calling moseq visualization functions #1374 
- Common
    - Add tables for storing optogenetic experiment information #1312
- Decoding
    - Ensure results directory is created if it doesn't exist #1362
- Position
    - Ensure video files are properly added to `DLCProject` # 1367 
    - DLC parameter handling improvements and default value corrections #1379
>>>>>>> 75645d45
- Spikesorting
    - Implement short-transaction `SpikeSortingRecording.make` for v0 #1338

## [0.5.5] (Aug 6, 2025)

### Infrastructure

- Ensure merge tables are declared during file insertion #1205
- Update URL for DANDI Docs #1210
- Add common method `get_position_interval_epoch` #1056
- Improve cron job documentation and script #1226, #1241, #1257, #1328
- Update export process to include `~external` tables #1239
- Only add merge parts to `source_class_dict` if present in codebase #1237
- Remove cli module #1250
- Fix column error in `check_threads` method #1256
- Export python env and store in newly created analysis files #1270
- Enforce single table entry in `fetch1_dataframe` calls #1270
- Add recompute ability for `SpikeSortingRecording` for both v0 and v1 #1093,
    #1311, #1340
- Track Spyglass version in dedicated table for enforcing updates #1281
- Pin to `datajoint>=0.14.4` for `dj.Top` and long make call fix #1281
- Remove outdated code comments #1304
- Add code coverage badge, and increase position coverage #1305, #1315
- Force `TableChain` to follow shortest path #1356

### Documentation

- Add documentation for custom pipeline #1281
- Add developer note on initializing `hatch` #1281
- Add concrete example for long-distance restrictions #1361

### Pipelines

- Common
    - Default `AnalysisNwbfile.create` permissions are now 777 #1226
    - Make `Nwbfile.fetch_nwb` functional # 1256
    - Calculate mode of timestep size in log scale when estimating sampling rate
        #1270
    - Ingest all `ImageSeries` objects in nwb file to `VideoFile` #1278
    - Allow ingestion of multi-row task epoch tables #1278
    - Add `SensorData` to `populate_all_common` #1281
    - Add `fetch1_dataframe` to `SensorData` #1291
    - Allow storage of numpy arrays using `AnalysisNwbfile.add_nwb_object` #1298
    - `IntervalList.fetch_interval` now returns `Interval` object #1293, #1357
    - Correct name parsing in Session.Experimenter insertion #1306
    - Allow insert with dio events but no e-series data #1318
    - Prompt user to verify compatibility between new insert and existing table
        entries # 1318, #1350
    - Skip empty timeseries ingestion (`PositionSource`, `DioEvents`) #1347
- Position
    - Allow population of missing `PositionIntervalMap` entries during population
        of `DLCPoseEstimation` #1208
    - Enable import of existing pose data to `ImportedPose` in position pipeline
        #1247
    - Change key value `position_source` to "imported" during ingestion #1270
    - Define orientation as `nan` for single-led data #1270
    - Sanitize new project names for unix file system #1247
    - Add arg to return percent below threshold in `get_subthresh_inds` #1304,
        #1305
    - Accept imported timestamps defined by `rate` and `start_time` #1322
    - Fix bug preventing DLC config updates #1352
- Spikesorting
    - Fix compatibility bug between v1 pipeline and `SortedSpikesGroup` unit
        filtering #1238, #1249
    - Speedup `get_sorting` on `CurationV1` #1246
    - Add cleanup for `v0.SpikeSortingRecording` #1263
    - Revise cleanup for `v0.SpikeSorting` #1271
    - Fix type compatibility of `time_slice` in
        `SortedSpikesGroup.fetch_spike_data` #1261
    - Update transaction and parallel make settings for `v0` and `v1`
        `SpikeSorting` tables #1270
    - Disable make transactionsfor `CuratedSpikeSorting` #1288
    - Refactor `SpikeSortingOutput.get_restricted_merge_ids` #1304
    - Add burst merge curation #1209
    - Reconcile spikeinterface value for `channel_id` when `channel_name` column
        present in nwb file electrodes table #1310, #1334
    - Ensure matching order of returned merge_ids and nwb files in
        `SortedSpikesGroup.fetch_spike_data` #1320
- Behavior
    - Implement pipeline for keypoint-moseq extraction of behavior syllables #1056
- LFP
    - Implement `ImportedLFP.make()` for ingestion from nwb files #1278
    - Adding a condition in the MAD detector to replace zero, NaN, or infinite MAD
        values with 1.0. #1280
    - Refactoring the creation of LFPElectrodeGroup with added input validation
        and transactional insertion. #1280, #1302
    - Updating the LFPBandSelection logic with comprehensive validation and batch
        insertion for electrodes and references. #1280
    - Implement `ImportedLFP.make()` for ingestion from nwb files #1278, #1302
    - Skip empty timeseries ingestion for `ImportedLFP` #1347

## [0.5.4] (December 20, 2024)

### Infrastructure

- Disable populate transaction protection for long-populating tables #1066,
    #1108, #1172, #1187
- Add docstrings to all public methods #1076
- Update DataJoint to 0.14.2 #1081
- Remove `AnalysisNwbfileLog` #1093
- Allow restriction based on parent keys in `Merge.fetch_nwb()` #1086, #1126
- Import `datajoint.dependencies.unite_master_parts` -> `topo_sort` #1116,
    #1137, #1162
- Fix bool settings imported from dj config file #1117
- Allow definition of tasks and new probe entries from config #1074, #1120,
    #1179
- Enforce match between ingested nwb probe geometry and existing table entry
    #1074
- Update DataJoint install and password instructions #1131
- Fix dandi upload process for nwb's with video or linked objects #1095, #1151
- Minor docs fixes #1145
- Add Nwb hashing tool #1093
- Test fixes
    - Remove stored hashes from pytests #1152
    - Remove mambaforge from tests #1153
    - Remove debug statement #1164
    - Add testing for python versions 3.9, 3.10, 3.11, 3.12 #1169
    - Initialize tables in pytests #1181
    - Download test data without credentials, trigger on approved PRs #1180
    - Add coverage of decoding pipeline to pytests #1155
- Allow python \< 3.13 #1169
- Remove numpy version restriction #1169
- Merge table delete removes orphaned master entries #1164
- Edit `merge_fetch` to expect positional before keyword arguments #1181
- Allow part restriction `SpyglassMixinPart.delete` #1192
- Move cleanup of `IntervalList` orphan entries to cron job cleanup process
    #1195
- Add mixin method `get_fully_defined_key` #1198

### Pipelines

- Common

    - Drop `SessionGroup` table #1106
    - Improve electrodes import efficiency #1125
    - Fix logger method call in `common_task` #1132
    - Export fixes #1164
        - Allow `get_abs_path` to add selection entry. #1164
        - Log restrictions and joins. #1164
        - Check if querying table inherits mixin in `fetch_nwb`. #1192, #1201
        - Ensure externals entries before adding to export. #1192
    - Error specificity in `LabMemberInfo` #1192

- Decoding

    - Fix edge case errors in spike time loading #1083
    - Allow fetch of partial key from `DecodingParameters` #1198
    - Allow data fetching with partial but unique key #1198

- Linearization

    - Add edge_map parameter to LinearizedPositionV1 #1091

- Position

    - Fix video directory bug in `DLCPoseEstimationSelection` #1103
    - Restore #973, allow DLC without position tracking #1100
    - Minor fix to `DLCCentroid` make function order #1112, #1148
    - Video creator tools:
        - Pass output path as string to `cv2.VideoWriter` #1150
        - Set `DLCPosVideo` default processor to `matplotlib`, remove support for
            `open-cv` #1168
        - `VideoMaker` class to process frames in multithreaded batches #1168, #1174
        - `TrodesPosVideo` updates for `matplotlib` processor #1174
    - User prompt if ambiguous insert in `DLCModelSource` #1192

- Spike Sorting

    - Fix bug in `get_group_by_shank` #1096
    - Fix bug in `_compute_metric` #1099
    - Fix bug in `insert_curation` returned key #1114
    - Add fields to `SpikeSortingRecording` to allow recompute #1093
    - Fix handling of waveform extraction sparse parameter #1132
    - Limit Artifact detection intervals to valid times #1196

## [0.5.3] (August 27, 2024)

### Infrastructure

- Create class `SpyglassGroupPart` to aid delete propagations #899
- Fix bug report template #955
- Add rollback option to `populate_all_common` #957, #971
- Add long-distance restrictions via `<<` and `>>` operators. #943, #969
- Fix relative pathing for `mkdocstring-python=>1.9.1`. #967, #968
- Add method to export a set of files to Dandi. #956
- Add `fetch_nwb` fallback to stream files from Dandi. #956
- Clean up old `TableChain.join` call in mixin delete. #982
- Add pytests for position pipeline, various `test_mode` exceptions #966
- Migrate `pip` dependencies from `environment.yml`s to `pyproject.toml` #966
- Add documentation for common error messages #997
- Expand `delete_downstream_merge` -> `delete_downstream_parts`. #1002
- `cautious_delete` now ...
    - Checks `IntervalList` and externals tables. #1002
    - Ends early if called on empty table. #1055
- Allow mixin tables with parallelization in `make` to run populate with
    `processes > 1` #1001, #1052, #1068
- Speed up fetch_nwb calls through merge tables #1017
- Allow `ModuleNotFoundError` or `ImportError` for optional dependencies #1023
- Ensure integrity of group tables #1026
- Convert list of LFP artifact removed interval list to array #1046
- Merge duplicate functions in decoding and spikesorting #1050, #1053, #1062,
    #1066, #1069
- Reivise docs organization.
    - Misc -> Features/ForDevelopers. #1029
    - Installation instructions -> Setup notebook. #1029
- Migrate SQL export tools to `utils` to support exporting `DandiPath` #1048
- Add tool for checking threads for metadata locks on a table #1063
- Use peripheral tables as fallback in `TableChains` #1035
- Ignore non-Spyglass tables during descendant check for `part_masters` #1035

### Pipelines

- Common

    - `PositionVideo` table now inserts into self after `make` #966
    - Don't insert lab member when creating lab team #983
    - Files created by `AnalysisNwbfile.create()` receive new object_id #999
    - Remove unused `ElectrodeBrainRegion` table #1003
    - Files created by `AnalysisNwbfile.create()` receive new object_id #999,
        #1004
    - Remove redundant calls to tables in `populate_all_common` #870
    - Improve logging clarity in `populate_all_common` #870
    - `PositionIntervalMap` now inserts null entries for missing intervals #870
    - `AnalysisFileLog` now truncates table names that exceed field length #1021
    - Disable logging with `AnalysisFileLog` #1024
    - Remove `common_ripple` schema #1061

- Decoding:

    - Default values for classes on `ImportError` #966
    - Add option to upsample data rate in `PositionGroup` #1008
    - Avoid interpolating over large `nan` intervals in position #1033
    - Minor code calling corrections #1073

- Position

    - Allow dlc without pre-existing tracking data #973, #975
    - Raise `KeyError` for missing input parameters across helper funcs #966
    - `DLCPosVideo` table now inserts into self after `make` #966
    - Remove unused `PositionVideoSelection` and `PositionVideo` tables #1003
    - Fix SQL query error in `DLCPosV1.fetch_nwb` #1011
    - Add keyword args to all calls of `convert_to_pixels` #870
    - Unify `make_video` logic across `DLCPosVideo` and `TrodesVideo` #870
    - Replace `OutputLogger` context manager with decorator #870
    - Rename `check_videofile` -> `find_mp4` and `get_video_path` ->
        `get_video_info` to reflect actual use #870
    - Fix `red_led_bisector` `np.nan` handling issue from #870. Fixed in #1034
    - Fix `one_pt_centoid` `np.nan` handling issue from #870. Fixed in #1034

- Spikesorting

    - Allow user to set smoothing timescale in `SortedSpikesGroup.get_firing_rate`
        #994
    - Update docstrings #996
    - Remove unused `UnitInclusionParameters` table from `spikesorting.v0` #1003
    - Fix bug in identification of artifact samples to be zeroed out in
        `spikesorting.v1.SpikeSorting` #1009
    - Remove deprecated dependencies on kachery_client #1014
    - Add `UnitAnnotation` table and naming convention for units #1027, #1052
    - Set `sparse` parameter to waveform extraction step in `spikesorting.v1`
        #1039
    - Efficiency improvement to `v0.Curation.insert_curation` #1072
    - Add pytests for `spikesorting.v1` #1078

## [0.5.2] (April 22, 2024)

### Infrastructure

- Refactor `TableChain` to include `_searched` attribute. #867
- Fix errors in config import #882
- Save current spyglass version in analysis nwb files to aid diagnosis #897
- Add functionality to export vertical slice of database. #875
- Add pynapple support #898
- Update PR template checklist to include db changes. #903
- Avoid permission check on personnel tables. #903
- Add documentation for `SpyglassMixin`. #903
- Add helper to identify merge table by definition. #903
- Prioritize datajoint filepath entry for defining abs_path of analysis nwbfile
    #918
- Fix potential duplicate entries in Merge part tables #922
- Add logging of AnalysisNwbfile creation time and size #937
- Fix error on empty delete call in merge table. #940
- Add log of AnalysisNwbfile creation time, size, and access count #937, #941

### Pipelines

- Spikesorting
    - Update calls in v0 pipeline for spikeinterface>=0.99 #893
    - Fix method type of `get_spike_times` #904
    - Add helper functions for restricting spikesorting results and linking to
        probe info #910
- Decoding
    - Handle dimensions of clusterless `get_ahead_behind_distance` #904
    - Fix improper handling of nwb file names with .strip #929

## [0.5.1] (March 7, 2024)

### Infrastructure

- Add user roles to `database_settings.py`. #832
- Fix redundancy in `waveforms_dir` #857
- Revise `dj_chains` to permit undirected paths for paths with multiple Merge
    Tables. #846

### Pipelines

- Common:
    - Add ActivityLog to `common_usage` to track unreferenced utilities. #870
- Position:
    - Fixes to `environment-dlc.yml` restricting tensortflow #834
    - Video restriction for multicamera epochs #834
    - Fixes to `_convert_mp4` #834
    - Replace deprecated calls to `yaml.safe_load()` #834
    - Refactoring to reduce redundancy #870
    - Migrate `OutputLogger` behavior to decorator #870
- Spikesorting:
    - Increase`spikeinterface` version to >=0.99.1, \<0.100 #852
    - Bug fix in single artifact interval edge case #859
    - Bug fix in FigURL #871
- LFP
    - In LFPArtifactDetection, only apply referencing if explicitly selected #863

## [0.5.0] (February 9, 2024)

### Infrastructure

- Docs:
    - Additional documentation. #690
    - Add overview of Spyglass to docs. #779
    - Update docs to reflect new notebooks. #776
- Mixin:
    - Add Mixin class to centralize `fetch_nwb` functionality. #692, #734
    - Refactor restriction use in `delete_downstream_merge` #703
    - Add `cautious_delete` to Mixin class
        - Initial implementation. #711, #762
        - More robust caching of join to downstream tables. #806
        - Overwrite datajoint `delete` method to use `cautious_delete`. #806
        - Reverse join order for session summary. #821
        - Add temporary logging of use to `common_usage`. #811, #821
- Merge Tables:
    - UUIDs: Revise Merge table uuid generation to include source. #824
    - UUIDs: Remove mutual exclusivity logic due to new UUID generation. #824
    - Add method for `merge_populate`. #824
- Linting:
    - Clean up following pre-commit checks. #688
    - Update linting for Black 24. #808
- Misc:
    - Add `deprecation_factory` to facilitate table migration. #717
    - Add Spyglass logger. #730
    - Increase pytest coverage for `common`, `lfp`, and `utils`. #743
    - Steamline dependency management. #822

### Pipelines

- Common:
    - `IntervalList`: Add secondary key `pipeline` #742
    - Add `common_usage` table. #811, #821, #824
    - Add catch errors during `populate_all_common`. #824
- Spike sorting:
    - Add SpikeSorting V1 pipeline. #651
    - Move modules into spikesorting.v0 #807
- LFP:
    - Minor fixes to LFPBandV1 populator and `make`. #706, #795
    - LFPV1: Fix error for multiple lfp settings on same data #775
- Linearization:
    - Minor fixes to LinearizedPositionV1 pipeline #695
    - Rename `position_linearization` -> `linearization`. #717
    - Migrate tables: `common_position` -> `linearization.v0`. #717
- Position:
    - Refactor input validation in DLC pipeline. #688
    - DLC path handling from config, and normalize naming convention. #722
    - Fix in place column bug #752
- Decoding:
    - Add `decoding` pipeline V1. #731, #769, #819
    - Add a table to store the decoding results #731
    - Use the new `non_local_detector` package for decoding #731
    - Allow multiple spike waveform features for clusterless decoding #731
    - Reorder notebooks #731
    - Add fetch class functionality to `Merge` table. #783, #786
    - Add ability to filter sorted units in decoding #807
    - Rename SortedSpikesGroup.SortGroup to SortedSpikesGroup.Units #807
    - Change methods with load\_... to fetch\_... for consistency #807
    - Use merge table methods to access part methods #807
- MUA
    - Add MUA pipeline V1. #731, #819
- Ripple
    - Add figurl to Ripple pipeline #819

## [0.4.3] (November 7, 2023)

- Migrate `config` helper scripts to Spyglass codebase. #662
- Revise contribution guidelines. #655
- Minor bug fixes. #656, #657, #659, #651, #671
- Add setup instruction specificity.
- Reduce primary key varchar allocation aross may tables. #664

## [0.4.2] (October 10, 2023)

### Infrastructure / Support

- Bumped Python version to 3.9. #583
- Updated user management helper scripts for MySQL 8. #650
- Centralized config/path handling to permit setting via datajoint config. #593
- Fixed Merge Table deletes: error specificity and transaction context. #617

### Pipelines

- Common:
    - Added support multiple cameras per epoch. #557
    - Removed `common_backup` schema. #631
    - Added support for multiple position objects per NWB in `common_behav` via
        PositionSource.SpatialSeries and RawPosition.PosObject #628, #616. _Note:_
        Existing functions have been made compatible, but column labels for
        `RawPosition.fetch1_dataframe` may change.
- Spike sorting:
    - Added pipeline populator. #637, #646, #647
    - Fixed curation functionality for `nn_isolation`. #597, #598
- Position: Added position interval/epoch mapping via PositionIntervalMap. #620,
    #621, #627
- LFP: Refactored pipeline. #594, #588, #605, #606, #607, #608, #615, #629

## [0.4.1] (June 30, 2023)

- Add mkdocs automated deployment. #527, #537, #549, #551
- Add class for Merge Tables. #556, #564, #565

## [0.4.0] (May 22, 2023)

- Updated call to `spikeinterface.preprocessing.whiten` to use dtype np.float16.
    #446,
- Updated default spike sorting metric parameters. #447
- Updated whitening to be compatible with recent changes in spikeinterface when
    using mountainsort. #449
- Moved LFP pipeline to `src/spyglass/lfp/v1` and addressed related usability
    issues. #468, #478, #482, #484, #504
- Removed whiten parameter for clusterless thresholder. #454
- Added plot to plot all DIO events in a session. #457
- Added file sharing functionality through kachery_cloud. #458, #460
- Pinned numpy version to `numpy<1.24`
- Added scripts to add guests and collaborators as users. #463
- Cleaned up installation instructions in repo README. #467
- Added checks in decoding visualization to ensure time dimensions are the
    correct length.
- Fixed artifact removed valid times. #472
- Added codespell workflow for spell checking and fixed typos. #471
- Updated LFP code to save LFP as `pynwb.ecephys.LFP` type. #475
- Added artifact detection to LFP pipeline. #473
- Replaced calls to `spikeinterface.sorters.get_default_params` with
    `spikeinterface.sorters.get_default_sorter_params`. #486
- Updated position pipeline and added functionality to handle pose estimation
    through DeepLabCut. #367, #505
- Updated `environment_position.yml`. #502
- Renamed `FirFilter` class to `FirFilterParameters`. #512

## [0.3.4] (March 30, 2023)

- Fixed error in spike sorting pipeline referencing the "probe_type" column
    which is no longer accessible from the `Electrode` table. #437
- Fixed error when inserting an NWB file that does not have a probe
    manufacturer. #433, #436
- Fixed error when adding a new `DataAcquisitionDevice` and a new `ProbeType`.
    #436
- Fixed inconsistency between capitalized/uncapitalized versions of "Intan" for
    DataAcquisitionAmplifier and DataAcquisitionDevice.adc_circuit. #430, #438

## [0.3.3] (March 29, 2023)

- Fixed errors from referencing the changed primary key for `Probe`. #429

## [0.3.2] (March 28, 2023)

- Fixed import of `common_nwbfile`. #424

## [0.3.1] (March 24, 2023)

- Fixed import error due to `sortingview.Workspace`. #421

## [0.3.0] (March 24, 2023)

- Refactor common for non Frank Lab data, allow file-based mods #420
- Allow creation and linkage of device metadata from YAML #400
- Move helper functions to utils directory #386

[0.3.0]: https://github.com/LorenFrankLab/spyglass/releases/tag/0.3.0
[0.3.1]: https://github.com/LorenFrankLab/spyglass/releases/tag/0.3.1
[0.3.2]: https://github.com/LorenFrankLab/spyglass/releases/tag/0.3.2
[0.3.3]: https://github.com/LorenFrankLab/spyglass/releases/tag/0.3.3
[0.3.4]: https://github.com/LorenFrankLab/spyglass/releases/tag/0.3.4
[0.4.0]: https://github.com/LorenFrankLab/spyglass/releases/tag/0.4.0
[0.4.1]: https://github.com/LorenFrankLab/spyglass/releases/tag/0.4.1
[0.4.2]: https://github.com/LorenFrankLab/spyglass/releases/tag/0.4.2
[0.4.3]: https://github.com/LorenFrankLab/spyglass/releases/tag/0.4.3
[0.5.0]: https://github.com/LorenFrankLab/spyglass/releases/tag/0.5.0
[0.5.1]: https://github.com/LorenFrankLab/spyglass/releases/tag/0.5.1
[0.5.2]: https://github.com/LorenFrankLab/spyglass/releases/tag/0.5.2
[0.5.3]: https://github.com/LorenFrankLab/spyglass/releases/tag/0.5.3
[0.5.4]: https://github.com/LorenFrankLab/spyglass/releases/tag/0.5.4
[0.5.5]: https://github.com/LorenFrankLab/spyglass/releases/tag/0.5.5
[0.5.6]: https://github.com/LorenFrankLab/spyglass/releases/tag/0.5.6<|MERGE_RESOLUTION|>--- conflicted
+++ resolved
@@ -22,28 +22,21 @@
 - Simplify PR template #1370
 - Allow email send on space check success, clean up maintenance logging #1381
 
-<<<<<<< HEAD
 ### Infrastructure
 
 - Auto-load within-Spyglass tables for graph operations #1368
 
 ### Pipelines
 
-- Decoding
-    - Ensure results directory is created if it doesn't exist #1362
-=======
-### Pipelines
-
 - Behavior
-    - Add methods for calling moseq visualization functions #1374 
+    - Add methods for calling moseq visualization functions #1374
 - Common
     - Add tables for storing optogenetic experiment information #1312
 - Decoding
     - Ensure results directory is created if it doesn't exist #1362
 - Position
-    - Ensure video files are properly added to `DLCProject` # 1367 
+    - Ensure video files are properly added to `DLCProject` # 1367
     - DLC parameter handling improvements and default value corrections #1379
->>>>>>> 75645d45
 - Spikesorting
     - Implement short-transaction `SpikeSortingRecording.make` for v0 #1338
 
