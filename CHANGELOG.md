# Change Log

<!--
## [0.5.6] (Unreleased) - WHEN UNCOMMENTING, ADD LINK AT BOTTOM

### Release Notes

Running draft to be removed immediately prior to release.
When altering tables, import all foreign key references.

```python
<<<<<<< HEAD
#
=======
# -- For TrackGraph --
from spyglass.linearization.v1.main import TrackGraph  # noqa

TrackGraph.alter()  # Add edge map parameter

# -- For dropping deprecated tables --
import datajoint as dj

dj.FreeTable(dj.conn(), "common_nwbfile.analysis_nwbfile_log").drop()
dj.FreeTable(dj.conn(), "common_session.session_group").drop()

# -- For v0 recompute --
from spyglass.spikesorting.v0.spikesorting_recording import (
    SpikeSortingRecording,
    SpikeSortingRecordingSelection,
    IntervalList,
)

SpikeSortingRecording().alter()
SpikeSortingRecording().update_ids()

# -- For v1 recompute --
from spyglass.spikesorting.v1.recording import (
    SpikeSortingRecording,
    SpikeSortingRecordingSelection,
    AnalysisNwbfile,
)

SpikeSortingRecording().alter()
SpikeSortingRecording().update_ids()

# -- For LFP pipeline --
from spyglass.lfp.lfp_imported import ImportedLFP
from spyglass.lfp.lfp_merge import LFPOutput

if len(ImportedLFP()) or len(LFPOutput.ImportedLFP()):
    raise ValueError(
        "Existing entries found and would be dropped in update. Please delete "
        + "entries or start a GitHub discussion for migration assistance."
        + f"\nImportedLFP: {len(ImportedLFP())}"
        + f"\nLFPOutput.ImportedLFP: {len(LFPOutput.ImportedLFP())}"
    )

table = LFPOutput().ImportedLFP()
table_name = table.full_table_name

if len(drop_list := table.connection.dependencies.descendants(table_name)) > 1:
    drop_list = [x for x in drop_list if x != table_name]
    raise ValueError(
        "Downstream tables exist and would be dropped in update."
        + "Please drop the following tables first: \n"
        + "\n ".join([str(t) for t in drop_list])
    )

LFPOutput().ImportedLFP().drop_quick()
ImportedLFP().drop()
>>>>>>> 77d2cc42
```

### Infrastructure

- Thing

### Pipelines

- Common
    - Thing
-->

## [0.5.5] (May 27, 2025)

### Infrastructure

- Ensure merge tables are declared during file insertion #1205
- Update URL for DANDI Docs #1210
- Add common method `get_position_interval_epoch` #1056
- Improve cron job documentation and script #1226, #1241, #1257, #1328
- Update export process to include `~external` tables #1239
- Only add merge parts to `source_class_dict` if present in codebase #1237
- Remove cli module #1250
- Fix column error in `check_threads` method #1256
- Export python env and store in newly created analysis files #1270
- Enforce single table entry in `fetch1_dataframe` calls #1270
- Add recompute ability for `SpikeSortingRecording` for both v0 and v1 #1093,
    #1311, #1340
- Track Spyglass version in dedicated table for enforcing updates #1281
- Pin to `datajoint>=0.14.4` for `dj.Top` and long make call fix #1281
- Remove outdated code comments #1304
- Add code coverage badge, and increase position coverage #1305, #1315
- Force `TableChain` to follow shortest path #1356

### Documentation

- Add documentation for custom pipeline #1281
- Add developer note on initializing `hatch` #1281

### Pipelines

- Common
    - Default `AnalysisNwbfile.create` permissions are now 777 #1226
    - Make `Nwbfile.fetch_nwb` functional # 1256
    - Calculate mode of timestep size in log scale when estimating sampling rate
        #1270
    - Ingest all `ImageSeries` objects in nwb file to `VideoFile` #1278
    - Allow ingestion of multi-row task epoch tables #1278
    - Add `SensorData` to `populate_all_common` #1281
    - Add `fetch1_dataframe` to `SensorData` #1291
    - Allow storage of numpy arrays using `AnalysisNwbfile.add_nwb_object` #1298
    - `IntervalList.fetch_interval` now returns `Interval` object #1293, #1357
    - Correct name parsing in Session.Experimenter insertion #1306
    - Allow insert with dio events but no e-series data #1318
    - Prompt user to verify compatibility between new insert and existing table
        entries # 1318, #1350
    - Skip empty timeseries ingestion (`PositionSource`, `DioEvents`) #1347
- Position
    - Allow population of missing `PositionIntervalMap` entries during population
        of `DLCPoseEstimation` #1208
    - Enable import of existing pose data to `ImportedPose` in position pipeline
        #1247
    - Change key value `position_source` to "imported" during ingestion #1270
    - Define orientation as `nan` for single-led data #1270
    - Sanitize new project names for unix file system #1247
    - Add arg to return percent below threshold in `get_subthresh_inds` #1304,
        #1305
    - Accept imported timestamps defined by `rate` and `start_time` #1322
    - Fix bug preventing DLC config updates #1352
- Spikesorting
    - Fix compatibility bug between v1 pipeline and `SortedSpikesGroup` unit
        filtering #1238, #1249
    - Speedup `get_sorting` on `CurationV1` #1246
    - Add cleanup for `v0.SpikeSortingRecording` #1263
    - Revise cleanup for `v0.SpikeSorting` #1271
    - Fix type compatibility of `time_slice` in
        `SortedSpikesGroup.fetch_spike_data` #1261
    - Update transaction and parallel make settings for `v0` and `v1`
        `SpikeSorting` tables #1270
    - Disable make transactionsfor `CuratedSpikeSorting` #1288
    - Refactor `SpikeSortingOutput.get_restricted_merge_ids` #1304
    - Add burst merge curation #1209
    - Reconcile spikeinterface value for `channel_id` when `channel_name` column
        present in nwb file electrodes table #1310, #1334
    - Ensure matching order of returned merge_ids and nwb files in
        `SortedSpikesGroup.fetch_spike_data` #1320
- Behavior
    - Implement pipeline for keypoint-moseq extraction of behavior syllables #1056
- LFP
    - Implement `ImportedLFP.make()` for ingestion from nwb files #1278
    - Adding a condition in the MAD detector to replace zero, NaN, or infinite MAD
        values with 1.0. #1280
    - Refactoring the creation of LFPElectrodeGroup with added input validation
        and transactional insertion. #1280, #1302
    - Updating the LFPBandSelection logic with comprehensive validation and batch
        insertion for electrodes and references. #1280
    - Implement `ImportedLFP.make()` for ingestion from nwb files #1278, #1302
    - Skip empty timeseries ingestion for `ImportedLFP` #1347

## [0.5.4] (December 20, 2024)

### Infrastructure

- Disable populate transaction protection for long-populating tables #1066,
    #1108, #1172, #1187
- Add docstrings to all public methods #1076
- Update DataJoint to 0.14.2 #1081
- Remove `AnalysisNwbfileLog` #1093
- Allow restriction based on parent keys in `Merge.fetch_nwb()` #1086, #1126
- Import `datajoint.dependencies.unite_master_parts` -> `topo_sort` #1116,
    #1137, #1162
- Fix bool settings imported from dj config file #1117
- Allow definition of tasks and new probe entries from config #1074, #1120,
    #1179
- Enforce match between ingested nwb probe geometry and existing table entry
    #1074
- Update DataJoint install and password instructions #1131
- Fix dandi upload process for nwb's with video or linked objects #1095, #1151
- Minor docs fixes #1145
- Add Nwb hashing tool #1093
- Test fixes
    - Remove stored hashes from pytests #1152
    - Remove mambaforge from tests #1153
    - Remove debug statement #1164
    - Add testing for python versions 3.9, 3.10, 3.11, 3.12 #1169
    - Initialize tables in pytests #1181
    - Download test data without credentials, trigger on approved PRs #1180
    - Add coverage of decoding pipeline to pytests #1155
- Allow python \< 3.13 #1169
- Remove numpy version restriction #1169
- Merge table delete removes orphaned master entries #1164
- Edit `merge_fetch` to expect positional before keyword arguments #1181
- Allow part restriction `SpyglassMixinPart.delete` #1192
- Move cleanup of `IntervalList` orphan entries to cron job cleanup process
    #1195
- Add mixin method `get_fully_defined_key` #1198

### Pipelines

- Common

    - Drop `SessionGroup` table #1106
    - Improve electrodes import efficiency #1125
    - Fix logger method call in `common_task` #1132
    - Export fixes #1164
        - Allow `get_abs_path` to add selection entry. #1164
        - Log restrictions and joins. #1164
        - Check if querying table inherits mixin in `fetch_nwb`. #1192, #1201
        - Ensure externals entries before adding to export. #1192
    - Error specificity in `LabMemberInfo` #1192

- Decoding

    - Fix edge case errors in spike time loading #1083
    - Allow fetch of partial key from `DecodingParameters` #1198
    - Allow data fetching with partial but unique key #1198

- Linearization

    - Add edge_map parameter to LinearizedPositionV1 #1091

- Position

    - Fix video directory bug in `DLCPoseEstimationSelection` #1103
    - Restore #973, allow DLC without position tracking #1100
    - Minor fix to `DLCCentroid` make function order #1112, #1148
    - Video creator tools:
        - Pass output path as string to `cv2.VideoWriter` #1150
        - Set `DLCPosVideo` default processor to `matplotlib`, remove support for
            `open-cv` #1168
        - `VideoMaker` class to process frames in multithreaded batches #1168, #1174
        - `TrodesPosVideo` updates for `matplotlib` processor #1174
    - User prompt if ambiguous insert in `DLCModelSource` #1192

- Spike Sorting

    - Fix bug in `get_group_by_shank` #1096
    - Fix bug in `_compute_metric` #1099
    - Fix bug in `insert_curation` returned key #1114
    - Add fields to `SpikeSortingRecording` to allow recompute #1093
    - Fix handling of waveform extraction sparse parameter #1132
    - Limit Artifact detection intervals to valid times #1196

## [0.5.3] (August 27, 2024)

### Infrastructure

- Create class `SpyglassGroupPart` to aid delete propagations #899
- Fix bug report template #955
- Add rollback option to `populate_all_common` #957, #971
- Add long-distance restrictions via `<<` and `>>` operators. #943, #969
- Fix relative pathing for `mkdocstring-python=>1.9.1`. #967, #968
- Add method to export a set of files to Dandi. #956
- Add `fetch_nwb` fallback to stream files from Dandi. #956
- Clean up old `TableChain.join` call in mixin delete. #982
- Add pytests for position pipeline, various `test_mode` exceptions #966
- Migrate `pip` dependencies from `environment.yml`s to `pyproject.toml` #966
- Add documentation for common error messages #997
- Expand `delete_downstream_merge` -> `delete_downstream_parts`. #1002
- `cautious_delete` now ...
    - Checks `IntervalList` and externals tables. #1002
    - Ends early if called on empty table. #1055
- Allow mixin tables with parallelization in `make` to run populate with
    `processes > 1` #1001, #1052, #1068
- Speed up fetch_nwb calls through merge tables #1017
- Allow `ModuleNotFoundError` or `ImportError` for optional dependencies #1023
- Ensure integrity of group tables #1026
- Convert list of LFP artifact removed interval list to array #1046
- Merge duplicate functions in decoding and spikesorting #1050, #1053, #1062,
    #1066, #1069
- Reivise docs organization.
    - Misc -> Features/ForDevelopers. #1029
    - Installation instructions -> Setup notebook. #1029
- Migrate SQL export tools to `utils` to support exporting `DandiPath` #1048
- Add tool for checking threads for metadata locks on a table #1063
- Use peripheral tables as fallback in `TableChains` #1035
- Ignore non-Spyglass tables during descendant check for `part_masters` #1035

### Pipelines

- Common

    - `PositionVideo` table now inserts into self after `make` #966
    - Don't insert lab member when creating lab team #983
    - Files created by `AnalysisNwbfile.create()` receive new object_id #999
    - Remove unused `ElectrodeBrainRegion` table #1003
    - Files created by `AnalysisNwbfile.create()` receive new object_id #999,
        #1004
    - Remove redundant calls to tables in `populate_all_common` #870
    - Improve logging clarity in `populate_all_common` #870
    - `PositionIntervalMap` now inserts null entries for missing intervals #870
    - `AnalysisFileLog` now truncates table names that exceed field length #1021
    - Disable logging with `AnalysisFileLog` #1024
    - Remove `common_ripple` schema #1061

- Decoding:

    - Default values for classes on `ImportError` #966
    - Add option to upsample data rate in `PositionGroup` #1008
    - Avoid interpolating over large `nan` intervals in position #1033
    - Minor code calling corrections #1073

- Position

    - Allow dlc without pre-existing tracking data #973, #975
    - Raise `KeyError` for missing input parameters across helper funcs #966
    - `DLCPosVideo` table now inserts into self after `make` #966
    - Remove unused `PositionVideoSelection` and `PositionVideo` tables #1003
    - Fix SQL query error in `DLCPosV1.fetch_nwb` #1011
    - Add keyword args to all calls of `convert_to_pixels` #870
    - Unify `make_video` logic across `DLCPosVideo` and `TrodesVideo` #870
    - Replace `OutputLogger` context manager with decorator #870
    - Rename `check_videofile` -> `find_mp4` and `get_video_path` ->
        `get_video_info` to reflect actual use #870
    - Fix `red_led_bisector` `np.nan` handling issue from #870. Fixed in #1034
    - Fix `one_pt_centoid` `np.nan` handling issue from #870. Fixed in #1034

- Spikesorting

    - Allow user to set smoothing timescale in `SortedSpikesGroup.get_firing_rate`
        #994
    - Update docstrings #996
    - Remove unused `UnitInclusionParameters` table from `spikesorting.v0` #1003
    - Fix bug in identification of artifact samples to be zeroed out in
        `spikesorting.v1.SpikeSorting` #1009
    - Remove deprecated dependencies on kachery_client #1014
    - Add `UnitAnnotation` table and naming convention for units #1027, #1052
    - Set `sparse` parameter to waveform extraction step in `spikesorting.v1`
        #1039
    - Efficiency improvement to `v0.Curation.insert_curation` #1072
    - Add pytests for `spikesorting.v1` #1078

## [0.5.2] (April 22, 2024)

### Infrastructure

- Refactor `TableChain` to include `_searched` attribute. #867
- Fix errors in config import #882
- Save current spyglass version in analysis nwb files to aid diagnosis #897
- Add functionality to export vertical slice of database. #875
- Add pynapple support #898
- Update PR template checklist to include db changes. #903
- Avoid permission check on personnel tables. #903
- Add documentation for `SpyglassMixin`. #903
- Add helper to identify merge table by definition. #903
- Prioritize datajoint filepath entry for defining abs_path of analysis nwbfile
    #918
- Fix potential duplicate entries in Merge part tables #922
- Add logging of AnalysisNwbfile creation time and size #937
- Fix error on empty delete call in merge table. #940
- Add log of AnalysisNwbfile creation time, size, and access count #937, #941

### Pipelines

- Spikesorting
    - Update calls in v0 pipeline for spikeinterface>=0.99 #893
    - Fix method type of `get_spike_times` #904
    - Add helper functions for restricting spikesorting results and linking to
        probe info #910
- Decoding
    - Handle dimensions of clusterless `get_ahead_behind_distance` #904
    - Fix improper handling of nwb file names with .strip #929

## [0.5.1] (March 7, 2024)

### Infrastructure

- Add user roles to `database_settings.py`. #832
- Fix redundancy in `waveforms_dir` #857
- Revise `dj_chains` to permit undirected paths for paths with multiple Merge
    Tables. #846

### Pipelines

- Common:
    - Add ActivityLog to `common_usage` to track unreferenced utilities. #870
- Position:
    - Fixes to `environment-dlc.yml` restricting tensortflow #834
    - Video restriction for multicamera epochs #834
    - Fixes to `_convert_mp4` #834
    - Replace deprecated calls to `yaml.safe_load()` #834
    - Refactoring to reduce redundancy #870
    - Migrate `OutputLogger` behavior to decorator #870
- Spikesorting:
    - Increase`spikeinterface` version to >=0.99.1, \<0.100 #852
    - Bug fix in single artifact interval edge case #859
    - Bug fix in FigURL #871
- LFP
    - In LFPArtifactDetection, only apply referencing if explicitly selected #863

## [0.5.0] (February 9, 2024)

### Infrastructure

- Docs:
    - Additional documentation. #690
    - Add overview of Spyglass to docs. #779
    - Update docs to reflect new notebooks. #776
- Mixin:
    - Add Mixin class to centralize `fetch_nwb` functionality. #692, #734
    - Refactor restriction use in `delete_downstream_merge` #703
    - Add `cautious_delete` to Mixin class
        - Initial implementation. #711, #762
        - More robust caching of join to downstream tables. #806
        - Overwrite datajoint `delete` method to use `cautious_delete`. #806
        - Reverse join order for session summary. #821
        - Add temporary logging of use to `common_usage`. #811, #821
- Merge Tables:
    - UUIDs: Revise Merge table uuid generation to include source. #824
    - UUIDs: Remove mutual exclusivity logic due to new UUID generation. #824
    - Add method for `merge_populate`. #824
- Linting:
    - Clean up following pre-commit checks. #688
    - Update linting for Black 24. #808
- Misc:
    - Add `deprecation_factory` to facilitate table migration. #717
    - Add Spyglass logger. #730
    - Increase pytest coverage for `common`, `lfp`, and `utils`. #743
    - Steamline dependency management. #822

### Pipelines

- Common:
    - `IntervalList`: Add secondary key `pipeline` #742
    - Add `common_usage` table. #811, #821, #824
    - Add catch errors during `populate_all_common`. #824
- Spike sorting:
    - Add SpikeSorting V1 pipeline. #651
    - Move modules into spikesorting.v0 #807
- LFP:
    - Minor fixes to LFPBandV1 populator and `make`. #706, #795
    - LFPV1: Fix error for multiple lfp settings on same data #775
- Linearization:
    - Minor fixes to LinearizedPositionV1 pipeline #695
    - Rename `position_linearization` -> `linearization`. #717
    - Migrate tables: `common_position` -> `linearization.v0`. #717
- Position:
    - Refactor input validation in DLC pipeline. #688
    - DLC path handling from config, and normalize naming convention. #722
    - Fix in place column bug #752
- Decoding:
    - Add `decoding` pipeline V1. #731, #769, #819
    - Add a table to store the decoding results #731
    - Use the new `non_local_detector` package for decoding #731
    - Allow multiple spike waveform features for clusterless decoding #731
    - Reorder notebooks #731
    - Add fetch class functionality to `Merge` table. #783, #786
    - Add ability to filter sorted units in decoding #807
    - Rename SortedSpikesGroup.SortGroup to SortedSpikesGroup.Units #807
    - Change methods with load\_... to fetch\_... for consistency #807
    - Use merge table methods to access part methods #807
- MUA
    - Add MUA pipeline V1. #731, #819
- Ripple
    - Add figurl to Ripple pipeline #819

## [0.4.3] (November 7, 2023)

- Migrate `config` helper scripts to Spyglass codebase. #662
- Revise contribution guidelines. #655
- Minor bug fixes. #656, #657, #659, #651, #671
- Add setup instruction specificity.
- Reduce primary key varchar allocation aross may tables. #664

## [0.4.2] (October 10, 2023)

### Infrastructure / Support

- Bumped Python version to 3.9. #583
- Updated user management helper scripts for MySQL 8. #650
- Centralized config/path handling to permit setting via datajoint config. #593
- Fixed Merge Table deletes: error specificity and transaction context. #617

### Pipelines

- Common:
    - Added support multiple cameras per epoch. #557
    - Removed `common_backup` schema. #631
    - Added support for multiple position objects per NWB in `common_behav` via
        PositionSource.SpatialSeries and RawPosition.PosObject #628, #616. _Note:_
        Existing functions have been made compatible, but column labels for
        `RawPosition.fetch1_dataframe` may change.
- Spike sorting:
    - Added pipeline populator. #637, #646, #647
    - Fixed curation functionality for `nn_isolation`. #597, #598
- Position: Added position interval/epoch mapping via PositionIntervalMap. #620,
    #621, #627
- LFP: Refactored pipeline. #594, #588, #605, #606, #607, #608, #615, #629

## [0.4.1] (June 30, 2023)

- Add mkdocs automated deployment. #527, #537, #549, #551
- Add class for Merge Tables. #556, #564, #565

## [0.4.0] (May 22, 2023)

- Updated call to `spikeinterface.preprocessing.whiten` to use dtype np.float16.
    #446,
- Updated default spike sorting metric parameters. #447
- Updated whitening to be compatible with recent changes in spikeinterface when
    using mountainsort. #449
- Moved LFP pipeline to `src/spyglass/lfp/v1` and addressed related usability
    issues. #468, #478, #482, #484, #504
- Removed whiten parameter for clusterless thresholder. #454
- Added plot to plot all DIO events in a session. #457
- Added file sharing functionality through kachery_cloud. #458, #460
- Pinned numpy version to `numpy<1.24`
- Added scripts to add guests and collaborators as users. #463
- Cleaned up installation instructions in repo README. #467
- Added checks in decoding visualization to ensure time dimensions are the
    correct length.
- Fixed artifact removed valid times. #472
- Added codespell workflow for spell checking and fixed typos. #471
- Updated LFP code to save LFP as `pynwb.ecephys.LFP` type. #475
- Added artifact detection to LFP pipeline. #473
- Replaced calls to `spikeinterface.sorters.get_default_params` with
    `spikeinterface.sorters.get_default_sorter_params`. #486
- Updated position pipeline and added functionality to handle pose estimation
    through DeepLabCut. #367, #505
- Updated `environment_position.yml`. #502
- Renamed `FirFilter` class to `FirFilterParameters`. #512

## [0.3.4] (March 30, 2023)

- Fixed error in spike sorting pipeline referencing the "probe_type" column
    which is no longer accessible from the `Electrode` table. #437
- Fixed error when inserting an NWB file that does not have a probe
    manufacturer. #433, #436
- Fixed error when adding a new `DataAcquisitionDevice` and a new `ProbeType`.
    #436
- Fixed inconsistency between capitalized/uncapitalized versions of "Intan" for
    DataAcquisitionAmplifier and DataAcquisitionDevice.adc_circuit. #430, #438

## [0.3.3] (March 29, 2023)

- Fixed errors from referencing the changed primary key for `Probe`. #429

## [0.3.2] (March 28, 2023)

- Fixed import of `common_nwbfile`. #424

## [0.3.1] (March 24, 2023)

- Fixed import error due to `sortingview.Workspace`. #421

## [0.3.0] (March 24, 2023)

- Refactor common for non Frank Lab data, allow file-based mods #420
- Allow creation and linkage of device metadata from YAML #400
- Move helper functions to utils directory #386

[0.3.0]: https://github.com/LorenFrankLab/spyglass/releases/tag/0.3.0
[0.3.1]: https://github.com/LorenFrankLab/spyglass/releases/tag/0.3.1
[0.3.2]: https://github.com/LorenFrankLab/spyglass/releases/tag/0.3.2
[0.3.3]: https://github.com/LorenFrankLab/spyglass/releases/tag/0.3.3
[0.3.4]: https://github.com/LorenFrankLab/spyglass/releases/tag/0.3.4
[0.4.0]: https://github.com/LorenFrankLab/spyglass/releases/tag/0.4.0
[0.4.1]: https://github.com/LorenFrankLab/spyglass/releases/tag/0.4.1
[0.4.2]: https://github.com/LorenFrankLab/spyglass/releases/tag/0.4.2
[0.4.3]: https://github.com/LorenFrankLab/spyglass/releases/tag/0.4.3
[0.5.0]: https://github.com/LorenFrankLab/spyglass/releases/tag/0.5.0
[0.5.1]: https://github.com/LorenFrankLab/spyglass/releases/tag/0.5.1
[0.5.2]: https://github.com/LorenFrankLab/spyglass/releases/tag/0.5.2
[0.5.3]: https://github.com/LorenFrankLab/spyglass/releases/tag/0.5.3
[0.5.4]: https://github.com/LorenFrankLab/spyglass/releases/tag/0.5.4
[0.5.5]: https://github.com/LorenFrankLab/spyglass/releases/tag/0.5.5<|MERGE_RESOLUTION|>--- conflicted
+++ resolved
@@ -9,66 +9,7 @@
 When altering tables, import all foreign key references.
 
 ```python
-<<<<<<< HEAD
 #
-=======
-# -- For TrackGraph --
-from spyglass.linearization.v1.main import TrackGraph  # noqa
-
-TrackGraph.alter()  # Add edge map parameter
-
-# -- For dropping deprecated tables --
-import datajoint as dj
-
-dj.FreeTable(dj.conn(), "common_nwbfile.analysis_nwbfile_log").drop()
-dj.FreeTable(dj.conn(), "common_session.session_group").drop()
-
-# -- For v0 recompute --
-from spyglass.spikesorting.v0.spikesorting_recording import (
-    SpikeSortingRecording,
-    SpikeSortingRecordingSelection,
-    IntervalList,
-)
-
-SpikeSortingRecording().alter()
-SpikeSortingRecording().update_ids()
-
-# -- For v1 recompute --
-from spyglass.spikesorting.v1.recording import (
-    SpikeSortingRecording,
-    SpikeSortingRecordingSelection,
-    AnalysisNwbfile,
-)
-
-SpikeSortingRecording().alter()
-SpikeSortingRecording().update_ids()
-
-# -- For LFP pipeline --
-from spyglass.lfp.lfp_imported import ImportedLFP
-from spyglass.lfp.lfp_merge import LFPOutput
-
-if len(ImportedLFP()) or len(LFPOutput.ImportedLFP()):
-    raise ValueError(
-        "Existing entries found and would be dropped in update. Please delete "
-        + "entries or start a GitHub discussion for migration assistance."
-        + f"\nImportedLFP: {len(ImportedLFP())}"
-        + f"\nLFPOutput.ImportedLFP: {len(LFPOutput.ImportedLFP())}"
-    )
-
-table = LFPOutput().ImportedLFP()
-table_name = table.full_table_name
-
-if len(drop_list := table.connection.dependencies.descendants(table_name)) > 1:
-    drop_list = [x for x in drop_list if x != table_name]
-    raise ValueError(
-        "Downstream tables exist and would be dropped in update."
-        + "Please drop the following tables first: \n"
-        + "\n ".join([str(t) for t in drop_list])
-    )
-
-LFPOutput().ImportedLFP().drop_quick()
-ImportedLFP().drop()
->>>>>>> 77d2cc42
 ```
 
 ### Infrastructure
@@ -81,7 +22,7 @@
     - Thing
 -->
 
-## [0.5.5] (May 27, 2025)
+## [0.5.5] (Aug 6, 2025)
 
 ### Infrastructure
 
