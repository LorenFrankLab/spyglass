--- conflicted
+++ resolved
@@ -22,14 +22,11 @@
 - Speed up fetch_nwb calls through merge tables #1017
 - Allow `ModuleNotFoundError` or `ImportError` for optional dependencies #1023
 - Ensure integrity of group tables #1026
-<<<<<<< HEAD
+- Convert list of LFP artifact removed interval list to array #1046
+- Merge duplicate functions in decoding and spikesorting #1050
 - Revise docs organization.
     - Misc -> Features/ForDevelopers. #1029
     - Installation instructions -> Setup notebook. #1029
-=======
-- Convert list of LFP artifact removed interval list to array #1046
-- Merge duplicate functions in decoding and spikesorting #1050
->>>>>>> 5145ff6b
 
 ### Pipelines
 
