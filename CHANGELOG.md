--- conflicted
+++ resolved
@@ -2,14 +2,16 @@
 
 ## [0.5.5] (Unreleased)
 
-<<<<<<< HEAD
 ### Release Notes
 
 <!-- Running draft to be removed immediately prior to release. -->
 
 <!-- When altering tables, import all foreign key references. -->
 
+Table update script
+
 ```python
+# -- For recompute --
 import datajoint as dj
 from spyglass.spikesorting.v1 import recording as v1rec  # noqa
 from spyglass.spikesorting.v0 import spikesorting_recording as v0rec  # noqa
@@ -22,10 +24,8 @@
 v0rec.SpikeSortingRecording().update_ids()
 v1rec.SpikeSortingRecording().alter()
 v1rec.SpikeSortingRecording().update_ids()
-=======
-Table update script
-
-```py
+
+# -- For LFP pipeline --
 from spyglass.lfp.lfp_imported import ImportedLFP
 from spyglass.lfp.lfp_merge import LFPOutput
 
@@ -50,7 +50,6 @@
 
 LFPOutput().ImportedLFP().drop_quick()
 ImportedLFP().drop()
->>>>>>> 46d59d65
 ```
 
 ### Infrastructure
@@ -63,9 +62,7 @@
 - Only add merge parts to `source_class_dict` if present in codebase #1237
 - Remove cli module #1250
 - Fix column error in `check_threads` method #1256
-<<<<<<< HEAD
 - Add recompute ability for `SpikeSortingRecording` for both v0 and v1 #1093
-=======
 - Track Spyglass version in dedicated table for enforcing updates #1281
 - Pin to `datajoint>=0.14.4` for `dj.Top` and long make call fix #1281
 
@@ -73,7 +70,6 @@
 
 - Add documentation for custom pipeline #1281
 - Add developer note on initializing `hatch` #1281
->>>>>>> 46d59d65
 
 ### Pipelines
 
@@ -103,13 +99,13 @@
 - Behavior
     - Implement pipeline for keypoint-moseq extraction of behavior syllables #1056
 - LFP
-    - Adding a condition in the MAD detector to replace zero, NaN, or infinite
-        MAD values with 1.0. #1280
+    - Adding a condition in the MAD detector to replace zero, NaN, or infinite MAD
+        values with 1.0. #1280
     - Refactoring the creation of LFPElectrodeGroup with added input validation
         and transactional insertion. #1280
     - Updating the LFPBandSelection logic with comprehensive validation and batch
         insertion for electrodes and references. #1280
-    - Implement `ImportedLFP.make()`  for ingestion from nwb files #1278
+    - Implement `ImportedLFP.make()` for ingestion from nwb files #1278
 
 ## [0.5.4] (December 20, 2024)
 
