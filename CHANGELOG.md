--- conflicted
+++ resolved
@@ -16,12 +16,9 @@
 - Prioritize datajoint filepath entry for defining abs_path of analysis nwbfile
     #918
 - Fix potential duplicate entries in Merge part tables #922
-<<<<<<< HEAD
 - Add logging of AnalysisNwbfile creation time and size #937
 - Fix error on empty delete call in merge table. #940
-=======
 - Add log of AnalysisNwbfile creation time, size, and access count #937, #941
->>>>>>> 664f0517
 
 ### Pipelines
 
