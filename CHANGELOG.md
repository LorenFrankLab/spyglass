# Change Log

## Unreleased

### Infrastructure

- Add user roles to `database_settings.py`. #832
- Revise `dj_chains` to permit undirected paths for paths with multiple Merge
    Tables. #846

### Pipelines

- Position:
    - Fixes to `environment-dlc.yml` restricting tensortflow #834
    - Video restriction for multicamera epochs #834
    - Fixes to `_convert_mp4` #834
    - Replace deprecated calls to `yaml.safe_load()` #834

<<<<<<< HEAD
- Increase the required `spikeinterface` version to >=0.99.1 for `get_sorting` method associated with `SpikeSorting` and `CurationV1` tables in spike sorting V1 pipeline. Limit version to <0.100 in case there are other issues with it. #852
=======
- Spikesorting:
    - Bug fix in single artifact interval edge case #859
>>>>>>> 5a6c96b4

## [0.5.0] (February 9, 2024)

### Infrastructure

- Docs:
    - Additional documentation. #690
    - Add overview of Spyglass to docs. #779
    - Update docs to reflect new notebooks. #776
- Mixin:
    - Add Mixin class to centralize `fetch_nwb` functionality. #692, #734
    - Refactor restriction use in `delete_downstream_merge` #703
    - Add `cautious_delete` to Mixin class
        - Initial implementation. #711, #762
        - More robust caching of join to downstream tables. #806
        - Overwrite datajoint `delete` method to use `cautious_delete`. #806
        - Reverse join order for session summary. #821
        - Add temporary logging of use to `common_usage`. #811, #821
- Merge Tables:
    - UUIDs: Revise Merge table uuid generation to include source. #824
    - UUIDs: Remove mutual exclusivity logic due to new UUID generation. #824
    - Add method for `merge_populate`. #824
- Linting:
    - Clean up following pre-commit checks. #688
    - Update linting for Black 24. #808
- Misc:
    - Add `deprecation_factory` to facilitate table migration. #717
    - Add Spyglass logger. #730
    - Increase pytest coverage for `common`, `lfp`, and `utils`. #743
    - Steamline dependency management. #822

### Pipelines

- Common:
    - `IntervalList`: Add secondary key `pipeline` #742
    - Add `common_usage` table. #811, #821, #824
    - Add catch errors during `populate_all_common`. #824
- Spike sorting:
    - Add SpikeSorting V1 pipeline. #651
    - Move modules into spikesorting.v0 #807
- LFP:
    - Minor fixes to LFPBandV1 populator and `make`. #706, #795
    - LFPV1: Fix error for multiple lfp settings on same data #775
- Linearization:
    - Minor fixes to LinearizedPositionV1 pipeline #695
    - Rename `position_linearization` -> `linearization`. #717
    - Migrate tables: `common_position` -> `linearization.v0`. #717
- Position:
    - Refactor input validation in DLC pipeline. #688
    - DLC path handling from config, and normalize naming convention. #722
    - Fix in place column bug #752
- Decoding:
    - Add `decoding` pipeline V1. #731, #769, #819
    - Add a table to store the decoding results #731
    - Use the new `non_local_detector` package for decoding #731
    - Allow multiple spike waveform features for clusterless decoding #731
    - Reorder notebooks #731
    - Add fetch class functionality to `Merge` table. #783, #786
    - Add ability to filter sorted units in decoding #807
    - Rename SortedSpikesGroup.SortGroup to SortedSpikesGroup.Units #807
    - Change methods with load\_... to fetch\_... for consistency #807
    - Use merge table methods to access part methods #807
- MUA
    - Add MUA pipeline V1. #731, #819
- Ripple
    - Add figurl to Ripple pipeline #819

## [0.4.3] (November 7, 2023)

- Migrate `config` helper scripts to Spyglass codebase. #662
- Revise contribution guidelines. #655
- Minor bug fixes. #656, #657, #659, #651, #671
- Add setup instruction specificity.
- Reduce primary key varchar allocation aross may tables. #664

## [0.4.2] (October 10, 2023)

### Infrastructure / Support

- Bumped Python version to 3.9. #583
- Updated user management helper scripts for MySQL 8. #650
- Centralized config/path handling to permit setting via datajoint config. #593
- Fixed Merge Table deletes: error specificity and transaction context. #617

### Pipelines

- Common:
    - Added support multiple cameras per epoch. #557
    - Removed `common_backup` schema. #631
    - Added support for multiple position objects per NWB in `common_behav` via
        PositionSource.SpatialSeries and RawPosition.PosObject #628, #616. _Note:_
        Existing functions have been made compatible, but column labels for
        `RawPosition.fetch1_dataframe` may change.
- Spike sorting:
    - Added pipeline populator. #637, #646, #647
    - Fixed curation functionality for `nn_isolation`. #597, #598
- Position: Added position interval/epoch mapping via PositionIntervalMap. #620,
    #621, #627
- LFP: Refactored pipeline. #594, #588, #605, #606, #607, #608, #615, #629

## [0.4.1] (June 30, 2023)

- Add mkdocs automated deployment. #527, #537, #549, #551
- Add class for Merge Tables. #556, #564, #565

## [0.4.0] (May 22, 2023)

- Updated call to `spikeinterface.preprocessing.whiten` to use dtype np.float16.
    #446,
- Updated default spike sorting metric parameters. #447
- Updated whitening to be compatible with recent changes in spikeinterface when
    using mountainsort. #449
- Moved LFP pipeline to `src/spyglass/lfp/v1` and addressed related usability
    issues. #468, #478, #482, #484, #504
- Removed whiten parameter for clusterless thresholder. #454
- Added plot to plot all DIO events in a session. #457
- Added file sharing functionality through kachery_cloud. #458, #460
- Pinned numpy version to `numpy<1.24`
- Added scripts to add guests and collaborators as users. #463
- Cleaned up installation instructions in repo README. #467
- Added checks in decoding visualization to ensure time dimensions are the
    correct length.
- Fixed artifact removed valid times. #472
- Added codespell workflow for spell checking and fixed typos. #471
- Updated LFP code to save LFP as `pynwb.ecephys.LFP` type. #475
- Added artifact detection to LFP pipeline. #473
- Replaced calls to `spikeinterface.sorters.get_default_params` with
    `spikeinterface.sorters.get_default_sorter_params`. #486
- Updated position pipeline and added functionality to handle pose estimation
    through DeepLabCut. #367, #505
- Updated `environment_position.yml`. #502
- Renamed `FirFilter` class to `FirFilterParameters`. #512

## [0.3.4] (March 30, 2023)

- Fixed error in spike sorting pipeline referencing the "probe_type" column
    which is no longer accessible from the `Electrode` table. #437
- Fixed error when inserting an NWB file that does not have a probe
    manufacturer. #433, #436
- Fixed error when adding a new `DataAcquisitionDevice` and a new `ProbeType`.
    #436
- Fixed inconsistency between capitalized/uncapitalized versions of "Intan" for
    DataAcquisitionAmplifier and DataAcquisitionDevice.adc_circuit. #430, #438

## [0.3.3] (March 29, 2023)

- Fixed errors from referencing the changed primary key for `Probe`. #429

## [0.3.2] (March 28, 2023)

- Fixed import of `common_nwbfile`. #424

## [0.3.1] (March 24, 2023)

- Fixed import error due to `sortingview.Workspace`. #421

## [0.3.0] (March 24, 2023)

- Refactor common for non Frank Lab data, allow file-based mods #420
- Allow creation and linkage of device metadata from YAML #400
- Move helper functions to utils directory #386

[0.3.0]: https://github.com/LorenFrankLab/spyglass/releases/tag/0.3.0
[0.3.1]: https://github.com/LorenFrankLab/spyglass/releases/tag/0.3.1
[0.3.2]: https://github.com/LorenFrankLab/spyglass/releases/tag/0.3.2
[0.3.3]: https://github.com/LorenFrankLab/spyglass/releases/tag/0.3.3
[0.3.4]: https://github.com/LorenFrankLab/spyglass/releases/tag/0.3.4
[0.4.0]: https://github.com/LorenFrankLab/spyglass/releases/tag/0.4.0
[0.4.1]: https://github.com/LorenFrankLab/spyglass/releases/tag/0.4.1
[0.4.2]: https://github.com/LorenFrankLab/spyglass/releases/tag/0.4.2
[0.4.3]: https://github.com/LorenFrankLab/spyglass/releases/tag/0.4.3
[0.5.0]: https://github.com/LorenFrankLab/spyglass/releases/tag/0.5.0<|MERGE_RESOLUTION|>--- conflicted
+++ resolved
@@ -16,12 +16,9 @@
     - Fixes to `_convert_mp4` #834
     - Replace deprecated calls to `yaml.safe_load()` #834
 
-<<<<<<< HEAD
-- Increase the required `spikeinterface` version to >=0.99.1 for `get_sorting` method associated with `SpikeSorting` and `CurationV1` tables in spike sorting V1 pipeline. Limit version to <0.100 in case there are other issues with it. #852
-=======
 - Spikesorting:
+    - Increase the required `spikeinterface` version to >=0.99.1 for `get_sorting` method associated with `SpikeSorting` and `CurationV1` tables in spike sorting V1 pipeline. Limit version to <0.100 in case there are other issues with it. #852
     - Bug fix in single artifact interval edge case #859
->>>>>>> 5a6c96b4
 
 ## [0.5.0] (February 9, 2024)
 
