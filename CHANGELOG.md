--- conflicted
+++ resolved
@@ -16,10 +16,6 @@
 
 ### Infrastructure
 
-<<<<<<< HEAD
-- Disable populate transaction protection for long-populating tables #1066
-- Fix dandi upload process for nwb's with video or linked objects #1095
-=======
 - Disable populate transaction protection for long-populating tables #1066,
     #1108
 - Add docstrings to all public methods #1076
@@ -31,7 +27,7 @@
 - Enforce match between ingested nwb probe geometry and existing table entry
     #1074
 - Update DataJoint install and password instructions #1131
->>>>>>> 05444bbe
+- Fix dandi upload process for nwb's with video or linked objects #1095
 
 ### Pipelines
 
