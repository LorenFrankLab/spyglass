# Change Log

## [0.5.6] (Unreleased)

### Release Notes

Running draft to be removed immediately prior to release. When altering tables,
import all foreign key references.

```python
#
```

### Documentation

- Delete extra pyscripts that were renamed # 1363
- Add note on fetching changes to setup notebook #1371
- Revise table field docstring heading and `mermaid` diagram generation #1402
- Add pages for custom analysis tables and class inheritance structure #1435

### Infrastructure

- Set default codecov threshold for test fail, disable patch check #1370, #1372
- Simplify PR template #1370
- Allow email send on space check success, clean up maintenance logging #1381
- Update pynwb pin to >=2.5.0 for `TimeSeries.get_timestamps` #1385
- Fix error from unlinked object in `AnalysisNwbfile.create` #1396
- Sort `UserEnvironment` dict objects by key for consistency #1380
- Fix typo in VideoFile.make #1427
- Fix bug in TaskEpoch.make so that it correctly handles multi-row task tables
    from NWB #1433
- Split `SpyglassMixin` into task-specific mixins #1435 #1451
- Auto-load within-Spyglass tables for graph operations #1368
- Allow rechecking of recomputes #1380, #1413
- Set default codecov threshold for test fail, disable patch check #1370, #1372
- Simplify PR template #1370
- Add `SpyglassIngestion` class to centralize functionality #1377, #1423
- Pin `ndx-optogenetics` to 0.2.0 #1458

### Pipelines

- Behavior
    - Add methods for calling moseq visualization functions #1374
- Common
    - Add tables for storing optogenetic experiment information #1312
    - Remove wildcard matching in `Nwbfile().get_abs_path` #1382
    - Change `IntervalList.insert` to `cautious_insert` #1423
    - Allow email send on space check success, clean up maintenance logging #1381
    - Update pynwb pin to >=2.5.0 for `TimeSeries.get_timestamps` #1385
    - Fix error from unlinked object in `AnalysisNwbfile.create` #1396
    - Sort `UserEnvironment` dict objects by key for consistency #1380
    - Fix typo in VideoFile.make #1427
    - Fix bug in TaskEpoch.make so that it correctly handles multi-row task tables
        from NWB #1433
    - Add custom/dynamic `AnalysisNwbfile` creation #1435
<<<<<<< HEAD
    - Allow multiple VideoFile entries during ingestion #1462
=======
    - Allow nullable `DataAcquisitionDevice` foreign keys #1455
    - Improve error transparency on duplicate `Electrode` ids #1454
>>>>>>> 85b14159
- Decoding
    - Ensure results directory is created if it doesn't exist #1362
- Position
    - Ensure video files are properly added to `DLCProject` # 1367
    - DLC parameter handling improvements and default value corrections #1379
    - Fix ingestion nwb files with position objects but no spatial series #1405
    - Ignore `percent_frames` when using `limit` in `DLCPosVideo` #1418
- Spikesorting
    - Implement short-transaction `SpikeSortingRecording.make` for v0 #1338

## [0.5.5] (Aug 6, 2025)

### Infrastructure

- Ensure merge tables are declared during file insertion #1205
- Update URL for DANDI Docs #1210
- Add common method `get_position_interval_epoch` #1056
- Improve cron job documentation and script #1226, #1241, #1257, #1328
- Update export process to include `~external` tables #1239
- Only add merge parts to `source_class_dict` if present in codebase #1237
- Remove cli module #1250
- Fix column error in `check_threads` method #1256
- Export python env and store in newly created analysis files #1270
- Enforce single table entry in `fetch1_dataframe` calls #1270
- Add recompute ability for `SpikeSortingRecording` for both v0 and v1 #1093,
    #1311, #1340
- Track Spyglass version in dedicated table for enforcing updates #1281
- Pin to `datajoint>=0.14.4` for `dj.Top` and long make call fix #1281
- Remove outdated code comments #1304
- Add code coverage badge, and increase position coverage #1305, #1315
- Force `TableChain` to follow shortest path #1356

### Documentation

- Add documentation for custom pipeline #1281
- Add developer note on initializing `hatch` #1281
- Add concrete example for long-distance restrictions #1361

### Pipelines

- Common
    - Default `AnalysisNwbfile.create` permissions are now 777 #1226
    - Make `Nwbfile.fetch_nwb` functional # 1256
    - Calculate mode of timestep size in log scale when estimating sampling rate
        #1270
    - Ingest all `ImageSeries` objects in nwb file to `VideoFile` #1278
    - Allow ingestion of multi-row task epoch tables #1278
    - Add `SensorData` to `populate_all_common` #1281
    - Add `fetch1_dataframe` to `SensorData` #1291
    - Allow storage of numpy arrays using `AnalysisNwbfile.add_nwb_object` #1298
    - `IntervalList.fetch_interval` now returns `Interval` object #1293, #1357
    - Correct name parsing in Session.Experimenter insertion #1306
    - Allow insert with dio events but no e-series data #1318
    - Prompt user to verify compatibility between new insert and existing table
        entries # 1318, #1350
    - Skip empty timeseries ingestion (`PositionSource`, `DioEvents`) #1347
- Position
    - Allow population of missing `PositionIntervalMap` entries during population
        of `DLCPoseEstimation` #1208
    - Enable import of existing pose data to `ImportedPose` in position pipeline
        #1247
    - Change key value `position_source` to "imported" during ingestion #1270
    - Define orientation as `nan` for single-led data #1270
    - Sanitize new project names for unix file system #1247
    - Add arg to return percent below threshold in `get_subthresh_inds` #1304,
        #1305
    - Accept imported timestamps defined by `rate` and `start_time` #1322
    - Fix bug preventing DLC config updates #1352
- Spikesorting
    - Fix compatibility bug between v1 pipeline and `SortedSpikesGroup` unit
        filtering #1238, #1249
    - Speedup `get_sorting` on `CurationV1` #1246
    - Add cleanup for `v0.SpikeSortingRecording` #1263
    - Revise cleanup for `v0.SpikeSorting` #1271
    - Fix type compatibility of `time_slice` in
        `SortedSpikesGroup.fetch_spike_data` #1261
    - Update transaction and parallel make settings for `v0` and `v1`
        `SpikeSorting` tables #1270
    - Disable make transactionsfor `CuratedSpikeSorting` #1288
    - Refactor `SpikeSortingOutput.get_restricted_merge_ids` #1304
    - Add burst merge curation #1209
    - Reconcile spikeinterface value for `channel_id` when `channel_name` column
        present in nwb file electrodes table #1310, #1334
    - Ensure matching order of returned merge_ids and nwb files in
        `SortedSpikesGroup.fetch_spike_data` #1320
- Behavior
    - Implement pipeline for keypoint-moseq extraction of behavior syllables #1056
- LFP
    - Implement `ImportedLFP.make()` for ingestion from nwb files #1278
    - Adding a condition in the MAD detector to replace zero, NaN, or infinite MAD
        values with 1.0. #1280
    - Refactoring the creation of LFPElectrodeGroup with added input validation
        and transactional insertion. #1280, #1302
    - Updating the LFPBandSelection logic with comprehensive validation and batch
        insertion for electrodes and references. #1280
    - Implement `ImportedLFP.make()` for ingestion from nwb files #1278, #1302
    - Skip empty timeseries ingestion for `ImportedLFP` #1347

## [0.5.4] (December 20, 2024)

### Infrastructure

- Disable populate transaction protection for long-populating tables #1066,
    #1108, #1172, #1187
- Add docstrings to all public methods #1076
- Update DataJoint to 0.14.2 #1081
- Remove `AnalysisNwbfileLog` #1093
- Allow restriction based on parent keys in `Merge.fetch_nwb()` #1086, #1126
- Import `datajoint.dependencies.unite_master_parts` -> `topo_sort` #1116,
    #1137, #1162
- Fix bool settings imported from dj config file #1117
- Allow definition of tasks and new probe entries from config #1074, #1120,
    #1179
- Enforce match between ingested nwb probe geometry and existing table entry
    #1074
- Update DataJoint install and password instructions #1131
- Fix dandi upload process for nwb's with video or linked objects #1095, #1151
- Minor docs fixes #1145
- Add Nwb hashing tool #1093
- Test fixes
    - Remove stored hashes from pytests #1152
    - Remove mambaforge from tests #1153
    - Remove debug statement #1164
    - Add testing for python versions 3.9, 3.10, 3.11, 3.12 #1169
    - Initialize tables in pytests #1181
    - Download test data without credentials, trigger on approved PRs #1180
    - Add coverage of decoding pipeline to pytests #1155
- Allow python \< 3.13 #1169
- Remove numpy version restriction #1169
- Merge table delete removes orphaned master entries #1164
- Edit `merge_fetch` to expect positional before keyword arguments #1181
- Allow part restriction `SpyglassMixinPart.delete` #1192
- Move cleanup of `IntervalList` orphan entries to cron job cleanup process
    #1195
- Add mixin method `get_fully_defined_key` #1198

### Pipelines

- Common

    - Drop `SessionGroup` table #1106
    - Improve electrodes import efficiency #1125
    - Fix logger method call in `common_task` #1132
    - Export fixes #1164
        - Allow `get_abs_path` to add selection entry. #1164
        - Log restrictions and joins. #1164
        - Check if querying table inherits mixin in `fetch_nwb`. #1192, #1201
        - Ensure externals entries before adding to export. #1192
    - Error specificity in `LabMemberInfo` #1192

- Decoding

    - Fix edge case errors in spike time loading #1083
    - Allow fetch of partial key from `DecodingParameters` #1198
    - Allow data fetching with partial but unique key #1198

- Linearization

    - Add edge_map parameter to LinearizedPositionV1 #1091

- Position

    - Fix video directory bug in `DLCPoseEstimationSelection` #1103
    - Restore #973, allow DLC without position tracking #1100
    - Minor fix to `DLCCentroid` make function order #1112, #1148
    - Video creator tools:
        - Pass output path as string to `cv2.VideoWriter` #1150
        - Set `DLCPosVideo` default processor to `matplotlib`, remove support for
            `open-cv` #1168
        - `VideoMaker` class to process frames in multithreaded batches #1168, #1174
        - `TrodesPosVideo` updates for `matplotlib` processor #1174
    - User prompt if ambiguous insert in `DLCModelSource` #1192

- Spike Sorting

    - Fix bug in `get_group_by_shank` #1096
    - Fix bug in `_compute_metric` #1099
    - Fix bug in `insert_curation` returned key #1114
    - Add fields to `SpikeSortingRecording` to allow recompute #1093
    - Fix handling of waveform extraction sparse parameter #1132
    - Limit Artifact detection intervals to valid times #1196

## [0.5.3] (August 27, 2024)

### Infrastructure

- Create class `SpyglassGroupPart` to aid delete propagations #899
- Fix bug report template #955
- Add rollback option to `populate_all_common` #957, #971
- Add long-distance restrictions via `<<` and `>>` operators. #943, #969
- Fix relative pathing for `mkdocstring-python=>1.9.1`. #967, #968
- Add method to export a set of files to Dandi. #956
- Add `fetch_nwb` fallback to stream files from Dandi. #956
- Clean up old `TableChain.join` call in mixin delete. #982
- Add pytests for position pipeline, various `test_mode` exceptions #966
- Migrate `pip` dependencies from `environment.yml`s to `pyproject.toml` #966
- Add documentation for common error messages #997
- Expand `delete_downstream_merge` -> `delete_downstream_parts`. #1002
- `cautious_delete` now ...
    - Checks `IntervalList` and externals tables. #1002
    - Ends early if called on empty table. #1055
- Allow mixin tables with parallelization in `make` to run populate with
    `processes > 1` #1001, #1052, #1068
- Speed up fetch_nwb calls through merge tables #1017
- Allow `ModuleNotFoundError` or `ImportError` for optional dependencies #1023
- Ensure integrity of group tables #1026
- Convert list of LFP artifact removed interval list to array #1046
- Merge duplicate functions in decoding and spikesorting #1050, #1053, #1062,
    #1066, #1069
- Reivise docs organization.
    - Misc -> Features/ForDevelopers. #1029
    - Installation instructions -> Setup notebook. #1029
- Migrate SQL export tools to `utils` to support exporting `DandiPath` #1048
- Add tool for checking threads for metadata locks on a table #1063
- Use peripheral tables as fallback in `TableChains` #1035
- Ignore non-Spyglass tables during descendant check for `part_masters` #1035

### Pipelines

- Common

    - `PositionVideo` table now inserts into self after `make` #966
    - Don't insert lab member when creating lab team #983
    - Files created by `AnalysisNwbfile.create()` receive new object_id #999
    - Remove unused `ElectrodeBrainRegion` table #1003
    - Files created by `AnalysisNwbfile.create()` receive new object_id #999,
        #1004
    - Remove redundant calls to tables in `populate_all_common` #870
    - Improve logging clarity in `populate_all_common` #870
    - `PositionIntervalMap` now inserts null entries for missing intervals #870
    - `AnalysisFileLog` now truncates table names that exceed field length #1021
    - Disable logging with `AnalysisFileLog` #1024
    - Remove `common_ripple` schema #1061

- Decoding:

    - Default values for classes on `ImportError` #966
    - Add option to upsample data rate in `PositionGroup` #1008
    - Avoid interpolating over large `nan` intervals in position #1033
    - Minor code calling corrections #1073

- Position

    - Allow dlc without pre-existing tracking data #973, #975
    - Raise `KeyError` for missing input parameters across helper funcs #966
    - `DLCPosVideo` table now inserts into self after `make` #966
    - Remove unused `PositionVideoSelection` and `PositionVideo` tables #1003
    - Fix SQL query error in `DLCPosV1.fetch_nwb` #1011
    - Add keyword args to all calls of `convert_to_pixels` #870
    - Unify `make_video` logic across `DLCPosVideo` and `TrodesVideo` #870
    - Replace `OutputLogger` context manager with decorator #870
    - Rename `check_videofile` -> `find_mp4` and `get_video_path` ->
        `get_video_info` to reflect actual use #870
    - Fix `red_led_bisector` `np.nan` handling issue from #870. Fixed in #1034
    - Fix `one_pt_centoid` `np.nan` handling issue from #870. Fixed in #1034

- Spikesorting

    - Allow user to set smoothing timescale in `SortedSpikesGroup.get_firing_rate`
        #994
    - Update docstrings #996
    - Remove unused `UnitInclusionParameters` table from `spikesorting.v0` #1003
    - Fix bug in identification of artifact samples to be zeroed out in
        `spikesorting.v1.SpikeSorting` #1009
    - Remove deprecated dependencies on kachery_client #1014
    - Add `UnitAnnotation` table and naming convention for units #1027, #1052
    - Set `sparse` parameter to waveform extraction step in `spikesorting.v1`
        #1039
    - Efficiency improvement to `v0.Curation.insert_curation` #1072
    - Add pytests for `spikesorting.v1` #1078

## [0.5.2] (April 22, 2024)

### Infrastructure

- Refactor `TableChain` to include `_searched` attribute. #867
- Fix errors in config import #882
- Save current spyglass version in analysis nwb files to aid diagnosis #897
- Add functionality to export vertical slice of database. #875
- Add pynapple support #898
- Update PR template checklist to include db changes. #903
- Avoid permission check on personnel tables. #903
- Add documentation for `SpyglassMixin`. #903
- Add helper to identify merge table by definition. #903
- Prioritize datajoint filepath entry for defining abs_path of analysis nwbfile
    #918
- Fix potential duplicate entries in Merge part tables #922
- Add logging of AnalysisNwbfile creation time and size #937
- Fix error on empty delete call in merge table. #940
- Add log of AnalysisNwbfile creation time, size, and access count #937, #941

### Pipelines

- Spikesorting
    - Update calls in v0 pipeline for spikeinterface>=0.99 #893
    - Fix method type of `get_spike_times` #904
    - Add helper functions for restricting spikesorting results and linking to
        probe info #910
- Decoding
    - Handle dimensions of clusterless `get_ahead_behind_distance` #904
    - Fix improper handling of nwb file names with .strip #929

## [0.5.1] (March 7, 2024)

### Infrastructure

- Add user roles to `database_settings.py`. #832
- Fix redundancy in `waveforms_dir` #857
- Revise `dj_chains` to permit undirected paths for paths with multiple Merge
    Tables. #846

### Pipelines

- Common:
    - Add ActivityLog to `common_usage` to track unreferenced utilities. #870
- Position:
    - Fixes to `environment-dlc.yml` restricting tensortflow #834
    - Video restriction for multicamera epochs #834
    - Fixes to `_convert_mp4` #834
    - Replace deprecated calls to `yaml.safe_load()` #834
    - Refactoring to reduce redundancy #870
    - Migrate `OutputLogger` behavior to decorator #870
- Spikesorting:
    - Increase`spikeinterface` version to >=0.99.1, \<0.100 #852
    - Bug fix in single artifact interval edge case #859
    - Bug fix in FigURL #871
- LFP
    - In LFPArtifactDetection, only apply referencing if explicitly selected #863

## [0.5.0] (February 9, 2024)

### Infrastructure

- Docs:
    - Additional documentation. #690
    - Add overview of Spyglass to docs. #779
    - Update docs to reflect new notebooks. #776
- Mixin:
    - Add Mixin class to centralize `fetch_nwb` functionality. #692, #734
    - Refactor restriction use in `delete_downstream_merge` #703
    - Add `cautious_delete` to Mixin class
        - Initial implementation. #711, #762
        - More robust caching of join to downstream tables. #806
        - Overwrite datajoint `delete` method to use `cautious_delete`. #806
        - Reverse join order for session summary. #821
        - Add temporary logging of use to `common_usage`. #811, #821
- Merge Tables:
    - UUIDs: Revise Merge table uuid generation to include source. #824
    - UUIDs: Remove mutual exclusivity logic due to new UUID generation. #824
    - Add method for `merge_populate`. #824
- Linting:
    - Clean up following pre-commit checks. #688
    - Update linting for Black 24. #808
- Misc:
    - Add `deprecation_factory` to facilitate table migration. #717
    - Add Spyglass logger. #730
    - Increase pytest coverage for `common`, `lfp`, and `utils`. #743
    - Steamline dependency management. #822

### Pipelines

- Common:
    - `IntervalList`: Add secondary key `pipeline` #742
    - Add `common_usage` table. #811, #821, #824
    - Add catch errors during `populate_all_common`. #824
- Spike sorting:
    - Add SpikeSorting V1 pipeline. #651
    - Move modules into spikesorting.v0 #807
- LFP:
    - Minor fixes to LFPBandV1 populator and `make`. #706, #795
    - LFPV1: Fix error for multiple lfp settings on same data #775
- Linearization:
    - Minor fixes to LinearizedPositionV1 pipeline #695
    - Rename `position_linearization` -> `linearization`. #717
    - Migrate tables: `common_position` -> `linearization.v0`. #717
- Position:
    - Refactor input validation in DLC pipeline. #688
    - DLC path handling from config, and normalize naming convention. #722
    - Fix in place column bug #752
- Decoding:
    - Add `decoding` pipeline V1. #731, #769, #819
    - Add a table to store the decoding results #731
    - Use the new `non_local_detector` package for decoding #731
    - Allow multiple spike waveform features for clusterless decoding #731
    - Reorder notebooks #731
    - Add fetch class functionality to `Merge` table. #783, #786
    - Add ability to filter sorted units in decoding #807
    - Rename SortedSpikesGroup.SortGroup to SortedSpikesGroup.Units #807
    - Change methods with load\_... to fetch\_... for consistency #807
    - Use merge table methods to access part methods #807
- MUA
    - Add MUA pipeline V1. #731, #819
- Ripple
    - Add figurl to Ripple pipeline #819

## [0.4.3] (November 7, 2023)

- Migrate `config` helper scripts to Spyglass codebase. #662
- Revise contribution guidelines. #655
- Minor bug fixes. #656, #657, #659, #651, #671
- Add setup instruction specificity.
- Reduce primary key varchar allocation aross may tables. #664

## [0.4.2] (October 10, 2023)

### Infrastructure / Support

- Bumped Python version to 3.9. #583
- Updated user management helper scripts for MySQL 8. #650
- Centralized config/path handling to permit setting via datajoint config. #593
- Fixed Merge Table deletes: error specificity and transaction context. #617

### Pipelines

- Common:
    - Added support multiple cameras per epoch. #557
    - Removed `common_backup` schema. #631
    - Added support for multiple position objects per NWB in `common_behav` via
        PositionSource.SpatialSeries and RawPosition.PosObject #628, #616. _Note:_
        Existing functions have been made compatible, but column labels for
        `RawPosition.fetch1_dataframe` may change.
- Spike sorting:
    - Added pipeline populator. #637, #646, #647
    - Fixed curation functionality for `nn_isolation`. #597, #598
- Position: Added position interval/epoch mapping via PositionIntervalMap. #620,
    #621, #627
- LFP: Refactored pipeline. #594, #588, #605, #606, #607, #608, #615, #629

## [0.4.1] (June 30, 2023)

- Add mkdocs automated deployment. #527, #537, #549, #551
- Add class for Merge Tables. #556, #564, #565

## [0.4.0] (May 22, 2023)

- Updated call to `spikeinterface.preprocessing.whiten` to use dtype np.float16.
    #446,
- Updated default spike sorting metric parameters. #447
- Updated whitening to be compatible with recent changes in spikeinterface when
    using mountainsort. #449
- Moved LFP pipeline to `src/spyglass/lfp/v1` and addressed related usability
    issues. #468, #478, #482, #484, #504
- Removed whiten parameter for clusterless thresholder. #454
- Added plot to plot all DIO events in a session. #457
- Added file sharing functionality through kachery_cloud. #458, #460
- Pinned numpy version to `numpy<1.24`
- Added scripts to add guests and collaborators as users. #463
- Cleaned up installation instructions in repo README. #467
- Added checks in decoding visualization to ensure time dimensions are the
    correct length.
- Fixed artifact removed valid times. #472
- Added codespell workflow for spell checking and fixed typos. #471
- Updated LFP code to save LFP as `pynwb.ecephys.LFP` type. #475
- Added artifact detection to LFP pipeline. #473
- Replaced calls to `spikeinterface.sorters.get_default_params` with
    `spikeinterface.sorters.get_default_sorter_params`. #486
- Updated position pipeline and added functionality to handle pose estimation
    through DeepLabCut. #367, #505
- Updated `environment_position.yml`. #502
- Renamed `FirFilter` class to `FirFilterParameters`. #512

## [0.3.4] (March 30, 2023)

- Fixed error in spike sorting pipeline referencing the "probe_type" column
    which is no longer accessible from the `Electrode` table. #437
- Fixed error when inserting an NWB file that does not have a probe
    manufacturer. #433, #436
- Fixed error when adding a new `DataAcquisitionDevice` and a new `ProbeType`.
    #436
- Fixed inconsistency between capitalized/uncapitalized versions of "Intan" for
    DataAcquisitionAmplifier and DataAcquisitionDevice.adc_circuit. #430, #438

## [0.3.3] (March 29, 2023)

- Fixed errors from referencing the changed primary key for `Probe`. #429

## [0.3.2] (March 28, 2023)

- Fixed import of `common_nwbfile`. #424

## [0.3.1] (March 24, 2023)

- Fixed import error due to `sortingview.Workspace`. #421

## [0.3.0] (March 24, 2023)

- Refactor common for non Frank Lab data, allow file-based mods #420
- Allow creation and linkage of device metadata from YAML #400
- Move helper functions to utils directory #386

[0.3.0]: https://github.com/LorenFrankLab/spyglass/releases/tag/0.3.0
[0.3.1]: https://github.com/LorenFrankLab/spyglass/releases/tag/0.3.1
[0.3.2]: https://github.com/LorenFrankLab/spyglass/releases/tag/0.3.2
[0.3.3]: https://github.com/LorenFrankLab/spyglass/releases/tag/0.3.3
[0.3.4]: https://github.com/LorenFrankLab/spyglass/releases/tag/0.3.4
[0.4.0]: https://github.com/LorenFrankLab/spyglass/releases/tag/0.4.0
[0.4.1]: https://github.com/LorenFrankLab/spyglass/releases/tag/0.4.1
[0.4.2]: https://github.com/LorenFrankLab/spyglass/releases/tag/0.4.2
[0.4.3]: https://github.com/LorenFrankLab/spyglass/releases/tag/0.4.3
[0.5.0]: https://github.com/LorenFrankLab/spyglass/releases/tag/0.5.0
[0.5.1]: https://github.com/LorenFrankLab/spyglass/releases/tag/0.5.1
[0.5.2]: https://github.com/LorenFrankLab/spyglass/releases/tag/0.5.2
[0.5.3]: https://github.com/LorenFrankLab/spyglass/releases/tag/0.5.3
[0.5.4]: https://github.com/LorenFrankLab/spyglass/releases/tag/0.5.4
[0.5.5]: https://github.com/LorenFrankLab/spyglass/releases/tag/0.5.5
[0.5.6]: https://github.com/LorenFrankLab/spyglass/releases/tag/0.5.6<|MERGE_RESOLUTION|>--- conflicted
+++ resolved
@@ -53,12 +53,9 @@
     - Fix bug in TaskEpoch.make so that it correctly handles multi-row task tables
         from NWB #1433
     - Add custom/dynamic `AnalysisNwbfile` creation #1435
-<<<<<<< HEAD
-    - Allow multiple VideoFile entries during ingestion #1462
-=======
     - Allow nullable `DataAcquisitionDevice` foreign keys #1455
     - Improve error transparency on duplicate `Electrode` ids #1454
->>>>>>> 85b14159
+    - Allow multiple VideoFile entries during ingestion #1462
 - Decoding
     - Ensure results directory is created if it doesn't exist #1362
 - Position
