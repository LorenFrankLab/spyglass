--- conflicted
+++ resolved
@@ -32,11 +32,8 @@
 - Update export process to include `~external` tables #1239
 - Only add merge parts to `source_class_dict` if present in codebase #1237
 - Remove cli module #1250
-<<<<<<< HEAD
+- Fix column error in `check_threads` method #1256
 - Add recompute ability for `SpikeSortingRecording` for both v0 and v1 #1093
-=======
-- Fix column error in `check_threads` method #1256
->>>>>>> a31600cf
 
 ### Pipelines
 
@@ -47,7 +44,8 @@
 - Position
     - Allow population of missing `PositionIntervalMap` entries during population
         of `DLCPoseEstimation` #1208
-    - Enable import of existing pose data to `ImportedPose` in position pipeline #1247
+    - Enable import of existing pose data to `ImportedPose` in position pipeline
+        #1247
 - Spikesorting
     - Fix compatibility bug between v1 pipeline and `SortedSpikesGroup` unit
         filtering #1238, #1249
