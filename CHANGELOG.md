# Change Log

## [0.5.4] (Unreleased)

### Release Notes

<!-- Running draft to be removed immediately prior to release. -->

```python
import datajoint as dj
from spyglass.linearization.v1.main import TrackGraph

TrackGraph.alter()  # Add edge map parameter
dj.FreeTable(dj.conn(), "common_session.session_group").drop()
```

### Infrastructure

- Disable populate transaction protection for long-populating tables #1066,
    #1108, #1172
- Add docstrings to all public methods #1076
- Update DataJoint to 0.14.2 #1081
- Allow restriction based on parent keys in `Merge.fetch_nwb()` #1086, #1126
- Import `datajoint.dependencies.unite_master_parts` -> `topo_sort` #1116,
    #1137, #1162
- Fix bool settings imported from dj config file #1117
- Allow definition of tasks and new probe entries from config #1074, #1120
- Enforce match between ingested nwb probe geometry and existing table entry
    #1074
- Update DataJoint install and password instructions #1131
- Fix dandi upload process for nwb's with video or linked objects #1095, #1151
- Minor docs fixes #1145
- Test fixes
    - Remove stored hashes from pytests #1152
    - Remove mambaforge from tests #1153
    - Remove debug statement #1164
<<<<<<< HEAD
=======
    - Add testing for python versions 3.9, 3.10, 3.11, 3.12 #1169
>>>>>>> dc08c255
- Allow python \< 3.13 #1169
- Remove numpy version restriction #1169
- Merge table delete removes orphaned master entries #1164

### Pipelines

- Common

    - Drop `SessionGroup` table #1106
    - Improve electrodes import efficiency #1125
    - Fix logger method call in `common_task` #1132
    - Export fixes #1164
        - Allow `get_abs_path` to add selection entry.
        - Log restrictions and joins.

- Decoding

    - Fix edge case errors in spike time loading #1083

- Linearization

    - Add edge_map parameter to LinearizedPositionV1 #1091

- Position

    - Fix video directory bug in `DLCPoseEstimationSelection` #1103
    - Restore #973, allow DLC without position tracking #1100
    - Minor fix to `DLCCentroid` make function order #1112, #1148
    - Video creator tools:
        - Pass output path as string to `cv2.VideoWriter` #1150
        - Set `DLCPosVideo` default processor to `matplotlib`, remove support for
            `open-cv` #1168
        - `VideoMaker` class to process frames in multithreaded batches #1168, #1174
        - `TrodesPosVideo` updates for `matplotlib` processor #1174

- Spike Sorting

    - Fix bug in `get_group_by_shank` #1096
    - Fix bug in `_compute_metric` #1099
    - Fix bug in `insert_curation` returned key #1114
    - Fix handling of waveform extraction sparse parameter #1132

## [0.5.3] (August 27, 2024)

### Infrastructure

- Create class `SpyglassGroupPart` to aid delete propagations #899
- Fix bug report template #955
- Add rollback option to `populate_all_common` #957, #971
- Add long-distance restrictions via `<<` and `>>` operators. #943, #969
- Fix relative pathing for `mkdocstring-python=>1.9.1`. #967, #968
- Add method to export a set of files to Dandi. #956
- Add `fetch_nwb` fallback to stream files from Dandi. #956
- Clean up old `TableChain.join` call in mixin delete. #982
- Add pytests for position pipeline, various `test_mode` exceptions #966
- Migrate `pip` dependencies from `environment.yml`s to `pyproject.toml` #966
- Add documentation for common error messages #997
- Expand `delete_downstream_merge` -> `delete_downstream_parts`. #1002
- `cautious_delete` now ...
    - Checks `IntervalList` and externals tables. #1002
    - Ends early if called on empty table. #1055
- Allow mixin tables with parallelization in `make` to run populate with
    `processes > 1` #1001, #1052, #1068
- Speed up fetch_nwb calls through merge tables #1017
- Allow `ModuleNotFoundError` or `ImportError` for optional dependencies #1023
- Ensure integrity of group tables #1026
- Convert list of LFP artifact removed interval list to array #1046
- Merge duplicate functions in decoding and spikesorting #1050, #1053, #1062,
    #1066, #1069
- Reivise docs organization.
    - Misc -> Features/ForDevelopers. #1029
    - Installation instructions -> Setup notebook. #1029
- Migrate SQL export tools to `utils` to support exporting `DandiPath` #1048
- Add tool for checking threads for metadata locks on a table #1063
- Use peripheral tables as fallback in `TableChains` #1035
- Ignore non-Spyglass tables during descendant check for `part_masters` #1035

### Pipelines

- Common

    - `PositionVideo` table now inserts into self after `make` #966
    - Don't insert lab member when creating lab team #983
    - Files created by `AnalysisNwbfile.create()` receive new object_id #999
    - Remove unused `ElectrodeBrainRegion` table #1003
    - Files created by `AnalysisNwbfile.create()` receive new object_id #999,
        #1004
    - Remove redundant calls to tables in `populate_all_common` #870
    - Improve logging clarity in `populate_all_common` #870
    - `PositionIntervalMap` now inserts null entries for missing intervals #870
    - `AnalysisFileLog` now truncates table names that exceed field length #1021
    - Disable logging with `AnalysisFileLog` #1024
    - Remove `common_ripple` schema #1061

- Decoding:

    - Default values for classes on `ImportError` #966
    - Add option to upsample data rate in `PositionGroup` #1008
    - Avoid interpolating over large `nan` intervals in position #1033
    - Minor code calling corrections #1073

- Position

    - Allow dlc without pre-existing tracking data #973, #975
    - Raise `KeyError` for missing input parameters across helper funcs #966
    - `DLCPosVideo` table now inserts into self after `make` #966
    - Remove unused `PositionVideoSelection` and `PositionVideo` tables #1003
    - Fix SQL query error in `DLCPosV1.fetch_nwb` #1011
    - Add keyword args to all calls of `convert_to_pixels` #870
    - Unify `make_video` logic across `DLCPosVideo` and `TrodesVideo` #870
    - Replace `OutputLogger` context manager with decorator #870
    - Rename `check_videofile` -> `find_mp4` and `get_video_path` ->
        `get_video_info` to reflect actual use #870
    - Fix `red_led_bisector` `np.nan` handling issue from #870. Fixed in #1034
    - Fix `one_pt_centoid` `np.nan` handling issue from #870. Fixed in #1034

- Spikesorting

    - Allow user to set smoothing timescale in `SortedSpikesGroup.get_firing_rate`
        #994
    - Update docstrings #996
    - Remove unused `UnitInclusionParameters` table from `spikesorting.v0` #1003
    - Fix bug in identification of artifact samples to be zeroed out in
        `spikesorting.v1.SpikeSorting` #1009
    - Remove deprecated dependencies on kachery_client #1014
    - Add `UnitAnnotation` table and naming convention for units #1027, #1052
    - Set `sparse` parameter to waveform extraction step in `spikesorting.v1`
        #1039
    - Efficiency improvement to `v0.Curation.insert_curation` #1072
    - Add pytests for `spikesorting.v1` #1078

## [0.5.2] (April 22, 2024)

### Infrastructure

- Refactor `TableChain` to include `_searched` attribute. #867
- Fix errors in config import #882
- Save current spyglass version in analysis nwb files to aid diagnosis #897
- Add functionality to export vertical slice of database. #875
- Add pynapple support #898
- Update PR template checklist to include db changes. #903
- Avoid permission check on personnel tables. #903
- Add documentation for `SpyglassMixin`. #903
- Add helper to identify merge table by definition. #903
- Prioritize datajoint filepath entry for defining abs_path of analysis nwbfile
    #918
- Fix potential duplicate entries in Merge part tables #922
- Add logging of AnalysisNwbfile creation time and size #937
- Fix error on empty delete call in merge table. #940
- Add log of AnalysisNwbfile creation time, size, and access count #937, #941

### Pipelines

- Spikesorting
    - Update calls in v0 pipeline for spikeinterface>=0.99 #893
    - Fix method type of `get_spike_times` #904
    - Add helper functions for restricting spikesorting results and linking to
        probe info #910
- Decoding
    - Handle dimensions of clusterless `get_ahead_behind_distance` #904
    - Fix improper handling of nwb file names with .strip #929

## [0.5.1] (March 7, 2024)

### Infrastructure

- Add user roles to `database_settings.py`. #832
- Fix redundancy in `waveforms_dir` #857
- Revise `dj_chains` to permit undirected paths for paths with multiple Merge
    Tables. #846

### Pipelines

- Common:
    - Add ActivityLog to `common_usage` to track unreferenced utilities. #870
- Position:
    - Fixes to `environment-dlc.yml` restricting tensortflow #834
    - Video restriction for multicamera epochs #834
    - Fixes to `_convert_mp4` #834
    - Replace deprecated calls to `yaml.safe_load()` #834
    - Refactoring to reduce redundancy #870
    - Migrate `OutputLogger` behavior to decorator #870
- Spikesorting:
    - Increase`spikeinterface` version to >=0.99.1, \<0.100 #852
    - Bug fix in single artifact interval edge case #859
    - Bug fix in FigURL #871
- LFP
    - In LFPArtifactDetection, only apply referencing if explicitly selected #863

## [0.5.0] (February 9, 2024)

### Infrastructure

- Docs:
    - Additional documentation. #690
    - Add overview of Spyglass to docs. #779
    - Update docs to reflect new notebooks. #776
- Mixin:
    - Add Mixin class to centralize `fetch_nwb` functionality. #692, #734
    - Refactor restriction use in `delete_downstream_merge` #703
    - Add `cautious_delete` to Mixin class
        - Initial implementation. #711, #762
        - More robust caching of join to downstream tables. #806
        - Overwrite datajoint `delete` method to use `cautious_delete`. #806
        - Reverse join order for session summary. #821
        - Add temporary logging of use to `common_usage`. #811, #821
- Merge Tables:
    - UUIDs: Revise Merge table uuid generation to include source. #824
    - UUIDs: Remove mutual exclusivity logic due to new UUID generation. #824
    - Add method for `merge_populate`. #824
- Linting:
    - Clean up following pre-commit checks. #688
    - Update linting for Black 24. #808
- Misc:
    - Add `deprecation_factory` to facilitate table migration. #717
    - Add Spyglass logger. #730
    - Increase pytest coverage for `common`, `lfp`, and `utils`. #743
    - Steamline dependency management. #822

### Pipelines

- Common:
    - `IntervalList`: Add secondary key `pipeline` #742
    - Add `common_usage` table. #811, #821, #824
    - Add catch errors during `populate_all_common`. #824
- Spike sorting:
    - Add SpikeSorting V1 pipeline. #651
    - Move modules into spikesorting.v0 #807
- LFP:
    - Minor fixes to LFPBandV1 populator and `make`. #706, #795
    - LFPV1: Fix error for multiple lfp settings on same data #775
- Linearization:
    - Minor fixes to LinearizedPositionV1 pipeline #695
    - Rename `position_linearization` -> `linearization`. #717
    - Migrate tables: `common_position` -> `linearization.v0`. #717
- Position:
    - Refactor input validation in DLC pipeline. #688
    - DLC path handling from config, and normalize naming convention. #722
    - Fix in place column bug #752
- Decoding:
    - Add `decoding` pipeline V1. #731, #769, #819
    - Add a table to store the decoding results #731
    - Use the new `non_local_detector` package for decoding #731
    - Allow multiple spike waveform features for clusterless decoding #731
    - Reorder notebooks #731
    - Add fetch class functionality to `Merge` table. #783, #786
    - Add ability to filter sorted units in decoding #807
    - Rename SortedSpikesGroup.SortGroup to SortedSpikesGroup.Units #807
    - Change methods with load\_... to fetch\_... for consistency #807
    - Use merge table methods to access part methods #807
- MUA
    - Add MUA pipeline V1. #731, #819
- Ripple
    - Add figurl to Ripple pipeline #819

## [0.4.3] (November 7, 2023)

- Migrate `config` helper scripts to Spyglass codebase. #662
- Revise contribution guidelines. #655
- Minor bug fixes. #656, #657, #659, #651, #671
- Add setup instruction specificity.
- Reduce primary key varchar allocation aross may tables. #664

## [0.4.2] (October 10, 2023)

### Infrastructure / Support

- Bumped Python version to 3.9. #583
- Updated user management helper scripts for MySQL 8. #650
- Centralized config/path handling to permit setting via datajoint config. #593
- Fixed Merge Table deletes: error specificity and transaction context. #617

### Pipelines

- Common:
    - Added support multiple cameras per epoch. #557
    - Removed `common_backup` schema. #631
    - Added support for multiple position objects per NWB in `common_behav` via
        PositionSource.SpatialSeries and RawPosition.PosObject #628, #616. _Note:_
        Existing functions have been made compatible, but column labels for
        `RawPosition.fetch1_dataframe` may change.
- Spike sorting:
    - Added pipeline populator. #637, #646, #647
    - Fixed curation functionality for `nn_isolation`. #597, #598
- Position: Added position interval/epoch mapping via PositionIntervalMap. #620,
    #621, #627
- LFP: Refactored pipeline. #594, #588, #605, #606, #607, #608, #615, #629

## [0.4.1] (June 30, 2023)

- Add mkdocs automated deployment. #527, #537, #549, #551
- Add class for Merge Tables. #556, #564, #565

## [0.4.0] (May 22, 2023)

- Updated call to `spikeinterface.preprocessing.whiten` to use dtype np.float16.
    #446,
- Updated default spike sorting metric parameters. #447
- Updated whitening to be compatible with recent changes in spikeinterface when
    using mountainsort. #449
- Moved LFP pipeline to `src/spyglass/lfp/v1` and addressed related usability
    issues. #468, #478, #482, #484, #504
- Removed whiten parameter for clusterless thresholder. #454
- Added plot to plot all DIO events in a session. #457
- Added file sharing functionality through kachery_cloud. #458, #460
- Pinned numpy version to `numpy<1.24`
- Added scripts to add guests and collaborators as users. #463
- Cleaned up installation instructions in repo README. #467
- Added checks in decoding visualization to ensure time dimensions are the
    correct length.
- Fixed artifact removed valid times. #472
- Added codespell workflow for spell checking and fixed typos. #471
- Updated LFP code to save LFP as `pynwb.ecephys.LFP` type. #475
- Added artifact detection to LFP pipeline. #473
- Replaced calls to `spikeinterface.sorters.get_default_params` with
    `spikeinterface.sorters.get_default_sorter_params`. #486
- Updated position pipeline and added functionality to handle pose estimation
    through DeepLabCut. #367, #505
- Updated `environment_position.yml`. #502
- Renamed `FirFilter` class to `FirFilterParameters`. #512

## [0.3.4] (March 30, 2023)

- Fixed error in spike sorting pipeline referencing the "probe_type" column
    which is no longer accessible from the `Electrode` table. #437
- Fixed error when inserting an NWB file that does not have a probe
    manufacturer. #433, #436
- Fixed error when adding a new `DataAcquisitionDevice` and a new `ProbeType`.
    #436
- Fixed inconsistency between capitalized/uncapitalized versions of "Intan" for
    DataAcquisitionAmplifier and DataAcquisitionDevice.adc_circuit. #430, #438

## [0.3.3] (March 29, 2023)

- Fixed errors from referencing the changed primary key for `Probe`. #429

## [0.3.2] (March 28, 2023)

- Fixed import of `common_nwbfile`. #424

## [0.3.1] (March 24, 2023)

- Fixed import error due to `sortingview.Workspace`. #421

## [0.3.0] (March 24, 2023)

- Refactor common for non Frank Lab data, allow file-based mods #420
- Allow creation and linkage of device metadata from YAML #400
- Move helper functions to utils directory #386

[0.3.0]: https://github.com/LorenFrankLab/spyglass/releases/tag/0.3.0
[0.3.1]: https://github.com/LorenFrankLab/spyglass/releases/tag/0.3.1
[0.3.2]: https://github.com/LorenFrankLab/spyglass/releases/tag/0.3.2
[0.3.3]: https://github.com/LorenFrankLab/spyglass/releases/tag/0.3.3
[0.3.4]: https://github.com/LorenFrankLab/spyglass/releases/tag/0.3.4
[0.4.0]: https://github.com/LorenFrankLab/spyglass/releases/tag/0.4.0
[0.4.1]: https://github.com/LorenFrankLab/spyglass/releases/tag/0.4.1
[0.4.2]: https://github.com/LorenFrankLab/spyglass/releases/tag/0.4.2
[0.4.3]: https://github.com/LorenFrankLab/spyglass/releases/tag/0.4.3
[0.5.0]: https://github.com/LorenFrankLab/spyglass/releases/tag/0.5.0
[0.5.1]: https://github.com/LorenFrankLab/spyglass/releases/tag/0.5.1
[0.5.2]: https://github.com/LorenFrankLab/spyglass/releases/tag/0.5.2
[0.5.3]: https://github.com/LorenFrankLab/spyglass/releases/tag/0.5.3
[0.5.4]: https://github.com/LorenFrankLab/spyglass/releases/tag/0.5.4<|MERGE_RESOLUTION|>--- conflicted
+++ resolved
@@ -34,10 +34,7 @@
     - Remove stored hashes from pytests #1152
     - Remove mambaforge from tests #1153
     - Remove debug statement #1164
-<<<<<<< HEAD
-=======
     - Add testing for python versions 3.9, 3.10, 3.11, 3.12 #1169
->>>>>>> dc08c255
 - Allow python \< 3.13 #1169
 - Remove numpy version restriction #1169
 - Merge table delete removes orphaned master entries #1164
