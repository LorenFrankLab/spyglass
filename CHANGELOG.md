# Change Log

## [0.5.5] (Unreleased)

### Release Notes

<!-- Running draft to be removed immediately prior to release. -->

<!-- When altering tables, import all foreign key references. -->

Table update script

```python
# -- For recompute --
import datajoint as dj
from spyglass.spikesorting.v1 import recording as v1rec  # noqa
from spyglass.spikesorting.v0 import spikesorting_recording as v0rec  # noqa
from spyglass.linearization.v1.main import TrackGraph  # noqa

dj.FreeTable(dj.conn(), "common_nwbfile.analysis_nwbfile_log").drop()
dj.FreeTable(dj.conn(), "common_session.session_group").drop()
TrackGraph.alter()  # Add edge map parameter
v0rec.SpikeSortingRecording().alter()
v0rec.SpikeSortingRecording().update_ids()
v1rec.SpikeSortingRecording().alter()
v1rec.SpikeSortingRecording().update_ids()

# -- For LFP pipeline --
from spyglass.lfp.lfp_imported import ImportedLFP
from spyglass.lfp.lfp_merge import LFPOutput

if len(ImportedLFP()) or len(LFPOutput.ImportedLFP()):
    raise ValueError(
        "Existing entries found and would be dropped in update. Please delete "
        + "entries or start a GitHub discussion for migration assistance."
        + f"\nImportedLFP: {len(ImportedLFP())}"
        + f"\nLFPOutput.ImportedLFP: {len(LFPOutput.ImportedLFP())}"
    )

table = LFPOutput().ImportedLFP()
table_name = table.full_table_name

if len(drop_list := table.connection.dependencies.descendants(table_name)) > 1:
    drop_list = [x for x in drop_list if x != table_name]
    raise ValueError(
        "Downstream tables exist and would be dropped in update."
        + "Please drop the following tables first: \n"
        + "\n ".join([str(t) for t in drop_list])
    )

LFPOutput().ImportedLFP().drop_quick()
ImportedLFP().drop()
```

### Infrastructure

- Ensure merge tables are declared during file insertion #1205
- Update URL for DANDI Docs #1210
- Add common method `get_position_interval_epoch` #1056
- Improve cron job documentation and script #1226, #1241, #1257
- Update export process to include `~external` tables #1239
- Only add merge parts to `source_class_dict` if present in codebase #1237
- Remove cli module #1250
- Fix column error in `check_threads` method #1256
- Add recompute ability for `SpikeSortingRecording` for both v0 and v1 #1093
- Track Spyglass version in dedicated table for enforcing updates #1281
- Pin to `datajoint>=0.14.4` for `dj.Top` and long make call fix #1281
- Remove outdated code comments #1304
- Add code coverage badge #1305

### Documentation

- Add documentation for custom pipeline #1281
- Add developer note on initializing `hatch` #1281

### Pipelines

- Common
    - Set `probe_id` as `probe_description` when inserting from nwb file #1220
    - Default `AnalysisNwbfile.create` permissions are now 777 #1226
    - Make `Nwbfile.fetch_nwb` functional # 1256
    - Ingest all `ImageSeries` objects in nwb file to `VideoFile` #1278
    - Allow ingestion of multi-row task epoch tables #1278
    - Add `SensorData` to `populate_all_common` #1281
    - Add `fetch1_dataframe` to `SensorData` #1291
    - Allow storage of numpy arrays using `AnalysisNwbfile.add_nwb_object` #1298
    - `IntervalList.fetch_interval` now returns `Interval` object #1293
- Position
    - Allow population of missing `PositionIntervalMap` entries during population
        of `DLCPoseEstimation` #1208
    - Enable import of existing pose data to `ImportedPose` in position pipeline
        #1247
    - Sanitize new project names for unix file system #1247
    - Add arg to return percent below threshold in `get_subthresh_inds` #1304,
        #1305
- Spikesorting
    - Fix compatibility bug between v1 pipeline and `SortedSpikesGroup` unit
        filtering #1238, #1249
    - Speedup `get_sorting` on `CurationV1` #1246
    - Add cleanup for `v0.SpikeSortingRecording` #1263
    - Revise cleanup for `v0.SpikeSorting` #1271
    - Fix type compatibility of `time_slice` in
        `SortedSpikesGroup.fetch_spike_data` #1261
    - Disable make transactionsfor `CuratedSpikeSorting` #1288
    - Refactor `SpikeSortingOutput.get_restricted_merge_ids` #1304
- Behavior
    - Implement pipeline for keypoint-moseq extraction of behavior syllables #1056
- LFP
<<<<<<< HEAD
    - Implement `ImportedLFP.make()` for ingestion from nwb files #1278
=======
>>>>>>> 39f390c6
    - Adding a condition in the MAD detector to replace zero, NaN, or infinite MAD
        values with 1.0. #1280
    - Refactoring the creation of LFPElectrodeGroup with added input validation
        and transactional insertion. #1280, #1302
    - Updating the LFPBandSelection logic with comprehensive validation and batch
        insertion for electrodes and references. #1280
<<<<<<< HEAD
    - Implement `ImportedLFP.make()` for ingestion from nwb files #1278
=======
    - Implement `ImportedLFP.make()` for ingestion from nwb files #1278, #1302
>>>>>>> 39f390c6

## [0.5.4] (December 20, 2024)

### Infrastructure

- Disable populate transaction protection for long-populating tables #1066,
    #1108, #1172, #1187
- Add docstrings to all public methods #1076
- Update DataJoint to 0.14.2 #1081
- Remove `AnalysisNwbfileLog` #1093
- Allow restriction based on parent keys in `Merge.fetch_nwb()` #1086, #1126
- Import `datajoint.dependencies.unite_master_parts` -> `topo_sort` #1116,
    #1137, #1162
- Fix bool settings imported from dj config file #1117
- Allow definition of tasks and new probe entries from config #1074, #1120,
    #1179
- Enforce match between ingested nwb probe geometry and existing table entry
    #1074
- Update DataJoint install and password instructions #1131
- Fix dandi upload process for nwb's with video or linked objects #1095, #1151
- Minor docs fixes #1145
- Add Nwb hashing tool #1093
- Test fixes
    - Remove stored hashes from pytests #1152
    - Remove mambaforge from tests #1153
    - Remove debug statement #1164
    - Add testing for python versions 3.9, 3.10, 3.11, 3.12 #1169
    - Initialize tables in pytests #1181
    - Download test data without credentials, trigger on approved PRs #1180
    - Add coverage of decoding pipeline to pytests #1155
- Allow python \< 3.13 #1169
- Remove numpy version restriction #1169
- Merge table delete removes orphaned master entries #1164
- Edit `merge_fetch` to expect positional before keyword arguments #1181
- Allow part restriction `SpyglassMixinPart.delete` #1192
- Move cleanup of `IntervalList` orphan entries to cron job cleanup process
    #1195
- Add mixin method `get_fully_defined_key` #1198

### Pipelines

- Common

    - Drop `SessionGroup` table #1106
    - Improve electrodes import efficiency #1125
    - Fix logger method call in `common_task` #1132
    - Export fixes #1164
        - Allow `get_abs_path` to add selection entry. #1164
        - Log restrictions and joins. #1164
        - Check if querying table inherits mixin in `fetch_nwb`. #1192, #1201
        - Ensure externals entries before adding to export. #1192
    - Error specificity in `LabMemberInfo` #1192

- Decoding

    - Fix edge case errors in spike time loading #1083
    - Allow fetch of partial key from `DecodingParameters` #1198
    - Allow data fetching with partial but unique key #1198

- Linearization

    - Add edge_map parameter to LinearizedPositionV1 #1091

- Position

    - Fix video directory bug in `DLCPoseEstimationSelection` #1103
    - Restore #973, allow DLC without position tracking #1100
    - Minor fix to `DLCCentroid` make function order #1112, #1148
    - Video creator tools:
        - Pass output path as string to `cv2.VideoWriter` #1150
        - Set `DLCPosVideo` default processor to `matplotlib`, remove support for
            `open-cv` #1168
        - `VideoMaker` class to process frames in multithreaded batches #1168, #1174
        - `TrodesPosVideo` updates for `matplotlib` processor #1174
    - User prompt if ambiguous insert in `DLCModelSource` #1192

- Spike Sorting

    - Fix bug in `get_group_by_shank` #1096
    - Fix bug in `_compute_metric` #1099
    - Fix bug in `insert_curation` returned key #1114
    - Add fields to `SpikeSortingRecording` to allow recompute #1093
    - Fix handling of waveform extraction sparse parameter #1132
    - Limit Artifact detection intervals to valid times #1196

## [0.5.3] (August 27, 2024)

### Infrastructure

- Create class `SpyglassGroupPart` to aid delete propagations #899
- Fix bug report template #955
- Add rollback option to `populate_all_common` #957, #971
- Add long-distance restrictions via `<<` and `>>` operators. #943, #969
- Fix relative pathing for `mkdocstring-python=>1.9.1`. #967, #968
- Add method to export a set of files to Dandi. #956
- Add `fetch_nwb` fallback to stream files from Dandi. #956
- Clean up old `TableChain.join` call in mixin delete. #982
- Add pytests for position pipeline, various `test_mode` exceptions #966
- Migrate `pip` dependencies from `environment.yml`s to `pyproject.toml` #966
- Add documentation for common error messages #997
- Expand `delete_downstream_merge` -> `delete_downstream_parts`. #1002
- `cautious_delete` now ...
    - Checks `IntervalList` and externals tables. #1002
    - Ends early if called on empty table. #1055
- Allow mixin tables with parallelization in `make` to run populate with
    `processes > 1` #1001, #1052, #1068
- Speed up fetch_nwb calls through merge tables #1017
- Allow `ModuleNotFoundError` or `ImportError` for optional dependencies #1023
- Ensure integrity of group tables #1026
- Convert list of LFP artifact removed interval list to array #1046
- Merge duplicate functions in decoding and spikesorting #1050, #1053, #1062,
    #1066, #1069
- Reivise docs organization.
    - Misc -> Features/ForDevelopers. #1029
    - Installation instructions -> Setup notebook. #1029
- Migrate SQL export tools to `utils` to support exporting `DandiPath` #1048
- Add tool for checking threads for metadata locks on a table #1063
- Use peripheral tables as fallback in `TableChains` #1035
- Ignore non-Spyglass tables during descendant check for `part_masters` #1035

### Pipelines

- Common

    - `PositionVideo` table now inserts into self after `make` #966
    - Don't insert lab member when creating lab team #983
    - Files created by `AnalysisNwbfile.create()` receive new object_id #999
    - Remove unused `ElectrodeBrainRegion` table #1003
    - Files created by `AnalysisNwbfile.create()` receive new object_id #999,
        #1004
    - Remove redundant calls to tables in `populate_all_common` #870
    - Improve logging clarity in `populate_all_common` #870
    - `PositionIntervalMap` now inserts null entries for missing intervals #870
    - `AnalysisFileLog` now truncates table names that exceed field length #1021
    - Disable logging with `AnalysisFileLog` #1024
    - Remove `common_ripple` schema #1061

- Decoding:

    - Default values for classes on `ImportError` #966
    - Add option to upsample data rate in `PositionGroup` #1008
    - Avoid interpolating over large `nan` intervals in position #1033
    - Minor code calling corrections #1073

- Position

    - Allow dlc without pre-existing tracking data #973, #975
    - Raise `KeyError` for missing input parameters across helper funcs #966
    - `DLCPosVideo` table now inserts into self after `make` #966
    - Remove unused `PositionVideoSelection` and `PositionVideo` tables #1003
    - Fix SQL query error in `DLCPosV1.fetch_nwb` #1011
    - Add keyword args to all calls of `convert_to_pixels` #870
    - Unify `make_video` logic across `DLCPosVideo` and `TrodesVideo` #870
    - Replace `OutputLogger` context manager with decorator #870
    - Rename `check_videofile` -> `find_mp4` and `get_video_path` ->
        `get_video_info` to reflect actual use #870
    - Fix `red_led_bisector` `np.nan` handling issue from #870. Fixed in #1034
    - Fix `one_pt_centoid` `np.nan` handling issue from #870. Fixed in #1034

- Spikesorting

    - Allow user to set smoothing timescale in `SortedSpikesGroup.get_firing_rate`
        #994
    - Update docstrings #996
    - Remove unused `UnitInclusionParameters` table from `spikesorting.v0` #1003
    - Fix bug in identification of artifact samples to be zeroed out in
        `spikesorting.v1.SpikeSorting` #1009
    - Remove deprecated dependencies on kachery_client #1014
    - Add `UnitAnnotation` table and naming convention for units #1027, #1052
    - Set `sparse` parameter to waveform extraction step in `spikesorting.v1`
        #1039
    - Efficiency improvement to `v0.Curation.insert_curation` #1072
    - Add pytests for `spikesorting.v1` #1078

## [0.5.2] (April 22, 2024)

### Infrastructure

- Refactor `TableChain` to include `_searched` attribute. #867
- Fix errors in config import #882
- Save current spyglass version in analysis nwb files to aid diagnosis #897
- Add functionality to export vertical slice of database. #875
- Add pynapple support #898
- Update PR template checklist to include db changes. #903
- Avoid permission check on personnel tables. #903
- Add documentation for `SpyglassMixin`. #903
- Add helper to identify merge table by definition. #903
- Prioritize datajoint filepath entry for defining abs_path of analysis nwbfile
    #918
- Fix potential duplicate entries in Merge part tables #922
- Add logging of AnalysisNwbfile creation time and size #937
- Fix error on empty delete call in merge table. #940
- Add log of AnalysisNwbfile creation time, size, and access count #937, #941

### Pipelines

- Spikesorting
    - Update calls in v0 pipeline for spikeinterface>=0.99 #893
    - Fix method type of `get_spike_times` #904
    - Add helper functions for restricting spikesorting results and linking to
        probe info #910
- Decoding
    - Handle dimensions of clusterless `get_ahead_behind_distance` #904
    - Fix improper handling of nwb file names with .strip #929

## [0.5.1] (March 7, 2024)

### Infrastructure

- Add user roles to `database_settings.py`. #832
- Fix redundancy in `waveforms_dir` #857
- Revise `dj_chains` to permit undirected paths for paths with multiple Merge
    Tables. #846

### Pipelines

- Common:
    - Add ActivityLog to `common_usage` to track unreferenced utilities. #870
- Position:
    - Fixes to `environment-dlc.yml` restricting tensortflow #834
    - Video restriction for multicamera epochs #834
    - Fixes to `_convert_mp4` #834
    - Replace deprecated calls to `yaml.safe_load()` #834
    - Refactoring to reduce redundancy #870
    - Migrate `OutputLogger` behavior to decorator #870
- Spikesorting:
    - Increase`spikeinterface` version to >=0.99.1, \<0.100 #852
    - Bug fix in single artifact interval edge case #859
    - Bug fix in FigURL #871
- LFP
    - In LFPArtifactDetection, only apply referencing if explicitly selected #863

## [0.5.0] (February 9, 2024)

### Infrastructure

- Docs:
    - Additional documentation. #690
    - Add overview of Spyglass to docs. #779
    - Update docs to reflect new notebooks. #776
- Mixin:
    - Add Mixin class to centralize `fetch_nwb` functionality. #692, #734
    - Refactor restriction use in `delete_downstream_merge` #703
    - Add `cautious_delete` to Mixin class
        - Initial implementation. #711, #762
        - More robust caching of join to downstream tables. #806
        - Overwrite datajoint `delete` method to use `cautious_delete`. #806
        - Reverse join order for session summary. #821
        - Add temporary logging of use to `common_usage`. #811, #821
- Merge Tables:
    - UUIDs: Revise Merge table uuid generation to include source. #824
    - UUIDs: Remove mutual exclusivity logic due to new UUID generation. #824
    - Add method for `merge_populate`. #824
- Linting:
    - Clean up following pre-commit checks. #688
    - Update linting for Black 24. #808
- Misc:
    - Add `deprecation_factory` to facilitate table migration. #717
    - Add Spyglass logger. #730
    - Increase pytest coverage for `common`, `lfp`, and `utils`. #743
    - Steamline dependency management. #822

### Pipelines

- Common:
    - `IntervalList`: Add secondary key `pipeline` #742
    - Add `common_usage` table. #811, #821, #824
    - Add catch errors during `populate_all_common`. #824
- Spike sorting:
    - Add SpikeSorting V1 pipeline. #651
    - Move modules into spikesorting.v0 #807
- LFP:
    - Minor fixes to LFPBandV1 populator and `make`. #706, #795
    - LFPV1: Fix error for multiple lfp settings on same data #775
- Linearization:
    - Minor fixes to LinearizedPositionV1 pipeline #695
    - Rename `position_linearization` -> `linearization`. #717
    - Migrate tables: `common_position` -> `linearization.v0`. #717
- Position:
    - Refactor input validation in DLC pipeline. #688
    - DLC path handling from config, and normalize naming convention. #722
    - Fix in place column bug #752
- Decoding:
    - Add `decoding` pipeline V1. #731, #769, #819
    - Add a table to store the decoding results #731
    - Use the new `non_local_detector` package for decoding #731
    - Allow multiple spike waveform features for clusterless decoding #731
    - Reorder notebooks #731
    - Add fetch class functionality to `Merge` table. #783, #786
    - Add ability to filter sorted units in decoding #807
    - Rename SortedSpikesGroup.SortGroup to SortedSpikesGroup.Units #807
    - Change methods with load\_... to fetch\_... for consistency #807
    - Use merge table methods to access part methods #807
- MUA
    - Add MUA pipeline V1. #731, #819
- Ripple
    - Add figurl to Ripple pipeline #819

## [0.4.3] (November 7, 2023)

- Migrate `config` helper scripts to Spyglass codebase. #662
- Revise contribution guidelines. #655
- Minor bug fixes. #656, #657, #659, #651, #671
- Add setup instruction specificity.
- Reduce primary key varchar allocation aross may tables. #664

## [0.4.2] (October 10, 2023)

### Infrastructure / Support

- Bumped Python version to 3.9. #583
- Updated user management helper scripts for MySQL 8. #650
- Centralized config/path handling to permit setting via datajoint config. #593
- Fixed Merge Table deletes: error specificity and transaction context. #617

### Pipelines

- Common:
    - Added support multiple cameras per epoch. #557
    - Removed `common_backup` schema. #631
    - Added support for multiple position objects per NWB in `common_behav` via
        PositionSource.SpatialSeries and RawPosition.PosObject #628, #616. _Note:_
        Existing functions have been made compatible, but column labels for
        `RawPosition.fetch1_dataframe` may change.
- Spike sorting:
    - Added pipeline populator. #637, #646, #647
    - Fixed curation functionality for `nn_isolation`. #597, #598
- Position: Added position interval/epoch mapping via PositionIntervalMap. #620,
    #621, #627
- LFP: Refactored pipeline. #594, #588, #605, #606, #607, #608, #615, #629

## [0.4.1] (June 30, 2023)

- Add mkdocs automated deployment. #527, #537, #549, #551
- Add class for Merge Tables. #556, #564, #565

## [0.4.0] (May 22, 2023)

- Updated call to `spikeinterface.preprocessing.whiten` to use dtype np.float16.
    #446,
- Updated default spike sorting metric parameters. #447
- Updated whitening to be compatible with recent changes in spikeinterface when
    using mountainsort. #449
- Moved LFP pipeline to `src/spyglass/lfp/v1` and addressed related usability
    issues. #468, #478, #482, #484, #504
- Removed whiten parameter for clusterless thresholder. #454
- Added plot to plot all DIO events in a session. #457
- Added file sharing functionality through kachery_cloud. #458, #460
- Pinned numpy version to `numpy<1.24`
- Added scripts to add guests and collaborators as users. #463
- Cleaned up installation instructions in repo README. #467
- Added checks in decoding visualization to ensure time dimensions are the
    correct length.
- Fixed artifact removed valid times. #472
- Added codespell workflow for spell checking and fixed typos. #471
- Updated LFP code to save LFP as `pynwb.ecephys.LFP` type. #475
- Added artifact detection to LFP pipeline. #473
- Replaced calls to `spikeinterface.sorters.get_default_params` with
    `spikeinterface.sorters.get_default_sorter_params`. #486
- Updated position pipeline and added functionality to handle pose estimation
    through DeepLabCut. #367, #505
- Updated `environment_position.yml`. #502
- Renamed `FirFilter` class to `FirFilterParameters`. #512

## [0.3.4] (March 30, 2023)

- Fixed error in spike sorting pipeline referencing the "probe_type" column
    which is no longer accessible from the `Electrode` table. #437
- Fixed error when inserting an NWB file that does not have a probe
    manufacturer. #433, #436
- Fixed error when adding a new `DataAcquisitionDevice` and a new `ProbeType`.
    #436
- Fixed inconsistency between capitalized/uncapitalized versions of "Intan" for
    DataAcquisitionAmplifier and DataAcquisitionDevice.adc_circuit. #430, #438

## [0.3.3] (March 29, 2023)

- Fixed errors from referencing the changed primary key for `Probe`. #429

## [0.3.2] (March 28, 2023)

- Fixed import of `common_nwbfile`. #424

## [0.3.1] (March 24, 2023)

- Fixed import error due to `sortingview.Workspace`. #421

## [0.3.0] (March 24, 2023)

- Refactor common for non Frank Lab data, allow file-based mods #420
- Allow creation and linkage of device metadata from YAML #400
- Move helper functions to utils directory #386

[0.3.0]: https://github.com/LorenFrankLab/spyglass/releases/tag/0.3.0
[0.3.1]: https://github.com/LorenFrankLab/spyglass/releases/tag/0.3.1
[0.3.2]: https://github.com/LorenFrankLab/spyglass/releases/tag/0.3.2
[0.3.3]: https://github.com/LorenFrankLab/spyglass/releases/tag/0.3.3
[0.3.4]: https://github.com/LorenFrankLab/spyglass/releases/tag/0.3.4
[0.4.0]: https://github.com/LorenFrankLab/spyglass/releases/tag/0.4.0
[0.4.1]: https://github.com/LorenFrankLab/spyglass/releases/tag/0.4.1
[0.4.2]: https://github.com/LorenFrankLab/spyglass/releases/tag/0.4.2
[0.4.3]: https://github.com/LorenFrankLab/spyglass/releases/tag/0.4.3
[0.5.0]: https://github.com/LorenFrankLab/spyglass/releases/tag/0.5.0
[0.5.1]: https://github.com/LorenFrankLab/spyglass/releases/tag/0.5.1
[0.5.2]: https://github.com/LorenFrankLab/spyglass/releases/tag/0.5.2
[0.5.3]: https://github.com/LorenFrankLab/spyglass/releases/tag/0.5.3
[0.5.4]: https://github.com/LorenFrankLab/spyglass/releases/tag/0.5.4
[0.5.5]: https://github.com/LorenFrankLab/spyglass/releases/tag/0.5.5<|MERGE_RESOLUTION|>--- conflicted
+++ resolved
@@ -106,21 +106,14 @@
 - Behavior
     - Implement pipeline for keypoint-moseq extraction of behavior syllables #1056
 - LFP
-<<<<<<< HEAD
     - Implement `ImportedLFP.make()` for ingestion from nwb files #1278
-=======
->>>>>>> 39f390c6
     - Adding a condition in the MAD detector to replace zero, NaN, or infinite MAD
         values with 1.0. #1280
     - Refactoring the creation of LFPElectrodeGroup with added input validation
         and transactional insertion. #1280, #1302
     - Updating the LFPBandSelection logic with comprehensive validation and batch
         insertion for electrodes and references. #1280
-<<<<<<< HEAD
-    - Implement `ImportedLFP.make()` for ingestion from nwb files #1278
-=======
     - Implement `ImportedLFP.make()` for ingestion from nwb files #1278, #1302
->>>>>>> 39f390c6
 
 ## [0.5.4] (December 20, 2024)
 
