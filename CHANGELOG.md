--- conflicted
+++ resolved
@@ -43,11 +43,8 @@
 - Remove numpy version restriction #1169
 - Merge table delete removes orphaned master entries #1164
 - Edit `merge_fetch` to expect positional before keyword arguments #1181
-<<<<<<< HEAD
+- Allow part restriction `SpyglassMixinPart.delete` #1192
 - Add mixin method `get_fully_defined_key` #1198
-=======
-- Allow part restriction `SpyglassMixinPart.delete` #1192
->>>>>>> f56aba0d
 
 ### Pipelines
 
